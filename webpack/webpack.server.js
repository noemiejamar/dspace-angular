var nodeExternals = require('webpack-node-externals');

const {
  root
} = require('./helpers');

module.exports = {
<<<<<<< HEAD
  entry: root('./src/main.server.ts'),
  output: {
    filename: 'server.js'
  },
  target: 'node',
  watchOptions: {
    ignored: [/node_modules/, /dist/]
  },
  externals: [nodeExternals({
    whitelist: [
      /@angular/,
      /@ng/,
      /angular2-text-mask/,
      /ng2-file-upload/,
      /angular-sortablejs/,
      /sortablejs/,
      /ngx/]
  })],
=======
  getServerWebpackPartial: function (aot) {
    const entry = aot ? root('./src/main.server.aot.ts') : root('./src/main.server.ts');
    return {
      entry: entry,
      output: {
        filename: 'server.js'
      },
      target: 'node',
      externals: [nodeExternals({
        whitelist: [
          /@angular/,
          /@ng/,
          /ngx/]
      })],
    }
  }
>>>>>>> 4488a450
};<|MERGE_RESOLUTION|>--- conflicted
+++ resolved
@@ -5,26 +5,6 @@
 } = require('./helpers');
 
 module.exports = {
-<<<<<<< HEAD
-  entry: root('./src/main.server.ts'),
-  output: {
-    filename: 'server.js'
-  },
-  target: 'node',
-  watchOptions: {
-    ignored: [/node_modules/, /dist/]
-  },
-  externals: [nodeExternals({
-    whitelist: [
-      /@angular/,
-      /@ng/,
-      /angular2-text-mask/,
-      /ng2-file-upload/,
-      /angular-sortablejs/,
-      /sortablejs/,
-      /ngx/]
-  })],
-=======
   getServerWebpackPartial: function (aot) {
     const entry = aot ? root('./src/main.server.aot.ts') : root('./src/main.server.ts');
     return {
@@ -37,9 +17,12 @@
         whitelist: [
           /@angular/,
           /@ng/,
+		  /angular2-text-mask/,
+      	  /ng2-file-upload/,
+      	  /angular-sortablejs/,
+      	  /sortablejs/,
           /ngx/]
       })],
     }
   }
->>>>>>> 4488a450
 };