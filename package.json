{
  "name": "dspace-angular",
  "version": "0.0.0",
  "description": "Angular 2 Universal UI for DSpace",
  "repository": {
    "type": "git",
    "url": "https://github.com/dspace/dspace-angular.git"
  },
  "scripts": {
    "watch": "webpack --watch",
    "watch:dev": "npm run server & npm run watch & npm run sass:watch",
    "clean:dist": "rimraf dist **/*.css",
    "clean:ngc": "rimraf **/*.ngfactory.ts **/*.css.shim.ts",
    "sass": "node-sass src -o src --include-path node_modules --output-style compressed -q",
    "sass:watch": "node-sass -w src -o src --include-path node_modules --output-style compressed -q",
    "prebuild": "npm run clean:dist && npm run sass",
    "build": "webpack  --progress",
    "build:prod:ngc": "npm run clean:ngc && npm run ngc && npm run clean:dist && npm run build:prod",
    "build:prod:ngc:json": "npm run clean:ngc && npm run ngc && npm run clean:dist && npm run build:prod:json",
    "build:prod": "webpack --config webpack.prod.config.ts",
    "build:prod:json": "webpack --config webpack.prod.config.ts --json | webpack-bundle-size-analyzer",
    "ngc": "ngc -p tsconfig.aot.json",
    "prestart": "npm run build",
    "server": "nodemon dist/server/index.js",
    "debug:server": "node-nightly --inspect --debug-brk dist/server/index.js",
    "start": "npm run server",
    "debug:start": "npm run build && npm run debug:server",
    "predebug": "npm run build",
    "debug:build": "node-nightly --inspect --debug-brk node_modules/webpack/bin/webpack.js",
    "debug:build:prod": "node-nightly --inspect --debug-brk node_modules/webpack/bin/webpack.js  --config webpack.prod.config.ts",
    "debug": "node --debug-brk dist/server/index.js",
    "lint": "tslint \"src/**/*.ts\" || true"
  },
  "dependencies": {
    "@angular/common": "~2.1.2",
    "@angular/compiler": "~2.1.2",
    "@angular/compiler-cli": "~2.1.2",
    "@angular/core": "~2.1.2",
    "@angular/forms": "~2.1.2",
    "@angular/http": "~2.1.2",
    "@angular/platform-browser": "~2.1.2",
    "@angular/platform-browser-dynamic": "~2.1.2",
    "@angular/platform-server": "~2.1.2",
    "@angular/router": "~3.1.2",
    "@angular/upgrade": "~2.1.2",
    "@angularclass/bootloader": "~1.0.1",
    "@angularclass/idle-preload": "~1.0.4",
    "@ng-bootstrap/ng-bootstrap": "1.0.0-alpha.14",
    "angular2-express-engine": "~2.1.0-rc.1",
    "angular2-platform-node": "~2.1.0-rc.1",
    "angular2-universal": "~2.1.0-rc.1",
    "angular2-universal-polyfills": "~2.1.0-rc.1",
    "body-parser": "^1.15.2",
    "bootstrap": "4.0.0-alpha.5",
    "compression": "^1.6.2",
    "express": "^4.14.0",
    "font-awesome": "^4.7.0",
    "js.clone": "0.0.3",
    "methods": "~1.1.2",
    "morgan": "^1.7.0",
    "ng2-translate": "~4.0.1",
    "preboot": "~4.5.2",
    "rxjs": "5.0.0-beta.12",
    "webfontloader": "^1.6.26",
    "zone.js": "~0.6.26"
  },
  "devDependencies": {
    "@ngtools/webpack": "~1.1.7",
    "@types/body-parser": "0.0.29",
    "@types/compression": "0.0.29",
    "@types/cookie-parser": "^1.3.29",
    "@types/express": "^4.0.32",
    "@types/express-serve-static-core": "^4.0.33",
    "@types/hammerjs": "^2.0.32",
    "@types/memory-cache": "0.0.29",
    "@types/mime": "0.0.28",
    "@types/morgan": "^1.7.32",
    "@types/node": "^6.0.38",
    "@types/serve-static": "^1.7.27",
    "@types/webfontloader": "^1.6.27",
    "accepts": "^1.3.3",
    "angular2-template-loader": "^0.4.0",
    "awesome-typescript-loader": "^2.2.4",
    "codelyzer": "1.0.0-beta.3",
    "cookie-parser": "^1.4.3",
<<<<<<< HEAD
    "copy-webpack-plugin": "4.0.1",
=======
    "copy-webpack-plugin": "~4.0.1",
>>>>>>> c87a20ea
    "express-interceptor": "^1.2.0",
    "iltorb": "^1.0.13",
    "imports-loader": "^0.6.5",
    "json-loader": "^0.5.4",
    "memory-cache": "^0.1.6",
    "node-sass": "^3.13.0",
    "nodemon": "^1.10.0",
    "raw-loader": "^0.5.1",
    "reflect-metadata": "0.1.8",
    "rimraf": "^2.5.4",
    "sass-loader": "^4.0.2",
    "string-replace-loader": "^1.0.5",
    "ts-helpers": "^1.1.2",
    "ts-node": "^1.3.0",
    "tslint": "3.13.0",
    "typescript": "2.0.2",
    "v8-lazy-parse-webpack-plugin": "^0.3.0",
    "webpack": "2.1.0-beta.27",
    "webpack-bundle-analyzer": "1.4.1",
    "webpack-dev-middleware": "^1.8.4",
    "webpack-dev-server": "2.1.0-beta.11",
    "webpack-merge": "~0.16.0"
  }
}<|MERGE_RESOLUTION|>--- conflicted
+++ resolved
@@ -83,11 +83,7 @@
     "awesome-typescript-loader": "^2.2.4",
     "codelyzer": "1.0.0-beta.3",
     "cookie-parser": "^1.4.3",
-<<<<<<< HEAD
-    "copy-webpack-plugin": "4.0.1",
-=======
     "copy-webpack-plugin": "~4.0.1",
->>>>>>> c87a20ea
     "express-interceptor": "^1.2.0",
     "iltorb": "^1.0.13",
     "imports-loader": "^0.6.5",
