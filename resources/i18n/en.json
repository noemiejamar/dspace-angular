{
  "footer": {
    "copyright": "copyright © 2002-{{ year }}",
    "link.dspace": "DSpace software",
    "link.duraspace": "DuraSpace"
  },
  "collection": {
    "page": {
      "news": "News",
      "license": "License",
      "browse": {
        "recent": {
          "head": "Recent Submissions"
        }
      }
    },
    "item-mapper": {
      "head": "Item Mapper - Map Items from Other Collections",
      "collection": "Collection: \"<b>{{name}}</b>\"",
      "description": "This is the item mapper tool that allows collection administrators to map items from other collections into this collection. You can search for items from other collections and map them, or browse the list of currently mapped items.",
      "confirm": "Map selected items",
      "remove": "Remove selected item mappings",
      "tabs": {
        "browse": "Browse",
        "map": "Map"
      },
      "notifications": {
        "map": {
          "success": {
            "head": "Mapping completed",
            "content": "Successfully mapped {{amount}} items."
          },
          "error": {
            "head": "Mapping errors",
            "content": "Errors occurred for mapping of {{amount}} items."
          }
        },
        "unmap": {
          "success": {
            "head": "Remove mapping completed",
            "content": "Successfully removed the mappings of {{amount}} items."
          },
          "error": {
            "head": "Remove mapping errors",
            "content": "Errors occurred for removing the mappings of {{amount}} items."
          }
        }
      },
      "return": "Return"
    },
    "select": {
      "table": {
        "title": "Title"
      },
      "confirm": "Confirm selected"
    }
  },
  "community": {
    "page": {
      "news": "News",
      "license": "License"
    },
    "sub-collection-list": {
      "head": "Collections of this Community"
    },
    "sub-community-list": {
      "head": "Communities of this Community"
    }
  },
  "item": {
    "page": {
      "author": "Author",
      "abstract": "Abstract",
      "date": "Date",
      "uri": "URI",
      "files": "Files",
      "collections": "Collections",
      "filesection": {
        "download": "Download",
        "name": "Name:",
        "format": "Format:",
        "size": "Size:",
        "description": "Description:"
      },
      "link": {
        "simple": "Simple item page",
        "full": "Full item page"
      }
    },
    "select": {
      "table": {
        "collection": "Collection",
        "author": "Author",
        "title": "Title"
      },
      "confirm": "Confirm selected"
    },
    "edit": {
      "head": "Edit Item",
      "tabs": {
        "status": {
          "head": "Item Status",
          "description": "Welcome to the item management page. From here you can withdraw, reinstate, move or delete the item. You may also update or add new metadata / bitstreams on the other tabs.",
          "labels": {
            "id": "Item Internal ID",
            "handle": "Handle",
            "lastModified": "Last Modified",
            "itemPage": "Item Page"
          },
          "buttons": {
            "authorizations": {
              "label": "Edit item's authorization policies",
              "button": "Authorizations..."
            },
            "withdraw": {
              "label": "Withdraw item from the repository",
              "button": "Withdraw..."
            },
<<<<<<< HEAD
=======
            "reinstate": {
              "label": "Reinstate item into the repository",
              "button": "Reinstate..."
            },
>>>>>>> 65c7aa0a
            "move": {
              "label": "Move item to another collection",
              "button": "Move..."
            },
            "private": {
              "label": "Make item private",
              "button": "Make it private..."
            },
<<<<<<< HEAD
=======
            "public": {
              "label": "Make item public",
              "button": "Make it public..."
            },
>>>>>>> 65c7aa0a
            "delete": {
              "label": "Completely expunge item",
              "button": "Permanently delete"
            },
            "mappedCollections": {
              "label": "Manage mapped collections",
              "button": "Mapped collections"
            }
          }
        },
        "bitstreams": {
          "head": "Item Bitstreams"
        },
        "metadata": {
          "head": "Item Metadata"
        },
        "view": {
          "head": "View Item"
        },
        "curate": {
          "head": "Curate"
        }
      },
<<<<<<< HEAD
      "item-mapper": {
        "head": "Item Mapper - Map Item to Collections",
        "item": "Item: \"<b>{{name}}</b>\"",
        "description": "This is the item mapper tool that allows administrators to map this item to other collections. You can search for collections and map them, or browse the list of collections the item is currently mapped to.",
        "tabs": {
          "browse": "Browse",
          "map": "Map"
        },
        "buttons": {
          "add": "Map item to selected collections",
          "remove": "Remove item's mapping for selected collections"
        },
        "notifications": {
          "add": {
            "success": {
              "head": "Mapping completed",
              "content": "Successfully mapped item to {{amount}} collections."
            },
            "error": {
              "head": "Mapping errors",
              "content": "Errors occurred for mapping of item to {{amount}} collections."
            }
          },
          "remove": {
            "success": {
              "head": "Removal of mapping completed",
              "content": "Successfully removed mapping of item to {{amount}} collections."
            },
            "error": {
              "head": "Removal of mapping errors",
              "content": "Errors occurred for the removal of the mapping to {{amount}} collections."
            }
          }
        },
        "return": "Return"
=======
      "modify.overview": {
        "field": "Field",
        "value": "Value",
        "language": "Language"
      },
      "withdraw": {
        "header": "Withdraw item: {{ id }}",
        "description": "Are you sure this item should be withdrawn from the archive?",
        "confirm": "Withdraw",
        "cancel": "Cancel",
        "success": "The item was withdrawn successfully",
        "error": "An error occured while withdrawing the item"
      },
      "reinstate": {
        "header": "Reinstate item: {{ id }}",
        "description": "Are you sure this item should be reinstated to the archive?",
        "confirm": "Reinstate",
        "cancel": "Cancel",
        "success": "The item was reinstated successfully",
        "error": "An error occured while reinstating the item"
      },
      "private": {
        "header": "Make item private: {{ id }}",
        "description": "Are you sure this item should be made private in the archive?",
        "confirm": "Make it Private",
        "cancel": "Cancel",
        "success": "The item is now private",
        "error": "An error occured while making the item private"
      },
      "public": {
        "header": "Make item public: {{ id }}",
        "description": "Are you sure this item should be made public in the archive?",
        "confirm": "Make it Public",
        "cancel": "Cancel",
        "success": "The item is now public",
        "error": "An error occured while making the item public"
      },
      "delete": {
        "header": "Delete item: {{ id }}",
        "description": "Are you sure this item should be completely deleted? Caution: At present, no tombstone would be left.",
        "confirm": "Delete",
        "cancel": "Cancel",
        "success": "The item has been deleted",
        "error": "An error occured while deleting the item"
>>>>>>> 65c7aa0a
      }
    }
  },
  "nav": {
    "browse": {
      "header": "All of DSpace"
    },
    "community-browse": {
      "header": "By Community"
    },
    "statistics": {
      "header": "Statistics"
    },
    "login": "Log In",
    "logout": "Log Out",
    "language": "Language switch",
    "search": "Search"
  },
  "pagination": {
    "results-per-page": "Results Per Page",
    "sort-direction": "Sort Options",
    "showing": {
      "label": "Now showing items ",
      "detail": "{{ range }} of {{ total }}"
    }
  },
  "sorting": {
    "score": {
      "DESC": "Relevance"
    },
    "dc.title": {
      "ASC": "Title Ascending",
      "DESC": "Title Descending"
    }
  },
  "title": "DSpace",
  "404": {
    "help": "We can't find the page you're looking for. The page may have been moved or deleted. You can use the button below to get back to the home page. ",
    "page-not-found": "page not found",
    "link": {
      "home-page": "Take me to the home page"
    }
  },
  "home": {
    "title": "DSpace Angular :: Home",
    "description": "",
    "top-level-communities": {
      "head": "Communities in DSpace",
      "help": "Select a community to browse its collections."
    }
  },
  "search": {
    "title": "DSpace Angular :: Search",
    "description": "",
    "form": {
      "search": "Search",
      "search_dspace": "Search DSpace"
    },
    "results": {
      "head": "Search Results",
      "no-results": "Your search returned no results. Having trouble finding what you're looking for? Try putting",
      "no-results-link": "quotes around it"
    },
    "sidebar": {
      "close": "Back to results",
      "open": "Search Tools",
      "results": "results",
      "filters": {
        "title": "Filters"
      },
      "settings": {
        "title": "Settings",
        "sort-by": "Sort By",
        "rpp": "Results per page"
      }
    },
    "view-switch": {
      "show-list": "Show as list",
      "show-grid": "Show as grid"
    },
    "filters": {
      "head": "Filters",
      "reset": "Reset filters",
      "applied": {
        "f.author": "Author",
        "f.dateIssued.min": "Start date",
        "f.dateIssued.max": "End date",
        "f.subject": "Subject",
        "f.has_content_in_original_bundle": "Has files"
      },
      "filter": {
        "show-more": "Show more",
        "show-less": "Collapse",
        "author": {
          "placeholder": "Author name",
          "head": "Author"
        },
        "scope": {
          "placeholder": "Scope filter",
          "head": "Scope"
        },
        "subject": {
          "placeholder": "Subject",
          "head": "Subject"
        },
        "dateIssued": {
          "max": {
            "placeholder": "Minimum Date"
          },
          "min": {
            "placeholder": "Maximum Date"
          },
          "head": "Date"
        },
        "has_content_in_original_bundle": {
          "head": "Has files"
        }
      }
    }
  },
  "browse": {
    "title": "Browsing {{ collection }} by {{ field }} {{ value }}"
  },
  "admin": {
    "registries": {
      "metadata": {
        "title": "DSpace Angular :: Metadata Registry",
        "head": "Metadata Registry",
        "description": "The metadata registry maintains a list of all metadata fields available in the repository. These fields may be divided amongst multiple schemas. However, DSpace requires the qualified Dublin Core schema.",
        "schemas": {
          "table": {
            "id": "ID",
            "namespace": "Namespace",
            "name": "Name"
          },
          "no-items": "No metadata schemas to show."
        }
      },
      "schema": {
        "title": "DSpace Angular :: Metadata Schema Registry",
        "head": "Metadata Schema",
        "description": "This is the metadata schema for \"{{namespace}}\".",
        "fields": {
          "head": "Schema metadata fields",
          "table": {
            "field": "Field",
            "scopenote": "Scope Note"
          },
          "no-items": "No metadata fields to show."
        }
      },
      "bitstream-formats": {
        "title": "DSpace Angular :: Bitstream Format Registry",
        "head": "Bitstream Format Registry",
        "description": "This list of bitstream formats provides information about known formats and their support level.",
        "formats": {
          "table": {
            "name": "Name",
            "mimetype": "MIME Type",
            "supportLevel": {
              "head": "Support Level",
              "0": "Unknown",
              "1": "Known",
              "2": "Support"
            },
            "internal": "internal"
          },
          "no-items": "No bitstream formats to show."
        }
      }
    }
  },
  "menu": {
    "header": {
      "admin": "Admin",
      "image": {
        "logo": "Repository logo"
      }
    },
    "section": {
      "pin": "Pin sidebar",
      "unpin": "Unpin sidebar",
      "new": "New",
      "new_community": "Community",
      "new_collection": "Collection",
      "new_item": "Item",
      "new_item_version": "Item Version",
      "edit": "Edit",
      "edit_community": "Community",
      "edit_collection": "Collection",
      "edit_item": "Item",
      "import": "Import",
      "import_metadata": "Metadata",
      "import_batch": "Batch Import (ZIP)",
      "export": "Export",
      "export_community": "Community",
      "export_collection": "Collection",
      "export_item": "Item",
      "export_metadata": "Metadata",
      "access_control": "Access Control",
      "access_control_people": "People",
      "access_control_groups": "Groups",
      "access_control_authorizations": "Authorizations",
      "find": "Find",
      "find_items": "Items",
      "find_withdrawn_items": "Withdrawn Items",
      "find_private_items": "Private Items",
      "registries": "Registries",
      "registries_metadata": "Metadata",
      "registries_format": "Format",
      "curation_task": "Curation Task",
      "statistics_task": "Statistics Task",
      "control_panel": "Control Panel",
      "browse_global": "All of DSpace",
      "browse_global_communities_and_collections": "Communities & Collections",
      "browse_global_by_issue_date": "By Issue Date",
      "browse_global_by_author": "By Author",
      "browse_global_by_title": "By Title",
      "statistics": "Statistics",
      "browse_community": "This Community",
      "browse_community_by_issue_date": "By Issue Date",
      "browse_community_by_author": "By Author",
      "browse_community_by_title": "By Title",
      "icon": {
        "pin": "Pin sidebar",
        "unpin": "Unpin sidebar",
        "new": "New menu section",
        "edit": "Edit menu section",
        "import": "Import menu section",
        "export": "Export menu section",
        "access_control": "Access Control menu section",
        "find": "Find menu section",
        "registries": "Registries menu section",
        "curation_task": "Curation Task menu section",
        "statistics_task": "Statistics Task menu section",
        "control_panel": "Control Panel menu section"
      },
      "toggle": {
        "new": "Toggle New section",
        "edit": "Toggle Edit section",
        "import": "Toggle Import section",
        "export": "Toggle Export section",
        "access_control": "Toggle Access Control section",
        "find": "Toggle Find section",
        "registries": "Toggle Registries section",
        "curation_task": "Toggle Curation Task section",
        "statistics_task": "Toggle Statistics Task section",
        "control_panel": "Toggle Control Panel section"
      }
    }
  },
  "loading": {
    "default": "Loading...",
    "top-level-communities": "Loading top-level communities...",
    "community": "Loading community...",
    "collection": "Loading collection...",
    "sub-collections": "Loading sub-collections...",
    "sub-communities": "Loading sub-communities...",
    "recent-submissions": "Loading recent submissions...",
    "item": "Loading item...",
    "objects": "Loading...",
    "search-results": "Loading search results...",
    "browse-by": "Loading items..."
  },
  "error": {
    "default": "Error",
    "top-level-communities": "Error fetching top-level communities",
    "community": "Error fetching community",
    "collection": "Error fetching collection",
    "sub-collections": "Error fetching sub-collections",
    "sub-communities": "Error fetching sub-communities",
    "recent-submissions": "Error fetching recent submissions",
    "item": "Error fetching item",
    "objects": "Error fetching objects",
    "search-results": "Error fetching search results",
    "browse-by": "Error fetching items",
    "validation": {
      "pattern": "This input is restricted by the current pattern: {{ pattern }}.",
      "license": {
        "notgranted": "You must grant this license to complete your submission. If you are unable to grant this license at this time you may save your work and return later or remove the submission."
      }
    }
  },
  "form": {
    "submit": "Submit",
    "cancel": "Cancel",
    "search": "Search",
    "remove": "Remove",
    "first-name": "First name",
    "last-name": "Last name",
    "loading": "Loading...",
    "no-results": "No results found",
    "no-value": "No value entered",
    "group-collapse": "Collapse",
    "group-expand": "Expand",
    "group-collapse-help": "Click here to collapse",
    "group-expand-help": "Click here to expand and add more elements"
  },
  "login": {
    "title": "Login",
    "form": {
      "header": "Please log in to DSpace",
      "email": "Email address",
      "forgot-password": "Have you forgotten your password?",
      "new-user": "New user? Click here to register.",
      "password": "Password",
      "submit": "Log in"
    }
  },
  "logout": {
    "title": "Logout",
    "form": {
      "header": "Log out from DSpace",
      "submit": "Log out"
    }
  },
  "auth": {
    "messages": {
      "expired": "Your session has expired. Please log in again."
    },
    "errors": {
      "invalid-user": "Invalid email address or password."
    }
  },
  "chips": {
    "remove": "Remove chip"
  }
}<|MERGE_RESOLUTION|>--- conflicted
+++ resolved
@@ -116,13 +116,10 @@
               "label": "Withdraw item from the repository",
               "button": "Withdraw..."
             },
-<<<<<<< HEAD
-=======
             "reinstate": {
               "label": "Reinstate item into the repository",
               "button": "Reinstate..."
             },
->>>>>>> 65c7aa0a
             "move": {
               "label": "Move item to another collection",
               "button": "Move..."
@@ -131,13 +128,10 @@
               "label": "Make item private",
               "button": "Make it private..."
             },
-<<<<<<< HEAD
-=======
             "public": {
               "label": "Make item public",
               "button": "Make it public..."
             },
->>>>>>> 65c7aa0a
             "delete": {
               "label": "Completely expunge item",
               "button": "Permanently delete"
@@ -161,7 +155,51 @@
           "head": "Curate"
         }
       },
-<<<<<<< HEAD
+      "modify.overview": {
+        "field": "Field",
+        "value": "Value",
+        "language": "Language"
+      },
+      "withdraw": {
+        "header": "Withdraw item: {{ id }}",
+        "description": "Are you sure this item should be withdrawn from the archive?",
+        "confirm": "Withdraw",
+        "cancel": "Cancel",
+        "success": "The item was withdrawn successfully",
+        "error": "An error occured while withdrawing the item"
+      },
+      "reinstate": {
+        "header": "Reinstate item: {{ id }}",
+        "description": "Are you sure this item should be reinstated to the archive?",
+        "confirm": "Reinstate",
+        "cancel": "Cancel",
+        "success": "The item was reinstated successfully",
+        "error": "An error occured while reinstating the item"
+      },
+      "private": {
+        "header": "Make item private: {{ id }}",
+        "description": "Are you sure this item should be made private in the archive?",
+        "confirm": "Make it Private",
+        "cancel": "Cancel",
+        "success": "The item is now private",
+        "error": "An error occured while making the item private"
+      },
+      "public": {
+        "header": "Make item public: {{ id }}",
+        "description": "Are you sure this item should be made public in the archive?",
+        "confirm": "Make it Public",
+        "cancel": "Cancel",
+        "success": "The item is now public",
+        "error": "An error occured while making the item public"
+      },
+      "delete": {
+        "header": "Delete item: {{ id }}",
+        "description": "Are you sure this item should be completely deleted? Caution: At present, no tombstone would be left.",
+        "confirm": "Delete",
+        "cancel": "Cancel",
+        "success": "The item has been deleted",
+        "error": "An error occured while deleting the item"
+      },
       "item-mapper": {
         "head": "Item Mapper - Map Item to Collections",
         "item": "Item: \"<b>{{name}}</b>\"",
@@ -197,52 +235,6 @@
           }
         },
         "return": "Return"
-=======
-      "modify.overview": {
-        "field": "Field",
-        "value": "Value",
-        "language": "Language"
-      },
-      "withdraw": {
-        "header": "Withdraw item: {{ id }}",
-        "description": "Are you sure this item should be withdrawn from the archive?",
-        "confirm": "Withdraw",
-        "cancel": "Cancel",
-        "success": "The item was withdrawn successfully",
-        "error": "An error occured while withdrawing the item"
-      },
-      "reinstate": {
-        "header": "Reinstate item: {{ id }}",
-        "description": "Are you sure this item should be reinstated to the archive?",
-        "confirm": "Reinstate",
-        "cancel": "Cancel",
-        "success": "The item was reinstated successfully",
-        "error": "An error occured while reinstating the item"
-      },
-      "private": {
-        "header": "Make item private: {{ id }}",
-        "description": "Are you sure this item should be made private in the archive?",
-        "confirm": "Make it Private",
-        "cancel": "Cancel",
-        "success": "The item is now private",
-        "error": "An error occured while making the item private"
-      },
-      "public": {
-        "header": "Make item public: {{ id }}",
-        "description": "Are you sure this item should be made public in the archive?",
-        "confirm": "Make it Public",
-        "cancel": "Cancel",
-        "success": "The item is now public",
-        "error": "An error occured while making the item public"
-      },
-      "delete": {
-        "header": "Delete item: {{ id }}",
-        "description": "Are you sure this item should be completely deleted? Caution: At present, no tombstone would be left.",
-        "confirm": "Delete",
-        "cancel": "Cancel",
-        "success": "The item has been deleted",
-        "error": "An error occured while deleting the item"
->>>>>>> 65c7aa0a
       }
     }
   },
