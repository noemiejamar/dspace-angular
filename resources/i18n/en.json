--- conflicted
+++ resolved
@@ -1,1167 +1,4 @@
 {
-<<<<<<< HEAD
-  "footer": {
-    "copyright": "copyright © 2002-{{ year }}",
-    "link.dspace": "DSpace software",
-    "link.duraspace": "DuraSpace"
-  },
-  "collection": {
-    "page": {
-      "news": "News",
-      "license": "License",
-      "browse": {
-        "recent": {
-          "head": "Recent Submissions"
-        }
-      }
-    },
-    "form": {
-      "title": "Name",
-      "description": "Introductory text (HTML)",
-      "abstract": "Short Description",
-      "rights": "Copyright text (HTML)",
-      "tableofcontents": "News (HTML)",
-      "license": "License",
-      "provenance": "Provenance",
-      "errors": {
-        "title": {
-          "required": "Please enter a collection name"
-        }
-      }
-    },
-    "edit": {
-      "head": "Edit Collection",
-      "delete": "Delete this collection"
-    },
-    "create": {
-      "head": "Create a Collection",
-      "sub-head": "Create a Collection for Community {{ parent }}"
-    },
-    "delete": {
-      "head": "Delete Collection",
-      "text": "Are you sure you want to delete collection \"{{ dso }}\"",
-      "confirm": "Confirm",
-      "cancel": "Cancel",
-      "notification": {
-        "success": "Successfully deleted collection",
-        "fail": "Collection could not be deleted"
-      }
-    }
-  },
-  "community": {
-    "page": {
-      "news": "News",
-      "license": "License"
-    },
-    "sub-collection-list": {
-      "head": "Collections of this Community"
-    },
-    "sub-community-list": {
-      "head": "Communities of this Community"
-    },
-    "form": {
-      "title": "Name",
-      "description": "Introductory text (HTML)",
-      "abstract": "Short Description",
-      "rights": "Copyright text (HTML)",
-      "tableofcontents": "News (HTML)",
-      "errors": {
-        "title": {
-          "required": "Please enter a community name"
-        }
-      }
-    },
-    "edit": {
-      "head": "Edit Community",
-      "delete": "Delete this community"
-    },
-    "create": {
-      "head": "Create a Community",
-      "sub-head": "Create a Sub-Community for Community {{ parent }}"
-    },
-    "delete": {
-      "head": "Delete Community",
-      "text": "Are you sure you want to delete community \"{{ dso }}\"",
-      "confirm": "Confirm",
-      "cancel": "Cancel",
-      "notification": {
-        "success": "Successfully deleted community",
-        "fail": "Community could not be deleted"
-      }
-    }
-  },
-  "item": {
-    "page": {
-      "author": "Authors",
-      "abstract": "Abstract",
-      "date": "Date",
-      "uri": "URI",
-      "files": "Files",
-      "collections": "Collections",
-      "subject": "Keywords",
-      "citation": "Citation",
-      "filesection": {
-        "download": "Download",
-        "name": "Name:",
-        "format": "Format:",
-        "size": "Size:",
-        "description": "Description:"
-      },
-      "link": {
-        "simple": "Simple item page",
-        "full": "Full item page"
-      },
-      "journal": {
-        "search": {
-          "title": "Articles in this journal"
-        }
-      },
-      "person": {
-        "search": {
-          "title": "Articles by this author"
-        }
-      }
-    },
-    "select": {
-      "table": {
-        "collection": "Collection",
-        "author": "Author",
-        "title": "Title"
-      },
-      "confirm": "Confirm selected"
-    },
-    "edit": {
-      "head": "Edit Item",
-      "tabs": {
-        "status": {
-          "head": "Item Status",
-          "description": "Welcome to the item management page. From here you can withdraw, reinstate, move or delete the item. You may also update or add new metadata / bitstreams on the other tabs.",
-          "title": "Item Edit -  Status",
-          "labels": {
-            "id": "Item Internal ID",
-            "handle": "Handle",
-            "lastModified": "Last Modified",
-            "itemPage": "Item Page"
-          },
-          "buttons": {
-            "authorizations": {
-              "label": "Edit item's authorization policies",
-              "button": "Authorizations..."
-            },
-            "withdraw": {
-              "label": "Withdraw item from the repository",
-              "button": "Withdraw..."
-            },
-            "reinstate": {
-              "label": "Reinstate item into the repository",
-              "button": "Reinstate..."
-            },
-            "move": {
-              "label": "Move item to another collection",
-              "button": "Move..."
-            },
-            "private": {
-              "label": "Make item private",
-              "button": "Make it private..."
-            },
-            "public": {
-              "label": "Make item public",
-              "button": "Make it public..."
-            },
-            "delete": {
-              "label": "Completely expunge item",
-              "button": "Permanently delete"
-            },
-            "mappedCollections": {
-              "label": "Manage mapped collections",
-              "button": "Mapped collections"
-            }
-          }
-        },
-        "bitstreams": {
-          "head": "Item Bitstreams",
-          "title": "Item Edit - Bitstreams"
-        },
-        "metadata": {
-          "head": "Item Metadata",
-          "title": "Item Edit -  Metadata"
-        },
-        "relationships": {
-          "head": "Item Relationships",
-          "title": "Item Edit -  Relationships"
-        },
-        "view": {
-          "head": "View Item",
-          "title": "Item Edit -  View"
-        },
-        "curate": {
-          "head": "Curate",
-          "title": "Item Edit - Curate"
-        }
-      },
-      "modify.overview": {
-        "field": "Field",
-        "value": "Value",
-        "language": "Language"
-      },
-      "withdraw": {
-        "header": "Withdraw item: {{ id }}",
-        "description": "Are you sure this item should be withdrawn from the archive?",
-        "confirm": "Withdraw",
-        "cancel": "Cancel",
-        "success": "The item was withdrawn successfully",
-        "error": "An error occurred while withdrawing the item"
-      },
-      "reinstate": {
-        "header": "Reinstate item: {{ id }}",
-        "description": "Are you sure this item should be reinstated to the archive?",
-        "confirm": "Reinstate",
-        "cancel": "Cancel",
-        "success": "The item was reinstated successfully",
-        "error": "An error occurred while reinstating the item"
-      },
-      "private": {
-        "header": "Make item private: {{ id }}",
-        "description": "Are you sure this item should be made private in the archive?",
-        "confirm": "Make it Private",
-        "cancel": "Cancel",
-        "success": "The item is now private",
-        "error": "An error occurred while making the item private"
-      },
-      "public": {
-        "header": "Make item public: {{ id }}",
-        "description": "Are you sure this item should be made public in the archive?",
-        "confirm": "Make it Public",
-        "cancel": "Cancel",
-        "success": "The item is now public",
-        "error": "An error occurred while making the item public"
-      },
-      "delete": {
-        "header": "Delete item: {{ id }}",
-        "description": "Are you sure this item should be completely deleted? Caution: At present, no tombstone would be left.",
-        "confirm": "Delete",
-        "cancel": "Cancel",
-        "success": "The item has been deleted",
-        "error": "An error occurred while deleting the item"
-      },
-      "metadata": {
-        "add-button": "Add",
-        "discard-button": "Discard",
-        "reinstate-button": "Undo",
-        "save-button": "Save",
-        "headers": {
-          "field": "Field",
-          "value": "Value",
-          "language": "Lang",
-          "edit": "Edit"
-        },
-        "edit": {
-          "buttons": {
-            "edit": "Edit",
-            "unedit": "Stop editing",
-            "remove": "Remove",
-            "undo": "Undo changes"
-          }
-        },
-        "metadatafield": {
-          "invalid": "Please choose a valid metadata field"
-        },
-        "notifications": {
-          "outdated": {
-            "title": "Changed outdated",
-            "content": "The item you're currently working on has been changed by another user. Your current changes are discarded to prevent conflicts"
-          },
-          "discarded": {
-            "title": "Changed discarded",
-            "content": "Your changes were discarded. To reinstate your changes click the 'Undo' button"
-          },
-          "invalid": {
-            "title": "Metadata invalid",
-            "content": "Your changes were not saved. Please make sure all fields are valid before you save."
-          },
-          "saved": {
-            "title": "Metadata saved",
-            "content": "Your changes to this item's metadata were saved."
-          }
-        }
-      },
-      "relationships": {
-        "discard-button": "Discard",
-        "reinstate-button": "Undo",
-        "save-button": "Save",
-        "edit": {
-          "buttons": {
-            "remove": "Remove",
-            "undo": "Undo changes"
-          }
-        },
-        "notifications": {
-          "outdated": {
-            "title": "Changed outdated",
-            "content": "The item you're currently working on has been changed by another user. Your current changes are discarded to prevent conflicts"
-          },
-          "discarded": {
-            "title": "Changed discarded",
-            "content": "Your changes were discarded. To reinstate your changes click the 'Undo' button"
-          },
-          "saved": {
-            "title": "Relationships saved",
-            "content": "Your changes to this item's relationships were saved."
-          },
-          "failed": {
-            "title": "Error deleting relationship"
-          }
-        }
-      }
-    }
-  },
-  "relationships": {
-    "isPublicationOf": "Publications",
-    "isProjectOf": "Research Projects",
-    "isOrgUnitOf": "Organizational Units",
-    "isAuthorOf": "Authors",
-    "isPersonOf": "Authors",
-    "isJournalOf": "Journals",
-    "isSingleJournalOf": "Journal",
-    "isVolumeOf": "Journal Volumes",
-    "isSingleVolumeOf": "Journal Volume",
-    "isIssueOf": "Journal Issues",
-    "isJournalIssueOf": "Journal Issue",
-    "isPublicationOfJournalIssue": "Articles"
-  },
-  "person": {
-    "page": {
-      "titleprefix": "Person: ",
-      "jobtitle": "Job Title",
-      "lastname": "Last Name",
-      "firstname": "First Name",
-      "email": "Email Address",
-      "orcid": "ORCID",
-      "birthdate": "Birth Date",
-      "staffid": "Staff ID",
-      "link": {
-        "full": "Show all metadata"
-      }
-    },
-    "listelement": {
-      "badge": "Person"
-    },
-    "search": {
-      "title": "DSpace Angular :: Person Search",
-      "results": {
-        "head": "Person Search Results"
-      }
-    }
-  },
-  "project": {
-    "page": {
-      "titleprefix": "Research Project: ",
-      "status": "Status",
-      "contributor": "Contributors",
-      "funder": "Funders",
-      "id": "ID",
-      "expectedcompletion": "Expected Completion",
-      "description": "Description",
-      "keyword": "Keywords"
-    },
-    "listelement": {
-      "badge": "Research Project"
-    }
-  },
-  "orgunit": {
-    "page": {
-      "titleprefix": "Organizational Unit: ",
-      "dateestablished": "Date established",
-      "city": "City",
-      "country": "Country",
-      "id": "ID",
-      "description": "Description"
-    },
-    "listelement": {
-      "badge": "Organizational Unit"
-    }
-  },
-  "journal": {
-    "page": {
-      "titleprefix": "Journal: ",
-      "issn": "ISSN",
-      "publisher": "Publisher",
-      "description": "Description",
-      "editor": "Editor-in-Chief"
-    },
-    "listelement": {
-      "badge": "Journal"
-    },
-    "search": {
-      "title": "DSpace Angular :: Journal Search",
-      "results": {
-        "head": "Journal Search Results"
-      }
-    }
-  },
-  "journalvolume": {
-    "page": {
-      "titleprefix": "Journal Volume: ",
-      "volume": "Volume",
-      "issuedate": "Issue Date",
-      "description": "Description"
-    },
-    "listelement": {
-      "badge": "Journal Volume"
-    }
-  },
-  "journalissue": {
-    "page": {
-      "titleprefix": "Journal Issue: ",
-      "number": "Number",
-      "issuedate": "Issue Date",
-      "description": "Description",
-      "keyword": "Keywords",
-      "journal-title": "Journal Title",
-      "journal-issn": "Journal ISSN"
-    },
-    "listelement": {
-      "badge": "Journal Issue"
-    }
-  },
-  "publication": {
-    "page": {
-      "titleprefix": "Publication: ",
-      "journal-title": "Journal Title",
-      "journal-issn": "Journal ISSN",
-      "volume-title": "Volume Title",
-      "publisher": "Publisher",
-      "description": "Description"
-    },
-    "listelement": {
-      "badge": "Publication"
-    },
-    "search": {
-      "title": "DSpace Angular :: Publication Search",
-      "results": {
-        "head": "Publication Search Results"
-      }
-    }
-  },
-  "nav": {
-    "browse": {
-      "header": "All of DSpace"
-    },
-    "community-browse": {
-      "header": "By Community"
-    },
-    "statistics": {
-      "header": "Statistics"
-    },
-    "login": "Log In",
-    "logout": "Log Out",
-    "mydspace": "MyDSpace",
-    "language": "Language switch",
-    "search": "Search"
-  },
-  "pagination": {
-    "results-per-page": "Results Per Page",
-    "sort-direction": "Sort Options",
-    "showing": {
-      "label": "Now showing ",
-      "detail": "{{ range }} of {{ total }}"
-    }
-  },
-  "sorting": {
-    "score": {
-      "DESC": "Relevance"
-    },
-    "dc.title": {
-      "ASC": "Title Ascending",
-      "DESC": "Title Descending"
-    }
-  },
-  "title": "DSpace",
-  "404": {
-    "help": "We can't find the page you're looking for. The page may have been moved or deleted. You can use the button below to get back to the home page. ",
-    "page-not-found": "page not found",
-    "link": {
-      "home-page": "Take me to the home page"
-    }
-  },
-  "home": {
-    "title": "DSpace Angular :: Home",
-    "description": "",
-    "top-level-communities": {
-      "head": "Communities in DSpace",
-      "help": "Select a community to browse its collections."
-    }
-  },
-  "mydspace": {
-    "title": "MyDSpace",
-    "description": "",
-    "new-submission": "New submission",
-    "results": {
-      "head": "Your submissions",
-      "no-results": "There were no items to show",
-      "no-title": "No title",
-      "no-authors": "No Authors",
-      "no-date": "No Date",
-      "no-abstract": "No Abstract",
-      "no-files": "No Files",
-      "no-uri": "No Uri",
-      "no-collections": "No Collections"
-    },
-    "messages": {
-      "title": "Messages",
-      "to": "To",
-      "hide-msg": "Hide message",
-      "show-msg": "Show message",
-      "no-messages": "No messages yet.",
-      "no-content": "No content.",
-      "send-btn": "Send",
-      "subject-placeholder": "Subject...",
-      "description-placeholder": "Insert your message here...",
-      "mark-as-read": "Mark as read",
-      "mark-as-unread": "Mark as unread",
-      "submitter-help": "Select this option to send a message to controller.",
-      "controller-help": "Select this option to send a message to item's submitter."
-    },
-    "show": {
-      "workspace": "Your Submissions",
-      "workflow": "All tasks"
-    },
-    "status": {
-      "workflow": "Workflow",
-      "validation": "Validation",
-      "waiting-for-controller": "Waiting for controller",
-      "workspace": "Workspace",
-      "archived": "Archived"
-    },
-    "view-btn": "View",
-    "general": {
-      "text-here": "HERE"
-    },
-    "upload": {
-      "upload-successful": "New workspace item created. Click {{here}} for edit it.",
-      "upload-multiple-successful": "{{qty}} new workspace items created.",
-      "upload-failed": "Error creating new workspace. Please verify the content uploaded before retry."
-    }
-  },
-  "search": {
-    "title": "DSpace Angular :: Search",
-    "description": "",
-    "form": {
-      "search": "Search",
-      "search_dspace": "Search DSpace",
-      "search_mydspace": "Search MyDSpace"
-    },
-    "results": {
-      "head": "Search Results",
-      "no-results": "Your search returned no results. Having trouble finding what you're looking for? Try putting",
-      "no-results-link": "quotes around it"
-    },
-    "sidebar": {
-      "close": "Back to results",
-      "open": "Search Tools",
-      "results": "results",
-      "filters": {
-        "title": "Filters"
-      },
-      "settings": {
-        "title": "Settings",
-        "sort-by": "Sort By",
-        "rpp": "Results per page"
-      }
-    },
-    "switch-configuration": {
-      "title": "Show"
-    },
-    "view-switch": {
-      "show-list": "Show as list",
-      "show-grid": "Show as grid",
-      "show-detail": "Show detail"
-    },
-    "filters": {
-      "head": "Filters",
-      "reset": "Reset filters",
-      "applied": {
-        "f.author": "Author",
-        "f.dateIssued.min": "Start date",
-        "f.dateIssued.max": "End date",
-        "f.subject": "Subject",
-        "f.has_content_in_original_bundle": "Has files",
-        "f.entityType": "Item Type",
-        "f.namedresourcetype": "Status",
-        "f.dateSubmitted": "Date submitted",
-        "f.itemtype": "Type",
-        "f.submitter": "Submitter"
-      },
-      "filter": {
-        "show-more": "Show more",
-        "show-less": "Collapse",
-        "author": {
-          "placeholder": "Author name",
-          "head": "Author"
-        },
-        "scope": {
-          "placeholder": "Scope filter",
-          "head": "Scope"
-        },
-        "subject": {
-          "placeholder": "Subject",
-          "head": "Subject"
-        },
-        "dateIssued": {
-          "max": {
-            "placeholder": "Minimum Date"
-          },
-          "min": {
-            "placeholder": "Maximum Date"
-          },
-          "head": "Date"
-        },
-        "has_content_in_original_bundle": {
-          "head": "Has files"
-        },
-        "entityType": {
-          "placeholder": "Item Type",
-          "head": "Item Type"
-        },
-        "namedresourcetype": {
-          "placeholder": "Status",
-          "head": "Status"
-        },
-        "dateSubmitted": {
-          "placeholder": "Date submitted",
-          "head": "Date submitted"
-        },
-        "itemtype": {
-          "placeholder": "Type",
-          "head": "Type"
-        },
-        "submitter": {
-          "placeholder": "Submitter",
-          "head": "Submitter"
-        },
-        "objectpeople": {
-          "placeholder": "People",
-          "head": "People"
-        },
-        "jobTitle": {
-          "placeholder": "Job Title",
-          "head": "Job Title"
-        },
-        "knowsLanguage": {
-          "placeholder": "Known language",
-          "head": "Known language"
-        },
-        "birthDate": {
-          "placeholder": "Birth Date",
-          "head": "Birth Date"
-        },
-        "creativeWorkPublisher": {
-          "placeholder": "Publisher",
-          "head": "Publisher"
-        },
-        "creativeWorkEditor": {
-          "placeholder": "Editor",
-          "head": "Editor"
-        },
-        "creativeWorkKeywords": {
-          "placeholder": "Subject",
-          "head": "Subject"
-        },
-        "creativeDatePublished": {
-          "placeholder": "Date Published",
-          "head": "Date Published"
-        },
-        "organizationAddressCountry": {
-          "placeholder": "Country",
-          "head": "Country"
-        },
-        "organizationAddressLocality": {
-          "placeholder": "City",
-          "head": "City"
-        },
-        "organizationFoundingDate": {
-          "placeholder": "Date Founded",
-          "head": "Date Founded"
-        }
-      }
-    }
-  },
-  "browse": {
-    "title": "Browsing {{ collection }} by {{ field }} {{ value }}",
-    "startsWith": {
-      "jump": "Jump to a point in the index:",
-      "choose_year": "(Choose year)",
-      "choose_start": "(Choose start)",
-      "type_date": "Or type in a date (year-month):",
-      "type_text": "Or enter first few letters:",
-      "months": {
-        "none": "(Choose month)",
-        "january": "January",
-        "february": "February",
-        "march": "March",
-        "april": "April",
-        "may": "May",
-        "june": "June",
-        "july": "July",
-        "august": "August",
-        "september": "September",
-        "october": "October",
-        "november": "November",
-        "december": "December"
-      },
-      "submit": "Go"
-    },
-    "metadata": {
-      "title": "Title",
-      "author": "Author",
-      "subject": "Subject",
-      "dateissued": "Issue Date"
-    },
-    "comcol": {
-      "head": "Browse",
-      "by": {
-        "title": "By Title",
-        "dateissued": "By Issue Date",
-        "author": "By Author",
-        "subject": "By Subject"
-      }
-    },
-    "empty": "No items to show."
-  },
-  "admin": {
-    "registries": {
-      "metadata": {
-        "title": "DSpace Angular :: Metadata Registry",
-        "head": "Metadata Registry",
-        "description": "The metadata registry maintains a list of all metadata fields available in the repository. These fields may be divided amongst multiple schemas. However, DSpace requires the qualified Dublin Core schema.",
-        "form": {
-          "create": "Create metadata schema",
-          "edit": "Edit metadata schema",
-          "namespace": "Namespace",
-          "name": "Name"
-        },
-        "schemas": {
-          "table": {
-            "id": "ID",
-            "namespace": "Namespace",
-            "name": "Name",
-            "delete": "Delete selected"
-          },
-          "no-items": "No metadata schemas to show."
-        }
-      },
-      "schema": {
-        "title": "DSpace Angular :: Metadata Schema Registry",
-        "head": "Metadata Schema",
-        "description": "This is the metadata schema for \"{{namespace}}\".",
-        "return": "Return",
-        "form": {
-          "create": "Create metadata field",
-          "edit": "Edit metadata field",
-          "element": "Element",
-          "qualifier": "Qualifier",
-          "scopenote": "Scope Note"
-        },
-        "fields": {
-          "head": "Schema metadata fields",
-          "table": {
-            "field": "Field",
-            "scopenote": "Scope Note",
-            "delete": "Delete selected"
-          },
-          "no-items": "No metadata fields to show."
-        },
-        "notification": {
-          "success": "Success",
-          "failure": "Error",
-          "created": "Successfully created metadata schema \"{{prefix}}\"",
-          "edited": "Successfully edited metadata schema \"{{prefix}}\"",
-          "deleted": {
-            "success": "Successfully deleted {{amount}} metadata schemas",
-            "failure": "Failed to delete {{amount}} metadata schemas"
-          },
-          "field": {
-            "created": "Successfully created metadata field \"{{field}}\"",
-            "edited": "Successfully edited metadata field \"{{field}}\"",
-            "deleted": {
-              "success": "Successfully deleted {{amount}} metadata fields",
-              "failure": "Failed to delete {{amount}} metadata fields"
-            }
-          }
-        }
-      },
-      "bitstream-formats": {
-        "title": "DSpace Angular :: Bitstream Format Registry",
-        "head": "Bitstream Format Registry",
-        "description": "This list of bitstream formats provides information about known formats and their support level.",
-        "formats": {
-          "table": {
-            "name": "Name",
-            "mimetype": "MIME Type",
-            "supportLevel": {
-              "head": "Support Level",
-              "0": "Unknown",
-              "1": "Known",
-              "2": "Support"
-            },
-            "internal": "internal"
-          },
-          "no-items": "No bitstream formats to show."
-        }
-      }
-    }
-  },
-  "menu": {
-    "header": {
-      "admin": "Admin",
-      "image": {
-        "logo": "Repository logo"
-      }
-    },
-    "section": {
-      "pin": "Pin sidebar",
-      "unpin": "Unpin sidebar",
-      "new": "New",
-      "new_community": "Community",
-      "new_collection": "Collection",
-      "new_item": "Item",
-      "new_item_version": "Item Version",
-      "edit": "Edit",
-      "edit_community": "Community",
-      "edit_collection": "Collection",
-      "edit_item": "Item",
-      "import": "Import",
-      "import_metadata": "Metadata",
-      "import_batch": "Batch Import (ZIP)",
-      "export": "Export",
-      "export_community": "Community",
-      "export_collection": "Collection",
-      "export_item": "Item",
-      "export_metadata": "Metadata",
-      "access_control": "Access Control",
-      "access_control_people": "People",
-      "access_control_groups": "Groups",
-      "access_control_authorizations": "Authorizations",
-      "find": "Find",
-      "find_items": "Items",
-      "find_withdrawn_items": "Withdrawn Items",
-      "find_private_items": "Private Items",
-      "registries": "Registries",
-      "registries_metadata": "Metadata",
-      "registries_format": "Format",
-      "curation_task": "Curation Task",
-      "statistics_task": "Statistics Task",
-      "control_panel": "Control Panel",
-      "browse_global": "All of DSpace",
-      "browse_global_communities_and_collections": "Communities & Collections",
-      "browse_global_by_dateissued": "By Issue Date",
-      "browse_global_by_author": "By Author",
-      "browse_global_by_title": "By Title",
-      "browse_global_by_subject": "By Subject",
-      "statistics": "Statistics",
-      "browse_community": "This Community",
-      "browse_community_by_issue_date": "By Issue Date",
-      "browse_community_by_author": "By Author",
-      "browse_community_by_title": "By Title",
-      "icon": {
-        "pin": "Pin sidebar",
-        "unpin": "Unpin sidebar",
-        "new": "New menu section",
-        "edit": "Edit menu section",
-        "import": "Import menu section",
-        "export": "Export menu section",
-        "access_control": "Access Control menu section",
-        "find": "Find menu section",
-        "registries": "Registries menu section",
-        "curation_task": "Curation Task menu section",
-        "statistics_task": "Statistics Task menu section",
-        "control_panel": "Control Panel menu section"
-      },
-      "toggle": {
-        "new": "Toggle New section",
-        "edit": "Toggle Edit section",
-        "import": "Toggle Import section",
-        "export": "Toggle Export section",
-        "access_control": "Toggle Access Control section",
-        "find": "Toggle Find section",
-        "registries": "Toggle Registries section",
-        "curation_task": "Toggle Curation Task section",
-        "statistics_task": "Toggle Statistics Task section",
-        "control_panel": "Toggle Control Panel section"
-      }
-    }
-  },
-  "loading": {
-    "default": "Loading...",
-    "top-level-communities": "Loading top-level communities...",
-    "community": "Loading community...",
-    "collection": "Loading collection...",
-    "sub-collections": "Loading sub-collections...",
-    "sub-communities": "Loading sub-communities...",
-    "recent-submissions": "Loading recent submissions...",
-    "item": "Loading item...",
-    "items": "Loading items...",
-    "objects": "Loading...",
-    "search-results": "Loading search results...",
-    "mydspace-results": "Loading items...",
-    "browse-by": "Loading items...",
-    "browse-by-page": "Loading page..."
-  },
-  "error": {
-    "default": "Error",
-    "top-level-communities": "Error fetching top-level communities",
-    "community": "Error fetching community",
-    "collection": "Error fetching collection",
-    "sub-collections": "Error fetching sub-collections",
-    "sub-communities": "Error fetching sub-communities",
-    "recent-submissions": "Error fetching recent submissions",
-    "item": "Error fetching item",
-    "objects": "Error fetching objects",
-    "search-results": "Error fetching search results",
-    "browse-by": "Error fetching items",
-    "validation": {
-      "pattern": "This input is restricted by the current pattern: {{ pattern }}.",
-      "license": {
-        "notgranted": "You must grant this license to complete your submission. If you are unable to grant this license at this time you may save your work and return later or remove the submission."
-      }
-    },
-    "submission": {
-      "sections": {
-        "init-form-error": "An error occurred during section initialize, please check your input-form configuration. Details are below : <br> <br>"
-      }
-    }
-  },
-  "form": {
-    "submit": "Submit",
-    "cancel": "Cancel",
-    "search": "Search",
-    "lookup": "Lookup",
-    "add": "Add",
-    "lookup-help": "Click here to look up an existing relation",
-    "add-help": "Click here to add the current entry and to add another one",
-    "remove": "Remove",
-    "clear": "Clear",
-    "clear-help": "Click here to remove the selected value",
-    "edit": "Edit",
-    "edit-help": "Click here to edit the selected value",
-    "save": "Save",
-    "save-help": "Save changes",
-    "first-name": "First name",
-    "last-name": "Last name",
-    "loading": "Loading...",
-    "no-results": "No results found",
-    "no-value": "No value entered",
-    "group-collapse": "Collapse",
-    "group-expand": "Expand",
-    "group-collapse-help": "Click here to collapse",
-    "group-expand-help": "Click here to expand and add more elements",
-    "other-information": {
-    }
-  },
-  "login": {
-    "title": "Login",
-    "form": {
-      "header": "Please log in to DSpace",
-      "email": "Email address",
-      "forgot-password": "Have you forgotten your password?",
-      "new-user": "New user? Click here to register.",
-      "password": "Password",
-      "submit": "Log in"
-    }
-  },
-  "logout": {
-    "title": "Logout",
-    "form": {
-      "header": "Log out from DSpace",
-      "submit": "Log out"
-    }
-  },
-  "auth": {
-    "messages": {
-      "expired": "Your session has expired. Please log in again."
-    },
-    "errors": {
-      "invalid-user": "Invalid email address or password."
-    }
-  },
-  "chips": {
-    "remove": "Remove chip"
-  },
-  "dso-selector": {
-    "create": {
-      "community": {
-        "head": "New community",
-        "sub-level": "Create a new community in",
-        "top-level": "Create a new top-level community"
-      },
-      "collection": {
-        "head": "New collection"
-      },
-      "item": {
-        "head": "New item"
-      }
-    },
-    "edit": {
-      "community": {
-        "head": "Edit community"
-      },
-      "collection": {
-        "head": "Edit collection"
-      },
-      "item": {
-        "head": "Edit item"
-      }
-    },
-    "placeholder": "Search for a {{ type }}",
-    "no-results": "No {{ type }} found"
-  },
-  "submission": {
-    "general": {
-      "cannot_submit": "You have not the privilege to make a new submission.",
-      "deposit": "Deposit",
-      "discard": {
-        "submit": "Discard",
-        "confirm": {
-          "cancel": "Cancel",
-          "submit": "Yes, I'm sure",
-          "title": "Discard submission",
-          "info": "This operation can't be undone. Are you sure?"
-        }
-      },
-      "save": "Save",
-      "save-later": "Save for later"
-    },
-    "submit": {
-      "title": "Submission"
-    },
-    "edit": {
-      "title": "Edit Submission"
-    },
-    "mydspace": {
-    },
-    "sections": {
-      "general": {
-        "add-more": "Add more",
-        "no-sections": "No options available",
-        "sections_not_valid": "There are incomplete sections.",
-        "collection": "Collection",
-        "no-collection": "No collection found",
-        "search-collection": "Search for a collection",
-        "save_error_notice": "There was an issue when saving the item, please try again later.",
-        "deposit_success_notice": "Submission deposited successfully.",
-        "deposit_error_notice": "There was an issue when submitting the item, please try again later.",
-        "discard_success_notice": "Submission discarded successfully.",
-        "discard_error_notice": "There was an issue when discarding the item, please try again later.",
-        "save_success_notice": "Submission saved successfully.",
-        "metadata-extracted": "New metadata have been extracted and added to the <strong>{{sectionId}}</strong> section.",
-        "metadata-extracted-new-section": "New <strong>{{sectionId}}</strong> section has been added to submission."
-      },
-      "submit.progressbar.describe.stepone": "Describe",
-      "submit.progressbar.describe.steptwo": "Describe",
-      "submit.progressbar.describe.stepcustom": "Describe",
-      "submit.progressbar.describe.recycle": "Recycle",
-      "submit.progressbar.upload": "Upload files",
-      "submit.progressbar.license": "Deposit license",
-      "submit.progressbar.cclicense": "Creative commons license",
-      "submit.progressbar.detect-duplicate": "Potential duplicates",
-      "upload": {
-        "no-entry": "No",
-        "no-file-uploaded": "No file uploaded yet.",
-        "info": "Here you will find all the files currently in the item. You can update the fle metadata and access conditions or <strong>upload additional files just dragging & dropping them everywhere in the page</strong>",
-        "drop-message": "Drop files to attach them to the item",
-        "upload-successful": "Upload successful",
-        "upload-failed": "Upload failed",
-        "header.policy.default.nolist": "Uploaded files in the {{collectionName}} collection will be accessible according to the following group(s):",
-        "header.policy.default.withlist": "Please note that uploaded files in the {{collectionName}} collection will be accessible, in addition to what is explicitly decided for the single file, with the following group(s):",
-        "form": {
-          "access-condition-label": "Access condition type",
-          "from-label": "Access grant from",
-          "from-placeholder": "From",
-          "until-label": "Access grant until",
-          "until-placeholder": "Until",
-          "group-label": "Group",
-          "group-required": "Group is required.",
-          "date-required": "Date is required."
-        },
-        "save-metadata": "Save metadata",
-        "undo": "Cancel",
-        "delete": {
-          "submit": "Delete",
-          "confirm": {
-            "cancel": "Cancel",
-            "submit": "Yes, I'm sure",
-            "title": "Delete bitstream",
-            "info": "This operation can't be undone. Are you sure?"
-          }
-        }
-      },
-      "describe": {
-        "relationship-lookup": {
-          "search": "Go",
-          "loading": "Loading...",
-          "title": "Select a {{ label }}",
-          "toggle-dropdown": "Toggle dropdown",
-          "select-page": "Select page",
-          "deselect-page": "Deselect page",
-          "select-all": "Select all",
-          "deselect-all": "Deselect all",
-          "close": "Close",
-          "selected": "Selected {{ size }} items",
-          "placeholder": "Search query"
-        }
-      }
-    },
-    "workflow": {
-      "generic": {
-        "delete": "Delete",
-        "delete-help": "If you would to discard this item, select \"Delete\".  You will then be asked to confirm it.",
-        "edit": "Edit",
-        "edit-help": "Select this option to change the item's metadata.",
-        "view": "View",
-        "view-help": "Select this option to view the item's metadata."
-      },
-      "tasks": {
-        "generic": {
-          "processing": "Processing...",
-          "success": "Operation successful",
-          "error": "Error occurred during operation...",
-          "submitter": "Submitter"
-        },
-        "claimed": {
-          "approve": "Approve",
-          "approve_help": "If you have reviewed the item and it is suitable for inclusion in the collection, select \"Approve\".",
-          "edit": "Edit",
-          "edit_help": "Select this option to change the item's metadata.",
-          "reject": {
-            "submit": "Reject",
-            "reason": {
-              "submit": "Reject item",
-              "title": "Reason",
-              "info": "Please enter your reason for rejecting the submission into the box below, indicating whether the submitter may fix a problem and resubmit.",
-              "placeholder": "Describe the reason of reject"
-            }
-          },
-          "reject_help": "If you have reviewed the item and found it is <strong>not</strong> suitable for inclusion in the collection, select \"Reject\".  You will then be asked to enter a message indicating why the item is unsuitable, and whether the submitter should change something and resubmit.",
-          "return": "Return to pool",
-          "return_help": "Return the task to the pool so that another user may perform the task."
-        },
-        "pool": {
-          "claim": "Claim",
-          "claim_help": "Assign this task to yourself.",
-          "show-detail": "Show detail",
-          "hide-detail": "Hide detail"
-        }
-      }
-    }
-  },
-  "uploader": {
-    "drag-message": "Drag & Drop your files here",
-    "or": ", or",
-    "browse": "browse",
-    "queue-lenght": "Queue length",
-    "processing": "Processing"
-  }
-=======
   "404.help": "We can't find the page you're looking for. The page may have been moved or deleted. You can use the button below to get back to the home page. ",
   "404.link.home-page": "Take me to the home page",
   "404.page-not-found": "page not found",
@@ -1822,5 +659,4 @@
   "uploader.or": ", or",
   "uploader.processing": "Processing",
   "uploader.queue-lenght": "Queue length"
->>>>>>> 7903a930
 }