--- conflicted
+++ resolved
@@ -123,10 +123,7 @@
         "status": {
           "head": "Item Status",
           "description": "Welcome to the item management page. From here you can withdraw, reinstate, move or delete the item. You may also update or add new metadata / bitstreams on the other tabs.",
-<<<<<<< HEAD
-=======
           "title": "Item Edit -  Status",
->>>>>>> 684b74e3
           "labels": {
             "id": "Item Internal ID",
             "handle": "Handle",
@@ -142,13 +139,10 @@
               "label": "Withdraw item from the repository",
               "button": "Withdraw..."
             },
-<<<<<<< HEAD
-=======
             "reinstate": {
               "label": "Reinstate item into the repository",
               "button": "Reinstate..."
             },
->>>>>>> 684b74e3
             "move": {
               "label": "Move item to another collection",
               "button": "Move..."
@@ -157,13 +151,10 @@
               "label": "Make item private",
               "button": "Make it private..."
             },
-<<<<<<< HEAD
-=======
             "public": {
               "label": "Make item public",
               "button": "Make it public..."
             },
->>>>>>> 684b74e3
             "delete": {
               "label": "Completely expunge item",
               "button": "Permanently delete"
@@ -175,17 +166,20 @@
           }
         },
         "bitstreams": {
-<<<<<<< HEAD
-          "head": "Item Bitstreams"
+          "head": "Item Bitstreams",
+          "title": "Item Edit - Bitstreams"
         },
         "metadata": {
-          "head": "Item Metadata"
+          "head": "Item Metadata",
+          "title": "Item Edit -  Metadata"
         },
         "view": {
-          "head": "View Item"
+          "head": "View Item",
+          "title": "Item Edit -  View"
         },
         "curate": {
-          "head": "Curate"
+          "head": "Curate",
+          "title": "Item Edit - Curate"
         }
       },
       "move": {
@@ -200,22 +194,6 @@
         "cancel": "Cancel",
         "success": "The item has been moved succesfully",
         "error": "An error occured when attempting to move the item"
-=======
-          "head": "Item Bitstreams",
-          "title": "Item Edit - Bitstreams"
-        },
-        "metadata": {
-          "head": "Item Metadata",
-          "title": "Item Edit -  Metadata"
-        },
-        "view": {
-          "head": "View Item",
-          "title": "Item Edit -  View"
-        },
-        "curate": {
-          "head": "Curate",
-          "title": "Item Edit - Curate"
-        }
       },
       "modify.overview": {
         "field": "Field",
@@ -302,7 +280,6 @@
             "content": "Your changes to this item's metadata were saved."
           }
         }
->>>>>>> 684b74e3
       }
     }
   },
