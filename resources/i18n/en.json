--- conflicted
+++ resolved
@@ -97,7 +97,7 @@
       "uri": "URI",
       "files": "Files",
       "collections": "Collections",
-      "subject": "Keywords", 
+      "subject": "Keywords",
       "citation": "Citation",
       "filesection": {
         "download": "Download",
@@ -541,14 +541,11 @@
         "f.dateIssued.max": "End date",
         "f.subject": "Subject",
         "f.has_content_in_original_bundle": "Has files",
-<<<<<<< HEAD
-        "f.entityType": "Item Type"
-=======
+        "f.entityType": "Item Type",
         "f.namedresourcetype": "Status",
         "f.dateSubmitted": "Date submitted",
         "f.itemtype": "Type",
         "f.submitter": "Submitter"
->>>>>>> 9e0846ac
       },
       "filter": {
         "show-more": "Show more",
@@ -577,11 +574,10 @@
         "has_content_in_original_bundle": {
           "head": "Has files"
         },
-<<<<<<< HEAD
         "entityType": {
           "placeholder": "Item Type",
           "head": "Item Type"
-=======
+        },
         "namedresourcetype": {
           "placeholder": "Status",
           "head": "Status"
@@ -601,7 +597,6 @@
         "objectpeople": {
           "placeholder": "People",
           "head": "People"
->>>>>>> 9e0846ac
         }
       }
     }
