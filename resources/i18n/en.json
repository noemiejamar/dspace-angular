{
  "footer": {
    "copyright": "copyright © 2002-{{ year }}",
    "link.dspace": "DSpace software",
    "link.duraspace": "DuraSpace"
  },
  "collection": {
    "page": {
      "news": "News",
      "license": "License",
      "browse": {
        "recent": {
          "head": "Recent Submissions"
        }
      }
    },
    "form": {
      "title": "Name",
      "description": "Introductory text (HTML)",
      "abstract": "Short Description",
      "rights": "Copyright text (HTML)",
      "tableofcontents": "News (HTML)",
      "license": "License",
      "provenance": "Provenance",
      "errors": {
        "title": {
          "required": "Please enter a collection name"
        }
      }
    },
    "edit": {
      "head": "Edit Collection",
      "delete": "Delete this collection"
    },
    "create": {
      "head": "Create a Collection",
      "sub-head": "Create a Collection for Community {{ parent }}"
    },
    "delete": {
      "head": "Delete Collection",
      "text": "Are you sure you want to delete collection \"{{ dso }}\"",
      "confirm": "Confirm",
      "cancel": "Cancel",
      "notification": {
        "success": "Successfully deleted collection",
        "fail": "Collection could not be deleted"
      }
    }
  },
  "community": {
    "page": {
      "news": "News",
      "license": "License"
    },
    "sub-collection-list": {
      "head": "Collections of this Community"
    },
    "sub-community-list": {
      "head": "Communities of this Community"
    },
    "form": {
      "title": "Name",
      "description": "Introductory text (HTML)",
      "abstract": "Short Description",
      "rights": "Copyright text (HTML)",
      "tableofcontents": "News (HTML)",
      "errors": {
        "title": {
          "required": "Please enter a community name"
        }
      }
    },
    "edit": {
      "head": "Edit Community",
      "delete": "Delete this community"
    },
    "create": {
      "head": "Create a Community",
      "sub-head": "Create a Sub-Community for Community {{ parent }}"
    },
    "delete": {
      "head": "Delete Community",
      "text": "Are you sure you want to delete community \"{{ dso }}\"",
      "confirm": "Confirm",
      "cancel": "Cancel",
      "notification": {
        "success": "Successfully deleted community",
        "fail": "Community could not be deleted"
      }
    }
  },
  "item": {
    "page": {
      "author": "Author",
      "abstract": "Abstract",
      "date": "Date",
      "uri": "URI",
      "files": "Files",
      "collections": "Collections",
      "filesection": {
        "download": "Download",
        "name": "Name:",
        "format": "Format:",
        "size": "Size:",
        "description": "Description:"
      },
      "link": {
        "simple": "Simple item page",
        "full": "Full item page"
      }
    },
    "select": {
      "table": {
        "collection": "Collection",
        "author": "Author",
        "title": "Title"
      },
      "confirm": "Confirm selected"
    },
    "edit": {
      "head": "Edit Item",
      "tabs": {
        "status": {
          "head": "Item Status",
          "description": "Welcome to the item management page. From here you can withdraw, reinstate, move or delete the item. You may also update or add new metadata / bitstreams on the other tabs.",
          "title": "Item Edit -  Status",
          "labels": {
            "id": "Item Internal ID",
            "handle": "Handle",
            "lastModified": "Last Modified",
            "itemPage": "Item Page"
          },
          "buttons": {
            "authorizations": {
              "label": "Edit item's authorization policies",
              "button": "Authorizations..."
            },
            "withdraw": {
              "label": "Withdraw item from the repository",
              "button": "Withdraw..."
            },
            "reinstate": {
              "label": "Reinstate item into the repository",
              "button": "Reinstate..."
            },
            "move": {
              "label": "Move item to another collection",
              "button": "Move..."
            },
            "private": {
              "label": "Make item private",
              "button": "Make it private..."
            },
            "public": {
              "label": "Make item public",
              "button": "Make it public..."
            },
            "delete": {
              "label": "Completely expunge item",
              "button": "Permanently delete"
            },
            "mappedCollections": {
              "label": "Manage mapped collections",
              "button": "Mapped collections"
            }
          }
        },
        "bitstreams": {
          "head": "Item Bitstreams",
          "title": "Item Edit - Bitstreams"
        },
        "metadata": {
          "head": "Item Metadata",
          "title": "Item Edit -  Metadata"
        },
        "view": {
          "head": "View Item",
          "title": "Item Edit -  View"
        },
        "curate": {
          "head": "Curate",
          "title": "Item Edit - Curate"
        }
      },
      "modify.overview": {
        "field": "Field",
        "value": "Value",
        "language": "Language"
      },
      "withdraw": {
        "header": "Withdraw item: {{ id }}",
        "description": "Are you sure this item should be withdrawn from the archive?",
        "confirm": "Withdraw",
        "cancel": "Cancel",
        "success": "The item was withdrawn successfully",
        "error": "An error occurred while withdrawing the item"
      },
      "reinstate": {
        "header": "Reinstate item: {{ id }}",
        "description": "Are you sure this item should be reinstated to the archive?",
        "confirm": "Reinstate",
        "cancel": "Cancel",
        "success": "The item was reinstated successfully",
        "error": "An error occurred while reinstating the item"
      },
      "private": {
        "header": "Make item private: {{ id }}",
        "description": "Are you sure this item should be made private in the archive?",
        "confirm": "Make it Private",
        "cancel": "Cancel",
        "success": "The item is now private",
        "error": "An error occurred while making the item private"
      },
      "public": {
        "header": "Make item public: {{ id }}",
        "description": "Are you sure this item should be made public in the archive?",
        "confirm": "Make it Public",
        "cancel": "Cancel",
        "success": "The item is now public",
        "error": "An error occurred while making the item public"
      },
      "delete": {
        "header": "Delete item: {{ id }}",
        "description": "Are you sure this item should be completely deleted? Caution: At present, no tombstone would be left.",
        "confirm": "Delete",
        "cancel": "Cancel",
        "success": "The item has been deleted",
        "error": "An error occurred while deleting the item"
      },
      "metadata": {
        "add-button": "Add",
        "discard-button": "Discard",
        "reinstate-button": "Undo",
        "save-button": "Save",
        "headers": {
          "field": "Field",
          "value": "Value",
          "language": "Lang",
          "edit": "Edit"
        },
        "edit": {
          "buttons": {
            "edit": "Edit",
            "unedit": "Stop editing",
            "remove": "Remove",
            "undo": "Undo changes"
          }
        },
        "metadatafield": {
          "invalid": "Please choose a valid metadata field"
        },
        "notifications": {
          "outdated": {
            "title": "Changed outdated",
            "content": "The item you're currently working on has been changed by another user. Your current changes are discarded to prevent conflicts"
          },
          "discarded": {
            "title": "Changed discarded",
            "content": "Your changes were discarded. To reinstate your changes click the 'Undo' button"
          },
          "invalid": {
            "title": "Metadata invalid",
            "content": "Your changes were not saved. Please make sure all fields are valid before you save."
          },
          "saved": {
            "title": "Metadata saved",
            "content": "Your changes to this item's metadata were saved."
          }
        }
      }
    }
  },
  "nav": {
    "browse": {
      "header": "All of DSpace"
    },
    "community-browse": {
      "header": "By Community"
    },
    "statistics": {
      "header": "Statistics"
    },
    "login": "Log In",
    "logout": "Log Out",
    "mydspace": "MyDSpace",
    "language": "Language switch",
    "search": "Search"
  },
  "pagination": {
    "results-per-page": "Results Per Page",
    "sort-direction": "Sort Options",
    "showing": {
      "label": "Now showing items ",
      "detail": "{{ range }} of {{ total }}"
    }
  },
  "sorting": {
    "score": {
      "DESC": "Relevance"
    },
    "dc.title": {
      "ASC": "Title Ascending",
      "DESC": "Title Descending"
    }
  },
  "title": "DSpace",
  "404": {
    "help": "We can't find the page you're looking for. The page may have been moved or deleted. You can use the button below to get back to the home page. ",
    "page-not-found": "page not found",
    "link": {
      "home-page": "Take me to the home page"
    }
  },
  "home": {
    "title": "DSpace Angular :: Home",
    "description": "",
    "top-level-communities": {
      "head": "Communities in DSpace",
      "help": "Select a community to browse its collections."
    }
  },
  "mydspace": {
    "title": "MyDSpace",
    "description": "",
    "new-submission-btn": "New submission",
    "results": {
      "head": "Your submissions",
      "no-results": "There were no items to show",
      "no-title": "No title",
      "no-authors": "No Authors",
      "no-date": "No Date",
      "no-abstract": "No Abstract"
    },
    "messages": {
      "title": "Messages",
      "to": "To",
      "hide-msg": "Hide message",
      "show-msg": "Show message",
      "no-messages": "No messages yet.",
      "no-content": "No content.",
      "send-btn": "Send",
      "subject-placeholder": "Subject...",
      "description-placeholder": "Insert your message here...",
      "mark-as-read": "Mark as read",
      "mark-as-unread": "Mark as unread",
      "submitter-help": "Select this option to send a message to controller.",
      "controller-help": "Select this option to send a message to item's submitter."
    },
    "show": {
      "workspace": "Your Submissions",
      "workflow": "All tasks"
    },
    "status": {
      "workflow": "Under review",
      "rejected": "Rejected",
      "validation": "Validate",
      "waiting-for-controller": "Claim",
      "in-progress": "To do",
      "accepted": "Finalized"
    },
    "view-btn": "View",
    "general": {
      "text-here": "HERE"
    },
    "upload": {
      "upload-successful": "New workspace item created. Click {{here}} for edit it.",
      "upload-multiple-successful": "{{qty}} new workspace items created.",
      "upload-failed": "Error creating new workspace. Please verify the content uploaded before retry."
    }
  },
  "search": {
    "title": "DSpace Angular :: Search",
    "description": "",
    "form": {
      "search": "Search",
      "search_dspace": "Search DSpace",
      "search_mydspace": "Search MyDSpace"
    },
    "results": {
      "head": "Search Results",
      "no-results": "Your search returned no results. Having trouble finding what you're looking for? Try putting",
      "no-results-link": "quotes around it"
    },
    "sidebar": {
      "close": "Back to results",
      "open": "Search Tools",
      "results": "results",
      "filters": {
        "title": "Filters"
      },
      "settings": {
        "title": "Settings",
        "sort-by": "Sort By",
        "rpp": "Results per page"
      },
      "tab":{
        "title":"Show"
      }
    },
    "switch-configuration": {
      "title":"Show"
    },
    "view-switch": {
      "show-list": "Show as list",
      "show-grid": "Show as grid",
      "show-detail": "Show detail"
    },
    "filters": {
      "head": "Filters",
      "reset": "Reset filters",
      "applied": {
        "f.author": "Author",
        "f.dateIssued.min": "Start date",
        "f.dateIssued.max": "End date",
        "f.subject": "Subject",
        "f.namedresourcetype": "Status",
        "f.dateSubmitted": "Date submitted",
        "f.itemtype": "Type",
        "f.submitter": "Submitter"
      },
      "filter": {
        "show-more": "Show more",
        "show-less": "Collapse",
        "author": {
          "placeholder": "Author name",
          "head": "Author"
        },
        "scope": {
          "placeholder": "Scope filter",
          "head": "Scope"
        },
        "subject": {
          "placeholder": "Subject",
          "head": "Subject"
        },
        "dateIssued": {
          "max": {
            "placeholder": "Minimum Date"
          },
          "min": {
            "placeholder": "Maximum Date"
          },
          "head": "Date"
        },
        "has_content_in_original_bundle": {
          "head": "Has files"
        },
        "namedresourcetype": {
          "placeholder": "Status",
          "head": "Status"
        },
        "dateSubmitted": {
          "placeholder": "Date submitted",
          "head": "Date submitted"
        },
        "itemtype": {
          "placeholder": "Type",
          "head": "Type"
        },
        "submitter": {
          "placeholder": "Submitter",
          "head": "Submitter"
        },
        "objectpeople": {
          "placeholder": "People",
          "head": "People"
        }
      }
    }
  },
  "browse": {
    "title": "Browsing {{ collection }} by {{ field }} {{ value }}",
    "startsWith": {
      "jump": "Jump to a point in the index:",
      "choose_year": "(Choose year)",
      "choose_start": "(Choose start)",
      "type_date": "Or type in a date (year-month):",
      "type_text": "Or enter first few letters:",
      "months": {
        "none": "(Choose month)",
        "january": "January",
        "february": "February",
        "march": "March",
        "april": "April",
        "may": "May",
        "june": "June",
        "july": "July",
        "august": "August",
        "september": "September",
        "october": "October",
        "november": "November",
        "december": "December"
      },
      "submit": "Go"
    },
    "metadata": {
      "title": "Title",
      "author": "Author",
      "subject": "Subject",
      "dateissued": "Issue Date"
    },
    "comcol": {
      "head": "Browse",
      "by": {
        "title": "By Title",
        "dateissued": "By Issue Date",
        "author": "By Author",
        "subject": "By Subject"
      }
    },
    "empty": "No items to show."
  },
  "admin": {
    "registries": {
      "metadata": {
        "title": "DSpace Angular :: Metadata Registry",
        "head": "Metadata Registry",
        "description": "The metadata registry maintains a list of all metadata fields available in the repository. These fields may be divided amongst multiple schemas. However, DSpace requires the qualified Dublin Core schema.",
        "form": {
          "create": "Create metadata schema",
          "edit": "Edit metadata schema",
          "namespace": "Namespace",
          "name": "Name"
        },
        "schemas": {
          "table": {
            "id": "ID",
            "namespace": "Namespace",
            "name": "Name",
            "delete": "Delete selected"
          },
          "no-items": "No metadata schemas to show."
        }
      },
      "schema": {
        "title": "DSpace Angular :: Metadata Schema Registry",
        "head": "Metadata Schema",
        "description": "This is the metadata schema for \"{{namespace}}\".",
        "return": "Return",
        "form": {
          "create": "Create metadata field",
          "edit": "Edit metadata field",
          "element": "Element",
          "qualifier": "Qualifier",
          "scopenote": "Scope Note"
        },
        "fields": {
          "head": "Schema metadata fields",
          "table": {
            "field": "Field",
            "scopenote": "Scope Note",
            "delete": "Delete selected"
          },
          "no-items": "No metadata fields to show."
        },
        "notification": {
          "success": "Success",
          "failure": "Error",
          "created": "Successfully created metadata schema \"{{prefix}}\"",
          "edited": "Successfully edited metadata schema \"{{prefix}}\"",
          "deleted": {
            "success": "Successfully deleted {{amount}} metadata schemas",
            "failure": "Failed to delete {{amount}} metadata schemas"
          },
          "field": {
            "created": "Successfully created metadata field \"{{field}}\"",
            "edited": "Successfully edited metadata field \"{{field}}\"",
            "deleted": {
              "success": "Successfully deleted {{amount}} metadata fields",
              "failure": "Failed to delete {{amount}} metadata fields"
            }
          }
        }
      },
      "bitstream-formats": {
        "title": "DSpace Angular :: Bitstream Format Registry",
        "head": "Bitstream Format Registry",
        "description": "This list of bitstream formats provides information about known formats and their support level.",
        "formats": {
          "table": {
            "name": "Name",
            "mimetype": "MIME Type",
            "supportLevel": {
              "head": "Support Level",
              "0": "Unknown",
              "1": "Known",
              "2": "Support"
            },
            "internal": "internal"
          },
          "no-items": "No bitstream formats to show."
        }
      }
    }
  },
  "menu": {
    "header": {
      "admin": "Admin",
      "image": {
        "logo": "Repository logo"
      }
    },
    "section": {
      "pin": "Pin sidebar",
      "unpin": "Unpin sidebar",
      "new": "New",
      "new_community": "Community",
      "new_collection": "Collection",
      "new_item": "Item",
      "new_item_version": "Item Version",
      "edit": "Edit",
      "edit_community": "Community",
      "edit_collection": "Collection",
      "edit_item": "Item",
      "import": "Import",
      "import_metadata": "Metadata",
      "import_batch": "Batch Import (ZIP)",
      "export": "Export",
      "export_community": "Community",
      "export_collection": "Collection",
      "export_item": "Item",
      "export_metadata": "Metadata",
      "access_control": "Access Control",
      "access_control_people": "People",
      "access_control_groups": "Groups",
      "access_control_authorizations": "Authorizations",
      "find": "Find",
      "find_items": "Items",
      "find_withdrawn_items": "Withdrawn Items",
      "find_private_items": "Private Items",
      "registries": "Registries",
      "registries_metadata": "Metadata",
      "registries_format": "Format",
      "curation_task": "Curation Task",
      "statistics_task": "Statistics Task",
      "control_panel": "Control Panel",
      "browse_global": "All of DSpace",
      "browse_global_communities_and_collections": "Communities & Collections",
      "browse_global_by_issue_date": "By Issue Date",
      "browse_global_by_author": "By Author",
      "browse_global_by_title": "By Title",
      "browse_global_by_subject": "By Subject",
      "statistics": "Statistics",
      "browse_community": "This Community",
      "browse_community_by_issue_date": "By Issue Date",
      "browse_community_by_author": "By Author",
      "browse_community_by_title": "By Title",
      "icon": {
        "pin": "Pin sidebar",
        "unpin": "Unpin sidebar",
        "new": "New menu section",
        "edit": "Edit menu section",
        "import": "Import menu section",
        "export": "Export menu section",
        "access_control": "Access Control menu section",
        "find": "Find menu section",
        "registries": "Registries menu section",
        "curation_task": "Curation Task menu section",
        "statistics_task": "Statistics Task menu section",
        "control_panel": "Control Panel menu section"
      },
      "toggle": {
        "new": "Toggle New section",
        "edit": "Toggle Edit section",
        "import": "Toggle Import section",
        "export": "Toggle Export section",
        "access_control": "Toggle Access Control section",
        "find": "Toggle Find section",
        "registries": "Toggle Registries section",
        "curation_task": "Toggle Curation Task section",
        "statistics_task": "Toggle Statistics Task section",
        "control_panel": "Toggle Control Panel section"
      }
    }
  },
  "loading": {
    "default": "Loading...",
    "top-level-communities": "Loading top-level communities...",
    "community": "Loading community...",
    "collection": "Loading collection...",
    "sub-collections": "Loading sub-collections...",
    "sub-communities": "Loading sub-communities...",
    "recent-submissions": "Loading recent submissions...",
    "item": "Loading item...",
    "objects": "Loading...",
    "search-results": "Loading search results...",
<<<<<<< HEAD
    "mydspace-results": "Loading items...",
    "browse-by": "Loading items..."
=======
    "browse-by": "Loading items...",
    "browse-by-page": "Loading page..."
>>>>>>> d60e7149
  },
  "error": {
    "default": "Error",
    "top-level-communities": "Error fetching top-level communities",
    "community": "Error fetching community",
    "collection": "Error fetching collection",
    "sub-collections": "Error fetching sub-collections",
    "sub-communities": "Error fetching sub-communities",
    "recent-submissions": "Error fetching recent submissions",
    "item": "Error fetching item",
    "objects": "Error fetching objects",
    "search-results": "Error fetching search results",
    "browse-by": "Error fetching items",
    "validation": {
      "pattern": "This input is restricted by the current pattern: {{ pattern }}.",
      "license": {
        "notgranted": "You must grant this license to complete your submission. If you are unable to grant this license at this time you may save your work and return later or remove the submission."
      }
    },
    "submission": {
      "sections": {
        "init-form-error": "An error occurred during section initialize, please check your input-form configuration. Details are below : <br> <br>"
      }
    }
  },
  "form": {
    "submit": "Submit",
    "cancel": "Cancel",
    "search": "Search",
    "search-help": "Click here to looking for an existing correspondence",
    "remove": "Remove",
    "clear": "Clear",
    "clear-help": "Click here to remove the selected value",
    "edit": "Edit",
    "edit-help": "Click here to edit the selected value",
    "save": "Save",
    "save-help": "Save changes",
    "first-name": "First name",
    "last-name": "Last name",
    "loading": "Loading...",
    "no-results": "No results found",
    "no-value": "No value entered",
    "group-collapse": "Collapse",
    "group-expand": "Expand",
    "group-collapse-help": "Click here to collapse",
    "group-expand-help": "Click here to expand and add more element",
    "other-information": {
    }
  },
  "login": {
    "title": "Login",
    "form": {
      "header": "Please log in to DSpace",
      "email": "Email address",
      "forgot-password": "Have you forgotten your password?",
      "new-user": "New user? Click here to register.",
      "password": "Password",
      "submit": "Log in"
    }
  },
  "logout": {
    "title": "Logout",
    "form": {
      "header": "Log out from DSpace",
      "submit": "Log out"
    }
  },
  "auth": {
    "messages": {
      "expired": "Your session has expired. Please log in again."
    },
    "errors": {
      "invalid-user": "Invalid email address or password."
    }
  },
  "chips": {
    "remove": "Remove chip"
  },
  "submission": {
    "general":{
      "cannot_submit": "You have not the privilege to make a new submission.",
      "deposit": "Deposit",
      "discard": {
        "submit": "Discard",
        "confirm": {
          "cancel": "Cancel",
          "submit": "Yes, I'm sure",
          "title": "Discard submission",
          "info": "This operation can't be undone. Are you sure?"
        }
      },
      "save": "Save",
      "save-later": "Save for later"
    },
    "submit": {
      "title": "Submission"
    },
    "edit": {
      "title": "Edit Submission"
    },
    "mydspace": {

    },
    "sections": {

      "general": {
        "add-more": "Add more",
        "no-sections": "No options available",
        "sections_not_valid": "There are incomplete sections.",
        "collection": "Collection",
        "no-collection": "No collection found",
        "search-collection": "Search for a collection",
        "save_error_notice": "There was an issue when saving the item, please try again later.",
        "deposit_success_notice": "Submission deposited successfully.",
        "deposit_error_notice": "There was an issue when submitting the item, please try again later.",
        "discard_success_notice": "Submission discarded successfully.",
        "discard_error_notice": "There was an issue when discarding the item, please try again later.",
        "save_success_notice": "Submission saved successfully.",
        "metadata-extracted": "New metadata have been extracted and added to the <strong>{{sectionId}}</strong> section.",
        "metadata-extracted-new-section": "New <strong>{{sectionId}}</strong> section has been added to submission."
      },
      "submit.progressbar.describe.stepone": "Describe",
      "submit.progressbar.describe.steptwo": "Describe",
      "submit.progressbar.describe.stepcustom": "Describe",
      "submit.progressbar.describe.recycle": "Recycle",
      "submit.progressbar.upload": "Upload files",
      "submit.progressbar.license": "Deposit license",
      "submit.progressbar.cclicense": "Creative commons license",
      "submit.progressbar.detect-duplicate": "Potential duplicates",

      "upload": {
        "no-entry": "No",
        "no-file-uploaded": "No file uploaded yet.",
        "info": "Here you will find all the files currently in the item. You can update the fle metadata and access conditions or <strong>upload additional files just dragging & dropping them everywhere in the page</strong>",
        "drop-message": "Drop files to attach them to the item",
        "upload-successful": "Upload successful",
        "upload-failed": "Upload failed",
        "header.policy.default.nolist": "Uploaded files in the {{collectionName}} collection will be accessible according to the following group(s):",
        "header.policy.default.withlist": "Please note that uploaded files in the {{collectionName}} collection will be accessible, in addition to what is explicity decided for the single file, with the following group(s):",
        "form": {
          "access-condition-label": "Access condition type",
          "from-label": "Access grant from",
          "from-placeholder": "From",
          "until-label": "Access grant until",
          "until-placeholder": "Until",
          "group-label": "Group"
        },
        "save-metadata": "Save metadata",
        "undo": "Cancel",
        "delete": {
          "submit": "Delete",
          "confirm": {
            "cancel": "Cancel",
            "submit": "Yes, I'm sure",
            "title": "Delete bitstream",
            "info": "This operation can't be undone. Are you sure?"
          }
        }
      }
    },
    "workflow": {
      "generic": {
        "delete": "Delete",
        "delete-help": "If you would to discard this item, select \"Delete\".  You will then be asked to confirm it.",
        "edit": "Edit",
        "edit-help": "Select this option to change the item's metadata.",
        "view": "View",
        "view-help": "Select this option to view the item's metadata."
      },
      "tasks": {
        "generic": {
          "processing": "Processing...",
          "success": "Operation successful",
          "error": "Error occurred during operation...",
          "submitter": "Submitter"
        },
        "claimed": {
          "approve": "Approve",
          "approve_help": "If you have reviewed the item and it is suitable for inclusion in the collection, select \"Approve\".",
          "edit": "Edit",
          "edit_help": "Select this option to change the item's metadata.",
          "reject": {
            "submit": "Reject",
            "reason": {
              "submit": "Reject item",
              "title": "Reason",
              "info": "Please enter your reason for rejecting the submission into the box below, indicating whether the submitter may fix a problem and resubmit.",
              "placeholder": "Describe the reason of reject"
            }
          },
          "reject_help": "If you have reviewed the item and found it is <strong>not</strong> suitable for inclusion in the collection, select \"Reject\".  You will then be asked to enter a message indicating why the item is unsuitable, and whether the submitter should change something and resubmit.",
          "return": "Return to pool",
          "return_help": "Return the task to the pool so that another user may perform the task."

        },
        "pool": {
          "claim": "Claim",
          "claim_help": "Assign this task to yourself.",
          "show-detail": "Show detail",
          "hide-detail": "Hide detail"
        }
      }
    }
  },
  "uploader": {
    "drag-message": "Drag & Drop your files here",
    "or": ", or",
    "browse": "browse",
    "queue-lenght": "Queue length",
    "processing": "Processing"
  }
}<|MERGE_RESOLUTION|>--- conflicted
+++ resolved
@@ -392,9 +392,6 @@
         "title": "Settings",
         "sort-by": "Sort By",
         "rpp": "Results per page"
-      },
-      "tab":{
-        "title":"Show"
       }
     },
     "switch-configuration": {
@@ -684,13 +681,9 @@
     "item": "Loading item...",
     "objects": "Loading...",
     "search-results": "Loading search results...",
-<<<<<<< HEAD
     "mydspace-results": "Loading items...",
-    "browse-by": "Loading items..."
-=======
     "browse-by": "Loading items...",
     "browse-by-page": "Loading page..."
->>>>>>> d60e7149
   },
   "error": {
     "default": "Error",
