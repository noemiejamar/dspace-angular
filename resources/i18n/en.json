--- conflicted
+++ resolved
@@ -343,7 +343,6 @@
   },
   "browse": {
     "title": "Browsing {{ collection }} by {{ field }} {{ value }}",
-<<<<<<< HEAD
     "startsWith": {
       "jump": "Jump to a point in the index:",
       "choose_year": "(Choose year)",
@@ -357,21 +356,12 @@
       "author": "Author",
       "subject": "Subject",
       "dateissued": "Issue Date"
-=======
-    "metadata": {
-      "title": "Title",
-      "author": "Author",
-      "subject": "Subject"
->>>>>>> eb818e4d
     },
     "comcol": {
       "head": "Browse",
       "by": {
         "title": "By Title",
-<<<<<<< HEAD
         "dateissued": "By Issue Date",
-=======
->>>>>>> eb818e4d
         "author": "By Author",
         "subject": "By Subject"
       }
