{
  "footer": {
    "copyright": "copyright © 2002-{{ year }}",
    "link.dspace": "DSpace software",
    "link.duraspace": "DuraSpace"
  },
  "collection": {
    "page": {
      "news": "News",
      "license": "License",
      "browse": {
        "recent": {
          "head": "Recent Submissions"
        }
      }
    },
    "form": {
      "title": "Name",
      "description": "Introductory text (HTML)",
      "abstract": "Short Description",
      "rights": "Copyright text (HTML)",
      "tableofcontents": "News (HTML)",
      "license": "License",
      "provenance": "Provenance",
      "errors": {
        "title": {
          "required": "Please enter a collection name"
        }
      }
    },
    "edit": {
      "head": "Edit Collection",
      "delete": "Delete this collection"
    },
    "create": {
      "head": "Create a Collection",
      "sub-head": "Create a Collection for Community {{ parent }}"
    },
    "delete": {
      "head": "Delete Collection",
      "text": "Are you sure you want to delete collection \"{{ dso }}\"",
      "confirm": "Confirm",
      "cancel": "Cancel",
      "notification": {
        "success": "Successfully deleted collection",
        "fail": "Collection could not be deleted"
      }
    }
  },
  "community": {
    "page": {
      "news": "News",
      "license": "License"
    },
    "sub-collection-list": {
      "head": "Collections of this Community"
    },
    "sub-community-list": {
      "head": "Communities of this Community"
    },
    "form": {
      "title": "Name",
      "description": "Introductory text (HTML)",
      "abstract": "Short Description",
      "rights": "Copyright text (HTML)",
      "tableofcontents": "News (HTML)",
      "errors": {
        "title": {
          "required": "Please enter a community name"
        }
      }
    },
    "edit": {
      "head": "Edit Community",
      "delete": "Delete this community"
    },
    "create": {
      "head": "Create a Community",
      "sub-head": "Create a Sub-Community for Community {{ parent }}"
    },
    "delete": {
      "head": "Delete Community",
      "text": "Are you sure you want to delete community \"{{ dso }}\"",
      "confirm": "Confirm",
      "cancel": "Cancel",
      "notification": {
        "success": "Successfully deleted community",
        "fail": "Community could not be deleted"
      }
    }
  },
  "item": {
    "page": {
      "author": "Author",
      "abstract": "Abstract",
      "date": "Date",
      "uri": "URI",
      "files": "Files",
      "collections": "Collections",
      "filesection": {
        "download": "Download",
        "name": "Name:",
        "format": "Format:",
        "size": "Size:",
        "description": "Description:"
      },
      "link": {
        "simple": "Simple item page",
        "full": "Full item page"
      }
    },
    "select": {
      "table": {
        "collection": "Collection",
        "author": "Author",
        "title": "Title"
      },
      "confirm": "Confirm selected"
    },
    "edit": {
      "head": "Edit Item",
      "tabs": {
        "status": {
          "head": "Item Status",
          "description": "Welcome to the item management page. From here you can withdraw, reinstate, move or delete the item. You may also update or add new metadata / bitstreams on the other tabs.",
          "title": "Item Edit -  Status",
          "labels": {
            "id": "Item Internal ID",
            "handle": "Handle",
            "lastModified": "Last Modified",
            "itemPage": "Item Page"
          },
          "buttons": {
            "authorizations": {
              "label": "Edit item's authorization policies",
              "button": "Authorizations..."
            },
            "withdraw": {
              "label": "Withdraw item from the repository",
              "button": "Withdraw..."
            },
            "reinstate": {
              "label": "Reinstate item into the repository",
              "button": "Reinstate..."
            },
            "move": {
              "label": "Move item to another collection",
              "button": "Move..."
            },
            "private": {
              "label": "Make item private",
              "button": "Make it private..."
            },
            "public": {
              "label": "Make item public",
              "button": "Make it public..."
            },
            "delete": {
              "label": "Completely expunge item",
              "button": "Permanently delete"
            },
            "mappedCollections": {
              "label": "Manage mapped collections",
              "button": "Mapped collections"
            }
          }
        },
        "bitstreams": {
          "head": "Item Bitstreams",
          "title": "Item Edit - Bitstreams"
        },
        "metadata": {
          "head": "Item Metadata",
          "title": "Item Edit -  Metadata"
        },
        "view": {
          "head": "View Item",
          "title": "Item Edit -  View"
        },
        "curate": {
          "head": "Curate",
          "title": "Item Edit - Curate"
        }
      },
      "modify.overview": {
        "field": "Field",
        "value": "Value",
        "language": "Language"
      },
      "withdraw": {
        "header": "Withdraw item: {{ id }}",
        "description": "Are you sure this item should be withdrawn from the archive?",
        "confirm": "Withdraw",
        "cancel": "Cancel",
        "success": "The item was withdrawn successfully",
        "error": "An error occurred while withdrawing the item"
      },
      "reinstate": {
        "header": "Reinstate item: {{ id }}",
        "description": "Are you sure this item should be reinstated to the archive?",
        "confirm": "Reinstate",
        "cancel": "Cancel",
        "success": "The item was reinstated successfully",
        "error": "An error occurred while reinstating the item"
      },
      "private": {
        "header": "Make item private: {{ id }}",
        "description": "Are you sure this item should be made private in the archive?",
        "confirm": "Make it Private",
        "cancel": "Cancel",
        "success": "The item is now private",
        "error": "An error occurred while making the item private"
      },
      "public": {
        "header": "Make item public: {{ id }}",
        "description": "Are you sure this item should be made public in the archive?",
        "confirm": "Make it Public",
        "cancel": "Cancel",
        "success": "The item is now public",
        "error": "An error occurred while making the item public"
      },
      "delete": {
        "header": "Delete item: {{ id }}",
        "description": "Are you sure this item should be completely deleted? Caution: At present, no tombstone would be left.",
        "confirm": "Delete",
        "cancel": "Cancel",
        "success": "The item has been deleted",
        "error": "An error occurred while deleting the item"
      },
      "metadata": {
        "add-button": "Add",
        "discard-button": "Discard",
        "reinstate-button": "Undo",
        "save-button": "Save",
        "headers": {
          "field": "Field",
          "value": "Value",
          "language": "Lang",
          "edit": "Edit"
        },
        "edit": {
          "buttons": {
            "edit": "Edit",
            "unedit": "Stop editing",
            "remove": "Remove",
            "undo": "Undo changes"
          }
        },
        "metadatafield": {
          "invalid": "Please choose a valid metadata field"
        },
        "notifications": {
          "outdated": {
            "title": "Changed outdated",
            "content": "The item you're currently working on has been changed by another user. Your current changes are discarded to prevent conflicts"
          },
          "discarded": {
            "title": "Changed discarded",
            "content": "Your changes were discarded. To reinstate your changes click the 'Undo' button"
          },
          "invalid": {
            "title": "Metadata invalid",
            "content": "Your changes were not saved. Please make sure all fields are valid before you save."
          },
          "saved": {
            "title": "Metadata saved",
            "content": "Your changes to this item's metadata were saved."
          }
        }
      }
    }
  },
  "nav": {
    "browse": {
      "header": "All of DSpace"
    },
    "community-browse": {
      "header": "By Community"
    },
    "statistics": {
      "header": "Statistics"
    },
    "login": "Log In",
    "logout": "Log Out",
    "mydspace": "MyDSpace",
    "language": "Language switch",
    "search": "Search"
  },
  "pagination": {
    "results-per-page": "Results Per Page",
    "sort-direction": "Sort Options",
    "showing": {
      "label": "Now showing items ",
      "detail": "{{ range }} of {{ total }}"
    }
  },
  "sorting": {
    "score": {
      "DESC": "Relevance"
    },
    "dc.title": {
      "ASC": "Title Ascending",
      "DESC": "Title Descending"
    }
  },
  "title": "DSpace",
  "404": {
    "help": "We can't find the page you're looking for. The page may have been moved or deleted. You can use the button below to get back to the home page. ",
    "page-not-found": "page not found",
    "link": {
      "home-page": "Take me to the home page"
    }
  },
  "home": {
    "title": "DSpace Angular :: Home",
    "description": "",
    "top-level-communities": {
      "head": "Communities in DSpace",
      "help": "Select a community to browse its collections."
    }
  },
  "mydspace": {
    "title": "MyDSpace",
    "description": "",
    "new-submission-btn": "New submission",
    "results": {
      "head": "Your submissions",
      "no-results": "There were no items to show",
      "no-title": "No title",
      "no-authors": "No Authors",
      "no-date": "No Date",
      "no-abstract": "No Abstract"
    },
    "messages": {
      "title": "Messages",
      "to": "To",
      "hide-msg": "Hide message",
      "show-msg": "Show message",
      "no-messages": "No messages yet.",
      "no-content": "No content.",
      "send-btn": "Send",
      "subject-placeholder": "Subject...",
      "description-placeholder": "Insert your message here...",
      "mark-as-read": "Mark as read",
      "mark-as-unread": "Mark as unread",
      "submitter-help": "Select this option to send a message to controller.",
      "controller-help": "Select this option to send a message to item's submitter."
    },
    "show": {
      "workspace": "Your Submissions",
      "workflow": "All tasks"
    },
    "status": {
      "workflow": "Under review",
      "rejected": "Rejected",
      "validation": "Validate",
      "waiting-for-controller": "Claim",
      "in-progress": "To do",
      "accepted": "Finalized"
    },
    "view-btn": "View",
    "general": {
      "text-here": "HERE"
    },
    "upload": {
      "upload-successful": "New workspace item created. Click {{here}} for edit it.",
      "upload-multiple-successful": "{{qty}} new workspace items created.",
      "upload-failed": "Error creating new workspace. Please verify the content uploaded before retry."
    }
  },
  "search": {
    "title": "DSpace Angular :: Search",
    "description": "",
    "form": {
      "search": "Search",
      "search_dspace": "Search DSpace",
      "search_mydspace": "Search MyDSpace"
    },
    "results": {
      "head": "Search Results",
      "no-results": "Your search returned no results. Having trouble finding what you're looking for? Try putting",
      "no-results-link": "quotes around it"
    },
    "sidebar": {
      "close": "Back to results",
      "open": "Search Tools",
      "results": "results",
      "filters": {
        "title": "Filters"
      },
      "settings": {
        "title": "Settings",
        "sort-by": "Sort By",
        "rpp": "Results per page"
      }
    },
    "switch-configuration": {
      "title":"Show"
    },
    "view-switch": {
      "show-list": "Show as list",
      "show-grid": "Show as grid",
      "show-detail": "Show detail"
    },
    "filters": {
      "head": "Filters",
      "reset": "Reset filters",
      "applied": {
        "f.author": "Author",
        "f.dateIssued.min": "Start date",
        "f.dateIssued.max": "End date",
        "f.subject": "Subject",
        "f.namedresourcetype": "Status",
        "f.dateSubmitted": "Date submitted",
        "f.itemtype": "Type",
        "f.submitter": "Submitter"
      },
      "filter": {
        "show-more": "Show more",
        "show-less": "Collapse",
        "author": {
          "placeholder": "Author name",
          "head": "Author"
        },
        "scope": {
          "placeholder": "Scope filter",
          "head": "Scope"
        },
        "subject": {
          "placeholder": "Subject",
          "head": "Subject"
        },
        "dateIssued": {
          "max": {
            "placeholder": "Minimum Date"
          },
          "min": {
            "placeholder": "Maximum Date"
          },
          "head": "Date"
        },
        "has_content_in_original_bundle": {
          "head": "Has files"
        },
        "namedresourcetype": {
          "placeholder": "Status",
          "head": "Status"
        },
        "dateSubmitted": {
          "placeholder": "Date submitted",
          "head": "Date submitted"
        },
        "itemtype": {
          "placeholder": "Type",
          "head": "Type"
        },
        "submitter": {
          "placeholder": "Submitter",
          "head": "Submitter"
        },
        "objectpeople": {
          "placeholder": "People",
          "head": "People"
        }
      }
    }
  },
  "browse": {
    "title": "Browsing {{ collection }} by {{ field }} {{ value }}",
    "startsWith": {
      "jump": "Jump to a point in the index:",
      "choose_year": "(Choose year)",
      "choose_start": "(Choose start)",
      "type_date": "Or type in a date (year-month):",
      "type_text": "Or enter first few letters:",
      "months": {
        "none": "(Choose month)",
        "january": "January",
        "february": "February",
        "march": "March",
        "april": "April",
        "may": "May",
        "june": "June",
        "july": "July",
        "august": "August",
        "september": "September",
        "october": "October",
        "november": "November",
        "december": "December"
      },
      "submit": "Go"
    },
    "metadata": {
      "title": "Title",
      "author": "Author",
      "subject": "Subject",
      "dateissued": "Issue Date"
    },
    "comcol": {
      "head": "Browse",
      "by": {
        "title": "By Title",
        "dateissued": "By Issue Date",
        "author": "By Author",
        "subject": "By Subject"
      }
    },
    "empty": "No items to show."
  },
  "admin": {
    "registries": {
      "metadata": {
        "title": "DSpace Angular :: Metadata Registry",
        "head": "Metadata Registry",
        "description": "The metadata registry maintains a list of all metadata fields available in the repository. These fields may be divided amongst multiple schemas. However, DSpace requires the qualified Dublin Core schema.",
        "form": {
          "create": "Create metadata schema",
          "edit": "Edit metadata schema",
          "namespace": "Namespace",
          "name": "Name"
        },
        "schemas": {
          "table": {
            "id": "ID",
            "namespace": "Namespace",
            "name": "Name",
            "delete": "Delete selected"
          },
          "no-items": "No metadata schemas to show."
        }
      },
      "schema": {
        "title": "DSpace Angular :: Metadata Schema Registry",
        "head": "Metadata Schema",
        "description": "This is the metadata schema for \"{{namespace}}\".",
        "return": "Return",
        "form": {
          "create": "Create metadata field",
          "edit": "Edit metadata field",
          "element": "Element",
          "qualifier": "Qualifier",
          "scopenote": "Scope Note"
        },
        "fields": {
          "head": "Schema metadata fields",
          "table": {
            "field": "Field",
            "scopenote": "Scope Note",
            "delete": "Delete selected"
          },
          "no-items": "No metadata fields to show."
        },
        "notification": {
          "success": "Success",
          "failure": "Error",
          "created": "Successfully created metadata schema \"{{prefix}}\"",
          "edited": "Successfully edited metadata schema \"{{prefix}}\"",
          "deleted": {
            "success": "Successfully deleted {{amount}} metadata schemas",
            "failure": "Failed to delete {{amount}} metadata schemas"
          },
          "field": {
            "created": "Successfully created metadata field \"{{field}}\"",
            "edited": "Successfully edited metadata field \"{{field}}\"",
            "deleted": {
              "success": "Successfully deleted {{amount}} metadata fields",
              "failure": "Failed to delete {{amount}} metadata fields"
            }
          }
        }
      },
      "bitstream-formats": {
        "title": "DSpace Angular :: Bitstream Format Registry",
        "head": "Bitstream Format Registry",
        "description": "This list of bitstream formats provides information about known formats and their support level.",
        "formats": {
          "table": {
            "name": "Name",
            "mimetype": "MIME Type",
            "supportLevel": {
              "head": "Support Level",
              "0": "Unknown",
              "1": "Known",
              "2": "Support"
            },
            "internal": "internal"
          },
          "no-items": "No bitstream formats to show."
        }
      }
    }
  },
  "menu": {
    "header": {
      "admin": "Admin",
      "image": {
        "logo": "Repository logo"
      }
    },
    "section": {
      "pin": "Pin sidebar",
      "unpin": "Unpin sidebar",
      "new": "New",
      "new_community": "Community",
      "new_collection": "Collection",
      "new_item": "Item",
      "new_item_version": "Item Version",
      "edit": "Edit",
      "edit_community": "Community",
      "edit_collection": "Collection",
      "edit_item": "Item",
      "import": "Import",
      "import_metadata": "Metadata",
      "import_batch": "Batch Import (ZIP)",
      "export": "Export",
      "export_community": "Community",
      "export_collection": "Collection",
      "export_item": "Item",
      "export_metadata": "Metadata",
      "access_control": "Access Control",
      "access_control_people": "People",
      "access_control_groups": "Groups",
      "access_control_authorizations": "Authorizations",
      "find": "Find",
      "find_items": "Items",
      "find_withdrawn_items": "Withdrawn Items",
      "find_private_items": "Private Items",
      "registries": "Registries",
      "registries_metadata": "Metadata",
      "registries_format": "Format",
      "curation_task": "Curation Task",
      "statistics_task": "Statistics Task",
      "control_panel": "Control Panel",
      "browse_global": "All of DSpace",
      "browse_global_communities_and_collections": "Communities & Collections",
      "browse_global_by_issue_date": "By Issue Date",
      "browse_global_by_author": "By Author",
      "browse_global_by_title": "By Title",
      "browse_global_by_subject": "By Subject",
      "statistics": "Statistics",
      "browse_community": "This Community",
      "browse_community_by_issue_date": "By Issue Date",
      "browse_community_by_author": "By Author",
      "browse_community_by_title": "By Title",
      "icon": {
        "pin": "Pin sidebar",
        "unpin": "Unpin sidebar",
        "new": "New menu section",
        "edit": "Edit menu section",
        "import": "Import menu section",
        "export": "Export menu section",
        "access_control": "Access Control menu section",
        "find": "Find menu section",
        "registries": "Registries menu section",
        "curation_task": "Curation Task menu section",
        "statistics_task": "Statistics Task menu section",
        "control_panel": "Control Panel menu section"
      },
      "toggle": {
        "new": "Toggle New section",
        "edit": "Toggle Edit section",
        "import": "Toggle Import section",
        "export": "Toggle Export section",
        "access_control": "Toggle Access Control section",
        "find": "Toggle Find section",
        "registries": "Toggle Registries section",
        "curation_task": "Toggle Curation Task section",
        "statistics_task": "Toggle Statistics Task section",
        "control_panel": "Toggle Control Panel section"
      }
    }
  },
  "loading": {
    "default": "Loading...",
    "top-level-communities": "Loading top-level communities...",
    "community": "Loading community...",
    "collection": "Loading collection...",
    "sub-collections": "Loading sub-collections...",
    "sub-communities": "Loading sub-communities...",
    "recent-submissions": "Loading recent submissions...",
    "item": "Loading item...",
    "objects": "Loading...",
    "search-results": "Loading search results...",
    "mydspace-results": "Loading items...",
    "browse-by": "Loading items...",
    "browse-by-page": "Loading page..."
  },
  "error": {
    "default": "Error",
    "top-level-communities": "Error fetching top-level communities",
    "community": "Error fetching community",
    "collection": "Error fetching collection",
    "sub-collections": "Error fetching sub-collections",
    "sub-communities": "Error fetching sub-communities",
    "recent-submissions": "Error fetching recent submissions",
    "item": "Error fetching item",
    "objects": "Error fetching objects",
    "search-results": "Error fetching search results",
    "browse-by": "Error fetching items",
    "validation": {
      "pattern": "This input is restricted by the current pattern: {{ pattern }}.",
      "license": {
        "notgranted": "You must grant this license to complete your submission. If you are unable to grant this license at this time you may save your work and return later or remove the submission."
      }
    },
    "submission": {
      "sections": {
        "init-form-error": "An error occurred during section initialize, please check your input-form configuration. Details are below : <br> <br>"
      }
    }
  },
  "form": {
    "submit": "Submit",
    "cancel": "Cancel",
    "search": "Search",
    "search-help": "Click here to looking for an existing correspondence",
    "remove": "Remove",
    "clear": "Clear",
    "clear-help": "Click here to remove the selected value",
    "edit": "Edit",
    "edit-help": "Click here to edit the selected value",
    "save": "Save",
    "save-help": "Save changes",
    "first-name": "First name",
    "last-name": "Last name",
    "loading": "Loading...",
    "no-results": "No results found",
    "no-value": "No value entered",
    "group-collapse": "Collapse",
    "group-expand": "Expand",
    "group-collapse-help": "Click here to collapse",
<<<<<<< HEAD
    "group-expand-help": "Click here to expand and add more element",
=======
    "group-expand-help": "Click here to expand and add more elements",
>>>>>>> 2013eade
    "other-information": {
    }
  },
  "login": {
    "title": "Login",
    "form": {
      "header": "Please log in to DSpace",
      "email": "Email address",
      "forgot-password": "Have you forgotten your password?",
      "new-user": "New user? Click here to register.",
      "password": "Password",
      "submit": "Log in"
    }
  },
  "logout": {
    "title": "Logout",
    "form": {
      "header": "Log out from DSpace",
      "submit": "Log out"
    }
  },
  "auth": {
    "messages": {
      "expired": "Your session has expired. Please log in again."
    },
    "errors": {
      "invalid-user": "Invalid email address or password."
    }
  },
  "chips": {
    "remove": "Remove chip"
  },
  "submission": {
    "general":{
      "cannot_submit": "You have not the privilege to make a new submission.",
      "deposit": "Deposit",
      "discard": {
        "submit": "Discard",
        "confirm": {
          "cancel": "Cancel",
          "submit": "Yes, I'm sure",
          "title": "Discard submission",
          "info": "This operation can't be undone. Are you sure?"
        }
      },
      "save": "Save",
      "save-later": "Save for later"
    },
    "submit": {
      "title": "Submission"
    },
    "edit": {
      "title": "Edit Submission"
    },
    "mydspace": {

    },
    "sections": {

      "general": {
        "add-more": "Add more",
        "no-sections": "No options available",
        "sections_not_valid": "There are incomplete sections.",
        "collection": "Collection",
        "no-collection": "No collection found",
        "search-collection": "Search for a collection",
        "save_error_notice": "There was an issue when saving the item, please try again later.",
        "deposit_success_notice": "Submission deposited successfully.",
        "deposit_error_notice": "There was an issue when submitting the item, please try again later.",
        "discard_success_notice": "Submission discarded successfully.",
        "discard_error_notice": "There was an issue when discarding the item, please try again later.",
        "save_success_notice": "Submission saved successfully.",
        "metadata-extracted": "New metadata have been extracted and added to the <strong>{{sectionId}}</strong> section.",
        "metadata-extracted-new-section": "New <strong>{{sectionId}}</strong> section has been added to submission."
      },
      "submit.progressbar.describe.stepone": "Describe",
      "submit.progressbar.describe.steptwo": "Describe",
      "submit.progressbar.describe.stepcustom": "Describe",
      "submit.progressbar.describe.recycle": "Recycle",
      "submit.progressbar.upload": "Upload files",
      "submit.progressbar.license": "Deposit license",
      "submit.progressbar.cclicense": "Creative commons license",
      "submit.progressbar.detect-duplicate": "Potential duplicates",

      "upload": {
        "no-entry": "No",
        "no-file-uploaded": "No file uploaded yet.",
        "info": "Here you will find all the files currently in the item. You can update the fle metadata and access conditions or <strong>upload additional files just dragging & dropping them everywhere in the page</strong>",
        "drop-message": "Drop files to attach them to the item",
        "upload-successful": "Upload successful",
        "upload-failed": "Upload failed",
        "header.policy.default.nolist": "Uploaded files in the {{collectionName}} collection will be accessible according to the following group(s):",
        "header.policy.default.withlist": "Please note that uploaded files in the {{collectionName}} collection will be accessible, in addition to what is explicity decided for the single file, with the following group(s):",
        "form": {
          "access-condition-label": "Access condition type",
          "from-label": "Access grant from",
          "from-placeholder": "From",
          "until-label": "Access grant until",
          "until-placeholder": "Until",
          "group-label": "Group"
        },
        "save-metadata": "Save metadata",
        "undo": "Cancel",
        "delete": {
          "submit": "Delete",
          "confirm": {
            "cancel": "Cancel",
            "submit": "Yes, I'm sure",
            "title": "Delete bitstream",
            "info": "This operation can't be undone. Are you sure?"
          }
        }
      }
    },
    "workflow": {
      "generic": {
        "delete": "Delete",
        "delete-help": "If you would to discard this item, select \"Delete\".  You will then be asked to confirm it.",
        "edit": "Edit",
        "edit-help": "Select this option to change the item's metadata.",
        "view": "View",
        "view-help": "Select this option to view the item's metadata."
      },
      "tasks": {
        "generic": {
          "processing": "Processing...",
          "success": "Operation successful",
          "error": "Error occurred during operation...",
          "submitter": "Submitter"
        },
        "claimed": {
          "approve": "Approve",
          "approve_help": "If you have reviewed the item and it is suitable for inclusion in the collection, select \"Approve\".",
          "edit": "Edit",
          "edit_help": "Select this option to change the item's metadata.",
          "reject": {
            "submit": "Reject",
            "reason": {
              "submit": "Reject item",
              "title": "Reason",
              "info": "Please enter your reason for rejecting the submission into the box below, indicating whether the submitter may fix a problem and resubmit.",
              "placeholder": "Describe the reason of reject"
            }
          },
          "reject_help": "If you have reviewed the item and found it is <strong>not</strong> suitable for inclusion in the collection, select \"Reject\".  You will then be asked to enter a message indicating why the item is unsuitable, and whether the submitter should change something and resubmit.",
          "return": "Return to pool",
          "return_help": "Return the task to the pool so that another user may perform the task."

        },
        "pool": {
          "claim": "Claim",
          "claim_help": "Assign this task to yourself.",
          "show-detail": "Show detail",
          "hide-detail": "Hide detail"
        }
      }
    }
  },
  "uploader": {
    "drag-message": "Drag & Drop your files here",
    "or": ", or",
    "browse": "browse",
    "queue-lenght": "Queue length",
    "processing": "Processing"
  },
  "dso-selector": {
    "create": {
      "community": {
        "head": "New community",
        "sub-level": "Create a new community in",
        "top-level": "Create a new top-level community"
      },
      "collection": {
        "head": "New collection"
      },
      "item": {
        "head": "New item"
      }
    },
    "edit": {
      "community": {
        "head": "Edit community"
      },
      "collection": {
        "head": "Edit collection"
      },
      "item": {
        "head": "Edit item"
      }
    },
    "placeholder": "Search for a {{ type }}",
    "no-results": "No {{ type }} found"
  },
  "submission": {
    "general":{
      "cannot_submit": "You have not the privilege to make a new submission.",
      "deposit": "Deposit",
      "discard": {
        "submit": "Discard",
        "confirm": {
          "cancel": "Cancel",
          "submit": "Yes, I'm sure",
          "title": "Discard submission",
          "info": "This operation can't be undone. Are you sure?"
        }
      },
      "save": "Save",
      "save-later": "Save for later"
    },
    "submit": {
      "title": "Submission"
    },
    "edit": {
      "title": "Edit Submission"
    },
    "mydspace": {

    },
    "sections": {

      "general": {
        "add-more": "Add more",
        "no-sections": "No options available",
        "sections_not_valid": "There are incomplete sections.",
        "collection": "Collection",
        "no-collection": "No collection found",
        "search-collection": "Search for a collection",
        "save_error_notice": "There was an issue when saving the item, please try again later.",
        "deposit_success_notice": "Submission deposited successfully.",
        "deposit_error_notice": "There was an issue when submitting the item, please try again later.",
        "discard_success_notice": "Submission discarded successfully.",
        "discard_error_notice": "There was an issue when discarding the item, please try again later.",
        "save_success_notice": "Submission saved successfully.",
        "metadata-extracted": "New metadata have been extracted and added to the <strong>{{sectionId}}</strong> section.",
        "metadata-extracted-new-section": "New <strong>{{sectionId}}</strong> section has been added to submission."
      },
      "submit.progressbar.describe.stepone": "Describe",
      "submit.progressbar.describe.steptwo": "Describe",
      "submit.progressbar.describe.stepcustom": "Describe",
      "submit.progressbar.describe.recycle": "Recycle",
      "submit.progressbar.upload": "Upload files",
      "submit.progressbar.license": "Deposit license",
      "submit.progressbar.cclicense": "Creative commons license",
      "submit.progressbar.detect-duplicate": "Potential duplicates",

      "upload": {
        "no-entry": "No",
        "no-file-uploaded": "No file uploaded yet.",
        "info": "Here you will find all the files currently in the item. You can update the fle metadata and access conditions or <strong>upload additional files just dragging & dropping them everywhere in the page</strong>",
        "drop-message": "Drop files to attach them to the item",
        "upload-successful": "Upload successful",
        "upload-failed": "Upload failed",
        "header.policy.default.nolist": "Uploaded files in the {{collectionName}} collection will be accessible according to the following group(s):",
        "header.policy.default.withlist": "Please note that uploaded files in the {{collectionName}} collection will be accessible, in addition to what is explicitly decided for the single file, with the following group(s):",
        "form": {
          "access-condition-label": "Access condition type",
          "from-label": "Access grant from",
          "from-placeholder": "From",
          "until-label": "Access grant until",
          "until-placeholder": "Until",
          "group-label": "Group",
          "group-required": "Group is required.",
          "date-required": "Date is required."
        },
        "save-metadata": "Save metadata",
        "undo": "Cancel",
        "delete": {
          "submit": "Delete",
          "confirm": {
            "cancel": "Cancel",
            "submit": "Yes, I'm sure",
            "title": "Delete bitstream",
            "info": "This operation can't be undone. Are you sure?"
          }
        }
      }
    }
  },
  "uploader": {
    "drag-message": "Drag & Drop your files here",
    "or": ", or",
    "browse": "browse",
    "queue-lenght": "Queue length",
    "processing": "Processing"
  }
}<|MERGE_RESOLUTION|>--- conflicted
+++ resolved
@@ -410,6 +410,7 @@
         "f.dateIssued.min": "Start date",
         "f.dateIssued.max": "End date",
         "f.subject": "Subject",
+        "f.has_content_in_original_bundle": "Has files",
         "f.namedresourcetype": "Status",
         "f.dateSubmitted": "Date submitted",
         "f.itemtype": "Type",
@@ -729,11 +730,7 @@
     "group-collapse": "Collapse",
     "group-expand": "Expand",
     "group-collapse-help": "Click here to collapse",
-<<<<<<< HEAD
-    "group-expand-help": "Click here to expand and add more element",
-=======
     "group-expand-help": "Click here to expand and add more elements",
->>>>>>> 2013eade
     "other-information": {
     }
   },
@@ -765,139 +762,6 @@
   },
   "chips": {
     "remove": "Remove chip"
-  },
-  "submission": {
-    "general":{
-      "cannot_submit": "You have not the privilege to make a new submission.",
-      "deposit": "Deposit",
-      "discard": {
-        "submit": "Discard",
-        "confirm": {
-          "cancel": "Cancel",
-          "submit": "Yes, I'm sure",
-          "title": "Discard submission",
-          "info": "This operation can't be undone. Are you sure?"
-        }
-      },
-      "save": "Save",
-      "save-later": "Save for later"
-    },
-    "submit": {
-      "title": "Submission"
-    },
-    "edit": {
-      "title": "Edit Submission"
-    },
-    "mydspace": {
-
-    },
-    "sections": {
-
-      "general": {
-        "add-more": "Add more",
-        "no-sections": "No options available",
-        "sections_not_valid": "There are incomplete sections.",
-        "collection": "Collection",
-        "no-collection": "No collection found",
-        "search-collection": "Search for a collection",
-        "save_error_notice": "There was an issue when saving the item, please try again later.",
-        "deposit_success_notice": "Submission deposited successfully.",
-        "deposit_error_notice": "There was an issue when submitting the item, please try again later.",
-        "discard_success_notice": "Submission discarded successfully.",
-        "discard_error_notice": "There was an issue when discarding the item, please try again later.",
-        "save_success_notice": "Submission saved successfully.",
-        "metadata-extracted": "New metadata have been extracted and added to the <strong>{{sectionId}}</strong> section.",
-        "metadata-extracted-new-section": "New <strong>{{sectionId}}</strong> section has been added to submission."
-      },
-      "submit.progressbar.describe.stepone": "Describe",
-      "submit.progressbar.describe.steptwo": "Describe",
-      "submit.progressbar.describe.stepcustom": "Describe",
-      "submit.progressbar.describe.recycle": "Recycle",
-      "submit.progressbar.upload": "Upload files",
-      "submit.progressbar.license": "Deposit license",
-      "submit.progressbar.cclicense": "Creative commons license",
-      "submit.progressbar.detect-duplicate": "Potential duplicates",
-
-      "upload": {
-        "no-entry": "No",
-        "no-file-uploaded": "No file uploaded yet.",
-        "info": "Here you will find all the files currently in the item. You can update the fle metadata and access conditions or <strong>upload additional files just dragging & dropping them everywhere in the page</strong>",
-        "drop-message": "Drop files to attach them to the item",
-        "upload-successful": "Upload successful",
-        "upload-failed": "Upload failed",
-        "header.policy.default.nolist": "Uploaded files in the {{collectionName}} collection will be accessible according to the following group(s):",
-        "header.policy.default.withlist": "Please note that uploaded files in the {{collectionName}} collection will be accessible, in addition to what is explicity decided for the single file, with the following group(s):",
-        "form": {
-          "access-condition-label": "Access condition type",
-          "from-label": "Access grant from",
-          "from-placeholder": "From",
-          "until-label": "Access grant until",
-          "until-placeholder": "Until",
-          "group-label": "Group"
-        },
-        "save-metadata": "Save metadata",
-        "undo": "Cancel",
-        "delete": {
-          "submit": "Delete",
-          "confirm": {
-            "cancel": "Cancel",
-            "submit": "Yes, I'm sure",
-            "title": "Delete bitstream",
-            "info": "This operation can't be undone. Are you sure?"
-          }
-        }
-      }
-    },
-    "workflow": {
-      "generic": {
-        "delete": "Delete",
-        "delete-help": "If you would to discard this item, select \"Delete\".  You will then be asked to confirm it.",
-        "edit": "Edit",
-        "edit-help": "Select this option to change the item's metadata.",
-        "view": "View",
-        "view-help": "Select this option to view the item's metadata."
-      },
-      "tasks": {
-        "generic": {
-          "processing": "Processing...",
-          "success": "Operation successful",
-          "error": "Error occurred during operation...",
-          "submitter": "Submitter"
-        },
-        "claimed": {
-          "approve": "Approve",
-          "approve_help": "If you have reviewed the item and it is suitable for inclusion in the collection, select \"Approve\".",
-          "edit": "Edit",
-          "edit_help": "Select this option to change the item's metadata.",
-          "reject": {
-            "submit": "Reject",
-            "reason": {
-              "submit": "Reject item",
-              "title": "Reason",
-              "info": "Please enter your reason for rejecting the submission into the box below, indicating whether the submitter may fix a problem and resubmit.",
-              "placeholder": "Describe the reason of reject"
-            }
-          },
-          "reject_help": "If you have reviewed the item and found it is <strong>not</strong> suitable for inclusion in the collection, select \"Reject\".  You will then be asked to enter a message indicating why the item is unsuitable, and whether the submitter should change something and resubmit.",
-          "return": "Return to pool",
-          "return_help": "Return the task to the pool so that another user may perform the task."
-
-        },
-        "pool": {
-          "claim": "Claim",
-          "claim_help": "Assign this task to yourself.",
-          "show-detail": "Show detail",
-          "hide-detail": "Hide detail"
-        }
-      }
-    }
-  },
-  "uploader": {
-    "drag-message": "Drag & Drop your files here",
-    "or": ", or",
-    "browse": "browse",
-    "queue-lenght": "Queue length",
-    "processing": "Processing"
   },
   "dso-selector": {
     "create": {
@@ -1010,6 +874,49 @@
           }
         }
       }
+    },
+    "workflow": {
+      "generic": {
+        "delete": "Delete",
+        "delete-help": "If you would to discard this item, select \"Delete\".  You will then be asked to confirm it.",
+        "edit": "Edit",
+        "edit-help": "Select this option to change the item's metadata.",
+        "view": "View",
+        "view-help": "Select this option to view the item's metadata."
+      },
+      "tasks": {
+        "generic": {
+          "processing": "Processing...",
+          "success": "Operation successful",
+          "error": "Error occurred during operation...",
+          "submitter": "Submitter"
+        },
+        "claimed": {
+          "approve": "Approve",
+          "approve_help": "If you have reviewed the item and it is suitable for inclusion in the collection, select \"Approve\".",
+          "edit": "Edit",
+          "edit_help": "Select this option to change the item's metadata.",
+          "reject": {
+            "submit": "Reject",
+            "reason": {
+              "submit": "Reject item",
+              "title": "Reason",
+              "info": "Please enter your reason for rejecting the submission into the box below, indicating whether the submitter may fix a problem and resubmit.",
+              "placeholder": "Describe the reason of reject"
+            }
+          },
+          "reject_help": "If you have reviewed the item and found it is <strong>not</strong> suitable for inclusion in the collection, select \"Reject\".  You will then be asked to enter a message indicating why the item is unsuitable, and whether the submitter should change something and resubmit.",
+          "return": "Return to pool",
+          "return_help": "Return the task to the pool so that another user may perform the task."
+
+        },
+        "pool": {
+          "claim": "Claim",
+          "claim_help": "Assign this task to yourself.",
+          "show-detail": "Show detail",
+          "hide-detail": "Hide detail"
+        }
+      }
     }
   },
   "uploader": {
