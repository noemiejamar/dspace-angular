--- conflicted
+++ resolved
@@ -106,8 +106,8 @@
     "sub-collections": "Error fetching sub-collections",
     "recent-submissions": "Error fetching recent submissions",
     "item": "Error fetching item",
-<<<<<<< HEAD
-    "objects": "Error fetching objects"
+    "objects": "Error fetching objects",
+    "search-results": "Error fetching search results"
   },
   "submission": {
     "section": {
@@ -120,9 +120,5 @@
 
       }
     }
-=======
-    "objects": "Error fetching objects",
-    "search-results": "Error fetching search results"
->>>>>>> 067a95fc
   }
 }