{

  "404.help": "We can't find the page you're looking for. The page may have been moved or deleted. You can use the button below to get back to the home page. ",

  "404.link.home-page": "Take me to the home page",

  "404.page-not-found": "page not found",



  "admin.registries.bitstream-formats.create.failure.content": "An error occurred while creating the new bitstream format.",

  "admin.registries.bitstream-formats.create.failure.head": "Failure",

  "admin.registries.bitstream-formats.create.head": "Create Bitstream format",

  "admin.registries.bitstream-formats.create.new": "Add a new bitstream format",

  "admin.registries.bitstream-formats.create.success.content": "The new bitstream format was successfully created.",

  "admin.registries.bitstream-formats.create.success.head": "Success",

  "admin.registries.bitstream-formats.delete.failure.amount": "Failed to remove {{ amount }} format(s)",

  "admin.registries.bitstream-formats.delete.failure.head": "Failure",

  "admin.registries.bitstream-formats.delete.success.amount": "Successfully removed {{ amount }} format(s)",

  "admin.registries.bitstream-formats.delete.success.head": "Success",

  "admin.registries.bitstream-formats.description": "This list of bitstream formats provides information about known formats and their support level.",

  "admin.registries.bitstream-formats.edit.description.hint": "",

  "admin.registries.bitstream-formats.edit.description.label": "Description",

  "admin.registries.bitstream-formats.edit.extensions.hint": "Extensions are file extensions that are used to automatically identify the format of uploaded files. You can enter several extensions for each format.",

  "admin.registries.bitstream-formats.edit.extensions.label": "File extensions",

  "admin.registries.bitstream-formats.edit.extensions.placeholder": "Enter a file extenstion without the dot",

  "admin.registries.bitstream-formats.edit.failure.content": "An error occurred while editing the bitstream format.",

  "admin.registries.bitstream-formats.edit.failure.head": "Failure",

  "admin.registries.bitstream-formats.edit.head": "Bitstream format: {{ format }}",

  "admin.registries.bitstream-formats.edit.internal.hint": "Formats marked as internal are hidden from the user, and used for administrative purposes.",

  "admin.registries.bitstream-formats.edit.internal.label": "Internal",

  "admin.registries.bitstream-formats.edit.mimetype.hint": "The MIME type associated with this format, does not have to be unique.",

  "admin.registries.bitstream-formats.edit.mimetype.label": "MIME Type",

  "admin.registries.bitstream-formats.edit.shortDescription.hint": "A unique name for this format, (e.g. Microsoft Word XP or Microsoft Word 2000)",

  "admin.registries.bitstream-formats.edit.shortDescription.label": "Name",

  "admin.registries.bitstream-formats.edit.success.content": "The bitstream format was successfully edited.",

  "admin.registries.bitstream-formats.edit.success.head": "Success",

  "admin.registries.bitstream-formats.edit.supportLevel.hint": "The level of support your institution pledges for this format.",

  "admin.registries.bitstream-formats.edit.supportLevel.label": "Support level",

  "admin.registries.bitstream-formats.head": "Bitstream Format Registry",

  "admin.registries.bitstream-formats.no-items": "No bitstream formats to show.",

  "admin.registries.bitstream-formats.table.delete": "Delete selected",

  "admin.registries.bitstream-formats.table.deselect-all": "Deselect all",

  "admin.registries.bitstream-formats.table.internal": "internal",

  "admin.registries.bitstream-formats.table.mimetype": "MIME Type",

  "admin.registries.bitstream-formats.table.name": "Name",

  "admin.registries.bitstream-formats.table.return": "Return",

  "admin.registries.bitstream-formats.table.supportLevel.KNOWN": "Known",

  "admin.registries.bitstream-formats.table.supportLevel.SUPPORTED": "Supported",

  "admin.registries.bitstream-formats.table.supportLevel.UNKNOWN": "Unknown",

  "admin.registries.bitstream-formats.table.supportLevel.head": "Support Level",

  "admin.registries.bitstream-formats.title": "DSpace Angular :: Bitstream Format Registry",



  "admin.registries.metadata.description": "The metadata registry maintains a list of all metadata fields available in the repository. These fields may be divided amongst multiple schemas. However, DSpace requires the qualified Dublin Core schema.",

  "admin.registries.metadata.form.create": "Create metadata schema",

  "admin.registries.metadata.form.edit": "Edit metadata schema",

  "admin.registries.metadata.form.name": "Name",

  "admin.registries.metadata.form.namespace": "Namespace",

  "admin.registries.metadata.head": "Metadata Registry",

  "admin.registries.metadata.schemas.no-items": "No metadata schemas to show.",

  "admin.registries.metadata.schemas.table.delete": "Delete selected",

  "admin.registries.metadata.schemas.table.id": "ID",

  "admin.registries.metadata.schemas.table.name": "Name",

  "admin.registries.metadata.schemas.table.namespace": "Namespace",

  "admin.registries.metadata.title": "DSpace Angular :: Metadata Registry",



  "admin.registries.schema.description": "This is the metadata schema for \"{{namespace}}\".",

  "admin.registries.schema.fields.head": "Schema metadata fields",

  "admin.registries.schema.fields.no-items": "No metadata fields to show.",

  "admin.registries.schema.fields.table.delete": "Delete selected",

  "admin.registries.schema.fields.table.field": "Field",

  "admin.registries.schema.fields.table.scopenote": "Scope Note",

  "admin.registries.schema.form.create": "Create metadata field",

  "admin.registries.schema.form.edit": "Edit metadata field",

  "admin.registries.schema.form.element": "Element",

  "admin.registries.schema.form.qualifier": "Qualifier",

  "admin.registries.schema.form.scopenote": "Scope Note",

  "admin.registries.schema.head": "Metadata Schema",

  "admin.registries.schema.notification.created": "Successfully created metadata schema \"{{prefix}}\"",

  "admin.registries.schema.notification.deleted.failure": "Failed to delete {{amount}} metadata schemas",

  "admin.registries.schema.notification.deleted.success": "Successfully deleted {{amount}} metadata schemas",

  "admin.registries.schema.notification.edited": "Successfully edited metadata schema \"{{prefix}}\"",

  "admin.registries.schema.notification.failure": "Error",

  "admin.registries.schema.notification.field.created": "Successfully created metadata field \"{{field}}\"",

  "admin.registries.schema.notification.field.deleted.failure": "Failed to delete {{amount}} metadata fields",

  "admin.registries.schema.notification.field.deleted.success": "Successfully deleted {{amount}} metadata fields",

  "admin.registries.schema.notification.field.edited": "Successfully edited metadata field \"{{field}}\"",

  "admin.registries.schema.notification.success": "Success",

  "admin.registries.schema.return": "Return",

  "admin.registries.schema.title": "DSpace Angular :: Metadata Schema Registry",



  "auth.errors.invalid-user": "Invalid email address or password.",

  "auth.messages.expired": "Your session has expired. Please log in again.",



  "browse.comcol.by.author": "By Author",

  "browse.comcol.by.dateissued": "By Issue Date",

  "browse.comcol.by.subject": "By Subject",

  "browse.comcol.by.title": "By Title",

  "browse.comcol.head": "Browse",

  "browse.empty": "No items to show.",

  "browse.metadata.author": "Author",

  "browse.metadata.dateissued": "Issue Date",

  "browse.metadata.subject": "Subject",

  "browse.metadata.title": "Title",

  "browse.startsWith.choose_start": "(Choose start)",

  "browse.startsWith.choose_year": "(Choose year)",

  "browse.startsWith.jump": "Jump to a point in the index:",

  "browse.startsWith.months.april": "April",

  "browse.startsWith.months.august": "August",

  "browse.startsWith.months.december": "December",

  "browse.startsWith.months.february": "February",

  "browse.startsWith.months.january": "January",

  "browse.startsWith.months.july": "July",

  "browse.startsWith.months.june": "June",

  "browse.startsWith.months.march": "March",

  "browse.startsWith.months.may": "May",

  "browse.startsWith.months.none": "(Choose month)",

  "browse.startsWith.months.november": "November",

  "browse.startsWith.months.october": "October",

  "browse.startsWith.months.september": "September",

  "browse.startsWith.submit": "Go",

  "browse.startsWith.type_date": "Or type in a date (year-month):",

  "browse.startsWith.type_text": "Or enter first few letters:",

  "browse.title": "Browsing {{ collection }} by {{ field }} {{ value }}",



  "chips.remove": "Remove chip",



  "collection.create.head": "Create a Collection",

  "collection.create.sub-head": "Create a Collection for Community {{ parent }}",

  "collection.delete.cancel": "Cancel",

  "collection.delete.confirm": "Confirm",

  "collection.delete.head": "Delete Collection",

  "collection.delete.notification.fail": "Collection could not be deleted",

  "collection.delete.notification.success": "Successfully deleted collection",

  "collection.delete.text": "Are you sure you want to delete collection \"{{ dso }}\"",



  "collection.edit.delete": "Delete this collection",

  "collection.edit.head": "Edit Collection",



  "collection.edit.item-mapper.cancel": "Cancel",

  "collection.edit.item-mapper.collection": "Collection: \"<b>{{name}}</b>\"",

  "collection.edit.item-mapper.confirm": "Map selected items",

  "collection.edit.item-mapper.description": "This is the item mapper tool that allows collection administrators to map items from other collections into this collection. You can search for items from other collections and map them, or browse the list of currently mapped items.",

  "collection.edit.item-mapper.head": "Item Mapper - Map Items from Other Collections",

  "collection.edit.item-mapper.no-search": "Please enter a query to search",

  "collection.edit.item-mapper.notifications.map.error.content": "Errors occurred for mapping of {{amount}} items.",

  "collection.edit.item-mapper.notifications.map.error.head": "Mapping errors",

  "collection.edit.item-mapper.notifications.map.success.content": "Successfully mapped {{amount}} items.",

  "collection.edit.item-mapper.notifications.map.success.head": "Mapping completed",

  "collection.edit.item-mapper.notifications.unmap.error.content": "Errors occurred for removing the mappings of {{amount}} items.",

  "collection.edit.item-mapper.notifications.unmap.error.head": "Remove mapping errors",

  "collection.edit.item-mapper.notifications.unmap.success.content": "Successfully removed the mappings of {{amount}} items.",

  "collection.edit.item-mapper.notifications.unmap.success.head": "Remove mapping completed",

  "collection.edit.item-mapper.remove": "Remove selected item mappings",

  "collection.edit.item-mapper.tabs.browse": "Browse mapped items",

  "collection.edit.item-mapper.tabs.map": "Map new items",



  "collection.form.abstract": "Short Description",

  "collection.form.description": "Introductory text (HTML)",

  "collection.form.errors.title.required": "Please enter a collection name",

  "collection.form.license": "License",

  "collection.form.provenance": "Provenance",

  "collection.form.rights": "Copyright text (HTML)",

  "collection.form.tableofcontents": "News (HTML)",

  "collection.form.title": "Name",



  "collection.page.browse.recent.head": "Recent Submissions",

  "collection.page.browse.recent.empty": "No items to show",

  "collection.page.handle": "Permanent URI for this collection",

  "collection.page.license": "License",

  "collection.page.news": "News",



  "collection.select.confirm": "Confirm selected",

  "collection.select.empty": "No collections to show",

  "collection.select.table.title": "Title",



  "communityList.tabTitle": "DSpace - Community List",

  "communityList.title": "List of Communities",

  "communityList.showMore": "Show More",



  "community.create.head": "Create a Community",

  "community.create.sub-head": "Create a Sub-Community for Community {{ parent }}",

  "community.delete.cancel": "Cancel",

  "community.delete.confirm": "Confirm",

  "community.delete.head": "Delete Community",

  "community.delete.notification.fail": "Community could not be deleted",

  "community.delete.notification.success": "Successfully deleted community",

  "community.delete.text": "Are you sure you want to delete community \"{{ dso }}\"",

  "community.edit.delete": "Delete this community",

  "community.edit.head": "Edit Community",

  "community.form.abstract": "Short Description",

  "community.form.description": "Introductory text (HTML)",

  "community.form.errors.title.required": "Please enter a community name",

  "community.form.rights": "Copyright text (HTML)",

  "community.form.tableofcontents": "News (HTML)",

  "community.form.title": "Name",

  "community.page.handle": "Permanent URI for this community",

  "community.page.license": "License",

  "community.page.news": "News",

  "community.all-lists.head": "Subcommunities and Collections",

  "community.sub-collection-list.head": "Collections of this Community",

  "community.sub-community-list.head": "Communities of this Community",



  "dso-selector.create.collection.head": "New collection",

  "dso-selector.create.community.head": "New community",

  "dso-selector.create.community.sub-level": "Create a new community in",

  "dso-selector.create.community.top-level": "Create a new top-level community",

  "dso-selector.create.item.head": "New item",

  "dso-selector.edit.collection.head": "Edit collection",

  "dso-selector.edit.community.head": "Edit community",

  "dso-selector.edit.item.head": "Edit item",

  "dso-selector.no-results": "No {{ type }} found",

  "dso-selector.placeholder": "Search for a {{ type }}",



  "error.browse-by": "Error fetching items",

  "error.collection": "Error fetching collection",

  "error.collections": "Error fetching collections",

  "error.community": "Error fetching community",

  "error.identifier": "No item found for the identifier",

  "error.default": "Error",

  "error.item": "Error fetching item",

  "error.items": "Error fetching items",

  "error.objects": "Error fetching objects",

  "error.recent-submissions": "Error fetching recent submissions",

  "error.search-results": "Error fetching search results",

  "error.sub-collections": "Error fetching sub-collections",

  "error.sub-communities": "Error fetching sub-communities",

  "error.submission.sections.init-form-error": "An error occurred during section initialize, please check your input-form configuration. Details are below : <br> <br>",

  "error.top-level-communities": "Error fetching top-level communities",

  "error.validation.license.notgranted": "You must grant this license to complete your submission. If you are unable to grant this license at this time you may save your work and return later or remove the submission.",

  "error.validation.pattern": "This input is restricted by the current pattern: {{ pattern }}.",



  "footer.copyright": "copyright © 2002-{{ year }}",

  "footer.link.dspace": "DSpace software",

  "footer.link.duraspace": "DuraSpace",


  "form.add": "Add",

  "form.add-help": "Click here to add the current entry and to add another one",

  "form.cancel": "Cancel",

  "form.clear": "Clear",

  "form.clear-help": "Click here to remove the selected value",

  "form.edit": "Edit",

  "form.edit-help": "Click here to edit the selected value",

  "form.first-name": "First name",

  "form.group-collapse": "Collapse",

  "form.group-collapse-help": "Click here to collapse",

  "form.group-expand": "Expand",

  "form.group-expand-help": "Click here to expand and add more elements",

  "form.last-name": "Last name",

  "form.loading": "Loading...",

  "form.lookup": "Lookup",

  "form.lookup-help": "Click here to look up an existing relation",

  "form.no-results": "No results found",

  "form.no-value": "No value entered",

  "form.other-information": {},

  "form.remove": "Remove",

  "form.save": "Save",

  "form.save-help": "Save changes",

  "form.search": "Search",

  "form.search-help": "Click here to looking for an existing correspondence",

  "form.submit": "Submit",



  "home.description": "",

  "home.title": "DSpace Angular :: Home",

  "home.top-level-communities.head": "Communities in DSpace",

  "home.top-level-communities.help": "Select a community to browse its collections.",



  "item.edit.delete.cancel": "Cancel",

  "item.edit.delete.confirm": "Delete",

  "item.edit.delete.description": "Are you sure this item should be completely deleted? Caution: At present, no tombstone would be left.",

  "item.edit.delete.error": "An error occurred while deleting the item",

  "item.edit.delete.header": "Delete item: {{ id }}",

  "item.edit.delete.success": "The item has been deleted",

  "item.edit.head": "Edit Item",



  "item.edit.item-mapper.buttons.add": "Map item to selected collections",

  "item.edit.item-mapper.buttons.remove": "Remove item's mapping for selected collections",

  "item.edit.item-mapper.cancel": "Cancel",

  "item.edit.item-mapper.description": "This is the item mapper tool that allows administrators to map this item to other collections. You can search for collections and map them, or browse the list of collections the item is currently mapped to.",

  "item.edit.item-mapper.head": "Item Mapper - Map Item to Collections",

  "item.edit.item-mapper.item": "Item: \"<b>{{name}}</b>\"",

  "item.edit.item-mapper.no-search": "Please enter a query to search",

  "item.edit.item-mapper.notifications.add.error.content": "Errors occurred for mapping of item to {{amount}} collections.",

  "item.edit.item-mapper.notifications.add.error.head": "Mapping errors",

  "item.edit.item-mapper.notifications.add.success.content": "Successfully mapped item to {{amount}} collections.",

  "item.edit.item-mapper.notifications.add.success.head": "Mapping completed",

  "item.edit.item-mapper.notifications.remove.error.content": "Errors occurred for the removal of the mapping to {{amount}} collections.",

  "item.edit.item-mapper.notifications.remove.error.head": "Removal of mapping errors",

  "item.edit.item-mapper.notifications.remove.success.content": "Successfully removed mapping of item to {{amount}} collections.",

  "item.edit.item-mapper.notifications.remove.success.head": "Removal of mapping completed",

  "item.edit.item-mapper.tabs.browse": "Browse mapped collections",

  "item.edit.item-mapper.tabs.map": "Map new collections",



  "item.edit.metadata.add-button": "Add",

  "item.edit.metadata.discard-button": "Discard",

  "item.edit.metadata.edit.buttons.edit": "Edit",

  "item.edit.metadata.edit.buttons.remove": "Remove",

  "item.edit.metadata.edit.buttons.undo": "Undo changes",

  "item.edit.metadata.edit.buttons.unedit": "Stop editing",

  "item.edit.metadata.headers.edit": "Edit",

  "item.edit.metadata.headers.field": "Field",

  "item.edit.metadata.headers.language": "Lang",

  "item.edit.metadata.headers.value": "Value",

  "item.edit.metadata.metadatafield.invalid": "Please choose a valid metadata field",

  "item.edit.metadata.notifications.discarded.content": "Your changes were discarded. To reinstate your changes click the 'Undo' button",

  "item.edit.metadata.notifications.discarded.title": "Changed discarded",

  "item.edit.metadata.notifications.invalid.content": "Your changes were not saved. Please make sure all fields are valid before you save.",

  "item.edit.metadata.notifications.invalid.title": "Metadata invalid",

  "item.edit.metadata.notifications.outdated.content": "The item you're currently working on has been changed by another user. Your current changes are discarded to prevent conflicts",

  "item.edit.metadata.notifications.outdated.title": "Changed outdated",

  "item.edit.metadata.notifications.saved.content": "Your changes to this item's metadata were saved.",

  "item.edit.metadata.notifications.saved.title": "Metadata saved",

  "item.edit.metadata.reinstate-button": "Undo",

  "item.edit.metadata.save-button": "Save",



  "item.edit.modify.overview.field": "Field",

  "item.edit.modify.overview.language": "Language",

  "item.edit.modify.overview.value": "Value",



  "item.edit.move.cancel": "Cancel",

  "item.edit.move.description": "Select the collection you wish to move this item to. To narrow down the list of displayed collections, you can enter a search query in the box.",

  "item.edit.move.error": "An error occurred when attempting to move the item",

  "item.edit.move.head": "Move item: {{id}}",

  "item.edit.move.inheritpolicies.checkbox": "Inherit policies",

  "item.edit.move.inheritpolicies.description": "Inherit the default policies of the destination collection",

  "item.edit.move.move": "Move",

  "item.edit.move.processing": "Moving...",

  "item.edit.move.search.placeholder": "Enter a search query to look for collections",

  "item.edit.move.success": "The item has been moved successfully",

  "item.edit.move.title": "Move item",



  "item.edit.private.cancel": "Cancel",

  "item.edit.private.confirm": "Make it Private",

  "item.edit.private.description": "Are you sure this item should be made private in the archive?",

  "item.edit.private.error": "An error occurred while making the item private",

  "item.edit.private.header": "Make item private: {{ id }}",

  "item.edit.private.success": "The item is now private",



  "item.edit.public.cancel": "Cancel",

  "item.edit.public.confirm": "Make it Public",

  "item.edit.public.description": "Are you sure this item should be made public in the archive?",

  "item.edit.public.error": "An error occurred while making the item public",

  "item.edit.public.header": "Make item public: {{ id }}",

  "item.edit.public.success": "The item is now public",



  "item.edit.reinstate.cancel": "Cancel",

  "item.edit.reinstate.confirm": "Reinstate",

  "item.edit.reinstate.description": "Are you sure this item should be reinstated to the archive?",

  "item.edit.reinstate.error": "An error occurred while reinstating the item",

  "item.edit.reinstate.header": "Reinstate item: {{ id }}",

  "item.edit.reinstate.success": "The item was reinstated successfully",



  "item.edit.relationships.discard-button": "Discard",

  "item.edit.relationships.edit.buttons.remove": "Remove",

  "item.edit.relationships.edit.buttons.undo": "Undo changes",

  "item.edit.relationships.notifications.discarded.content": "Your changes were discarded. To reinstate your changes click the 'Undo' button",

  "item.edit.relationships.notifications.discarded.title": "Changes discarded",

  "item.edit.relationships.notifications.failed.title": "Error deleting relationship",

  "item.edit.relationships.notifications.outdated.content": "The item you're currently working on has been changed by another user. Your current changes are discarded to prevent conflicts",

  "item.edit.relationships.notifications.outdated.title": "Changes outdated",

  "item.edit.relationships.notifications.saved.content": "Your changes to this item's relationships were saved.",

  "item.edit.relationships.notifications.saved.title": "Relationships saved",

  "item.edit.relationships.reinstate-button": "Undo",

  "item.edit.relationships.save-button": "Save",



  "item.edit.tabs.bitstreams.head": "Item Bitstreams",

  "item.edit.tabs.bitstreams.title": "Item Edit - Bitstreams",

  "item.edit.tabs.curate.head": "Curate",

  "item.edit.tabs.curate.title": "Item Edit - Curate",

  "item.edit.tabs.metadata.head": "Item Metadata",

  "item.edit.tabs.metadata.title": "Item Edit -  Metadata",

  "item.edit.tabs.relationships.head": "Item Relationships",

  "item.edit.tabs.relationships.title": "Item Edit -  Relationships",

  "item.edit.tabs.status.buttons.authorizations.button": "Authorizations...",

  "item.edit.tabs.status.buttons.authorizations.label": "Edit item's authorization policies",

  "item.edit.tabs.status.buttons.delete.button": "Permanently delete",

  "item.edit.tabs.status.buttons.delete.label": "Completely expunge item",

  "item.edit.tabs.status.buttons.mappedCollections.button": "Mapped collections",

  "item.edit.tabs.status.buttons.mappedCollections.label": "Manage mapped collections",

  "item.edit.tabs.status.buttons.move.button": "Move...",

  "item.edit.tabs.status.buttons.move.label": "Move item to another collection",

  "item.edit.tabs.status.buttons.private.button": "Make it private...",

  "item.edit.tabs.status.buttons.private.label": "Make item private",

  "item.edit.tabs.status.buttons.public.button": "Make it public...",

  "item.edit.tabs.status.buttons.public.label": "Make item public",

  "item.edit.tabs.status.buttons.reinstate.button": "Reinstate...",

  "item.edit.tabs.status.buttons.reinstate.label": "Reinstate item into the repository",

  "item.edit.tabs.status.buttons.withdraw.button": "Withdraw...",

  "item.edit.tabs.status.buttons.withdraw.label": "Withdraw item from the repository",

  "item.edit.tabs.status.description": "Welcome to the item management page. From here you can withdraw, reinstate, move or delete the item. You may also update or add new metadata / bitstreams on the other tabs.",

  "item.edit.tabs.status.head": "Item Status",

  "item.edit.tabs.status.labels.handle": "Handle",

  "item.edit.tabs.status.labels.id": "Item Internal ID",

  "item.edit.tabs.status.labels.itemPage": "Item Page",

  "item.edit.tabs.status.labels.lastModified": "Last Modified",

  "item.edit.tabs.status.title": "Item Edit -  Status",

  "item.edit.tabs.view.head": "View Item",

  "item.edit.tabs.view.title": "Item Edit -  View",



  "item.edit.withdraw.cancel": "Cancel",

  "item.edit.withdraw.confirm": "Withdraw",

  "item.edit.withdraw.description": "Are you sure this item should be withdrawn from the archive?",

  "item.edit.withdraw.error": "An error occurred while withdrawing the item",

  "item.edit.withdraw.header": "Withdraw item: {{ id }}",

  "item.edit.withdraw.success": "The item was withdrawn successfully",



  "item.page.abstract": "Abstract",

  "item.page.author": "Authors",

  "item.page.citation": "Citation",

  "item.page.collections": "Collections",

  "item.page.date": "Date",

  "item.page.files": "Files",

  "item.page.filesection.description": "Description:",

  "item.page.filesection.download": "Download",

  "item.page.filesection.format": "Format:",

  "item.page.filesection.name": "Name:",

  "item.page.filesection.size": "Size:",

  "item.page.journal.search.title": "Articles in this journal",

  "item.page.link.full": "Full item page",

  "item.page.link.simple": "Simple item page",

  "item.page.person.search.title": "Articles by this author",

  "item.page.related-items.view-more": "Show {{ amount }} more",

  "item.page.related-items.view-less": "Hide last {{ amount }}",

  "item.page.relationships.isAuthorOfPublication": "Publications",

  "item.page.relationships.isJournalOfPublication": "Publications",

  "item.page.relationships.isOrgUnitOfPerson": "Authors",

  "item.page.relationships.isOrgUnitOfProject": "Research Projects",

  "item.page.subject": "Keywords",

  "item.page.uri": "URI",



  "item.select.confirm": "Confirm selected",

  "item.select.empty": "No items to show",

  "item.select.table.author": "Author",

  "item.select.table.collection": "Collection",

  "item.select.table.title": "Title",



  "journal.listelement.badge": "Journal",

  "journal.page.description": "Description",

  "journal.page.editor": "Editor-in-Chief",

  "journal.page.issn": "ISSN",

  "journal.page.publisher": "Publisher",

  "journal.page.titleprefix": "Journal: ",

  "journal.search.results.head": "Journal Search Results",

  "journal.search.title": "DSpace Angular :: Journal Search",



  "journalissue.listelement.badge": "Journal Issue",

  "journalissue.page.description": "Description",

  "journalissue.page.issuedate": "Issue Date",

  "journalissue.page.journal-issn": "Journal ISSN",

  "journalissue.page.journal-title": "Journal Title",

  "journalissue.page.keyword": "Keywords",

  "journalissue.page.number": "Number",

  "journalissue.page.titleprefix": "Journal Issue: ",



  "journalvolume.listelement.badge": "Journal Volume",

  "journalvolume.page.description": "Description",

  "journalvolume.page.issuedate": "Issue Date",

  "journalvolume.page.titleprefix": "Journal Volume: ",

  "journalvolume.page.volume": "Volume",



  "loading.browse-by": "Loading items...",

  "loading.browse-by-page": "Loading page...",

  "loading.collection": "Loading collection...",

  "loading.collections": "Loading collections...",

  "loading.community": "Loading community...",

  "loading.default": "Loading...",

  "loading.item": "Loading item...",

  "loading.items": "Loading items...",

  "loading.mydspace-results": "Loading items...",

  "loading.objects": "Loading...",

  "loading.recent-submissions": "Loading recent submissions...",

  "loading.search-results": "Loading search results...",

  "loading.sub-collections": "Loading sub-collections...",

  "loading.sub-communities": "Loading sub-communities...",

  "loading.top-level-communities": "Loading top-level communities...",



  "login.form.email": "Email address",

  "login.form.forgot-password": "Have you forgotten your password?",

  "login.form.header": "Please log in to DSpace",

  "login.form.new-user": "New user? Click here to register.",
<<<<<<< HEAD
  "login.form.or-divider": "or",
=======

>>>>>>> 4b67dbf1
  "login.form.password": "Password",

  "login.form.submit": "Log in",
<<<<<<< HEAD
  "login.form.shibboleth": "Log in with Shibboleth",
=======

>>>>>>> 4b67dbf1
  "login.title": "Login",



  "logout.form.header": "Log out from DSpace",

  "logout.form.submit": "Log out",

  "logout.title": "Logout",



  "menu.header.admin": "Admin",

  "menu.header.image.logo": "Repository logo",



  "menu.section.access_control": "Access Control",

  "menu.section.access_control_authorizations": "Authorizations",

  "menu.section.access_control_groups": "Groups",

  "menu.section.access_control_people": "People",



  "menu.section.browse_community": "This Community",

  "menu.section.browse_community_by_author": "By Author",

  "menu.section.browse_community_by_issue_date": "By Issue Date",

  "menu.section.browse_community_by_title": "By Title",

  "menu.section.browse_global": "All of DSpace",

  "menu.section.browse_global_by_author": "By Author",

  "menu.section.browse_global_by_dateissued": "By Issue Date",

  "menu.section.browse_global_by_subject": "By Subject",

  "menu.section.browse_global_by_title": "By Title",

  "menu.section.browse_global_communities_and_collections": "Communities & Collections",



  "menu.section.control_panel": "Control Panel",

  "menu.section.curation_task": "Curation Task",



  "menu.section.edit": "Edit",

  "menu.section.edit_collection": "Collection",

  "menu.section.edit_community": "Community",

  "menu.section.edit_item": "Item",



  "menu.section.export": "Export",

  "menu.section.export_collection": "Collection",

  "menu.section.export_community": "Community",

  "menu.section.export_item": "Item",

  "menu.section.export_metadata": "Metadata",



  "menu.section.find": "Find",

  "menu.section.find_items": "Items",

  "menu.section.find_private_items": "Private Items",

  "menu.section.find_withdrawn_items": "Withdrawn Items",



  "menu.section.icon.access_control": "Access Control menu section",

  "menu.section.icon.control_panel": "Control Panel menu section",

  "menu.section.icon.curation_task": "Curation Task menu section",

  "menu.section.icon.edit": "Edit menu section",

  "menu.section.icon.export": "Export menu section",

  "menu.section.icon.find": "Find menu section",

  "menu.section.icon.import": "Import menu section",

  "menu.section.icon.new": "New menu section",

  "menu.section.icon.pin": "Pin sidebar",

  "menu.section.icon.registries": "Registries menu section",

  "menu.section.icon.statistics_task": "Statistics Task menu section",

  "menu.section.icon.unpin": "Unpin sidebar",



  "menu.section.import": "Import",

  "menu.section.import_batch": "Batch Import (ZIP)",

  "menu.section.import_metadata": "Metadata",



  "menu.section.new": "New",

  "menu.section.new_collection": "Collection",

  "menu.section.new_community": "Community",

  "menu.section.new_item": "Item",

  "menu.section.new_item_version": "Item Version",



  "menu.section.pin": "Pin sidebar",

  "menu.section.unpin": "Unpin sidebar",



  "menu.section.registries": "Registries",

  "menu.section.registries_format": "Format",

  "menu.section.registries_metadata": "Metadata",



  "menu.section.statistics": "Statistics",

  "menu.section.statistics_task": "Statistics Task",



  "menu.section.toggle.access_control": "Toggle Access Control section",

  "menu.section.toggle.control_panel": "Toggle Control Panel section",

  "menu.section.toggle.curation_task": "Toggle Curation Task section",

  "menu.section.toggle.edit": "Toggle Edit section",

  "menu.section.toggle.export": "Toggle Export section",

  "menu.section.toggle.find": "Toggle Find section",

  "menu.section.toggle.import": "Toggle Import section",

  "menu.section.toggle.new": "Toggle New section",

  "menu.section.toggle.registries": "Toggle Registries section",

  "menu.section.toggle.statistics_task": "Toggle Statistics Task section",



  "mydspace.description": "",

  "mydspace.general.text-here": "HERE",

  "mydspace.messages.controller-help": "Select this option to send a message to item's submitter.",

  "mydspace.messages.description-placeholder": "Insert your message here...",

  "mydspace.messages.hide-msg": "Hide message",

  "mydspace.messages.mark-as-read": "Mark as read",

  "mydspace.messages.mark-as-unread": "Mark as unread",

  "mydspace.messages.no-content": "No content.",

  "mydspace.messages.no-messages": "No messages yet.",

  "mydspace.messages.send-btn": "Send",

  "mydspace.messages.show-msg": "Show message",

  "mydspace.messages.subject-placeholder": "Subject...",

  "mydspace.messages.submitter-help": "Select this option to send a message to controller.",

  "mydspace.messages.title": "Messages",

  "mydspace.messages.to": "To",

  "mydspace.new-submission": "New submission",

  "mydspace.results.head": "Your submissions",

  "mydspace.results.no-abstract": "No Abstract",

  "mydspace.results.no-authors": "No Authors",

  "mydspace.results.no-collections": "No Collections",

  "mydspace.results.no-date": "No Date",

  "mydspace.results.no-files": "No Files",

  "mydspace.results.no-results": "There were no items to show",

  "mydspace.results.no-title": "No title",

  "mydspace.results.no-uri": "No Uri",

  "mydspace.show.workflow": "All tasks",

  "mydspace.show.workspace": "Your Submissions",

  "mydspace.status.archived": "Archived",

  "mydspace.status.validation": "Validation",

  "mydspace.status.waiting-for-controller": "Waiting for controller",

  "mydspace.status.workflow": "Workflow",

  "mydspace.status.workspace": "Workspace",

  "mydspace.title": "MyDSpace",

  "mydspace.upload.upload-failed": "Error creating new workspace. Please verify the content uploaded before retry.",

  "mydspace.upload.upload-multiple-successful": "{{qty}} new workspace items created.",

  "mydspace.upload.upload-successful": "New workspace item created. Click {{here}} for edit it.",

  "mydspace.view-btn": "View",



  "nav.browse.header": "All of DSpace",

  "nav.community-browse.header": "By Community",

  "nav.language": "Language switch",

  "nav.login": "Log In",

  "nav.logout": "Log Out",

  "nav.mydspace": "MyDSpace",

  "nav.search": "Search",

  "nav.statistics.header": "Statistics",



  "orgunit.listelement.badge": "Organizational Unit",

  "orgunit.page.city": "City",

  "orgunit.page.country": "Country",

  "orgunit.page.dateestablished": "Date established",

  "orgunit.page.description": "Description",

  "orgunit.page.id": "ID",

  "orgunit.page.titleprefix": "Organizational Unit: ",



  "pagination.results-per-page": "Results Per Page",

  "pagination.showing.detail": "{{ range }} of {{ total }}",

  "pagination.showing.label": "Now showing ",

  "pagination.sort-direction": "Sort Options",



  "person.listelement.badge": "Person",

  "person.page.birthdate": "Birth Date",

  "person.page.email": "Email Address",

  "person.page.firstname": "First Name",

  "person.page.jobtitle": "Job Title",

  "person.page.lastname": "Last Name",

  "person.page.link.full": "Show all metadata",

  "person.page.orcid": "ORCID",

  "person.page.staffid": "Staff ID",

  "person.page.titleprefix": "Person: ",

  "person.search.results.head": "Person Search Results",

  "person.search.title": "DSpace Angular :: Person Search",



  "project.listelement.badge": "Research Project",

  "project.page.contributor": "Contributors",

  "project.page.description": "Description",

  "project.page.expectedcompletion": "Expected Completion",

  "project.page.funder": "Funders",

  "project.page.id": "ID",

  "project.page.keyword": "Keywords",

  "project.page.status": "Status",

  "project.page.titleprefix": "Research Project: ",

  "project.search.results.head": "Project Search Results",



  "publication.listelement.badge": "Publication",

  "publication.page.description": "Description",

  "publication.page.journal-issn": "Journal ISSN",

  "publication.page.journal-title": "Journal Title",

  "publication.page.publisher": "Publisher",

  "publication.page.titleprefix": "Publication: ",

  "publication.page.volume-title": "Volume Title",

  "publication.search.results.head": "Publication Search Results",

  "publication.search.title": "DSpace Angular :: Publication Search",



  "relationships.isAuthorOf": "Authors",

  "relationships.isIssueOf": "Journal Issues",

  "relationships.isJournalIssueOf": "Journal Issue",

  "relationships.isJournalOf": "Journals",

  "relationships.isOrgUnitOf": "Organizational Units",

  "relationships.isPersonOf": "Authors",

  "relationships.isProjectOf": "Research Projects",

  "relationships.isPublicationOf": "Publications",

  "relationships.isPublicationOfJournalIssue": "Articles",

  "relationships.isSingleJournalOf": "Journal",

  "relationships.isSingleVolumeOf": "Journal Volume",

  "relationships.isVolumeOf": "Journal Volumes",



  "search.description": "",

  "search.switch-configuration.title": "Show",

  "search.title": "DSpace Angular :: Search",



  "search.filters.applied.f.author": "Author",

  "search.filters.applied.f.dateIssued.max": "End date",

  "search.filters.applied.f.dateIssued.min": "Start date",

  "search.filters.applied.f.dateSubmitted": "Date submitted",

  "search.filters.applied.f.entityType": "Item Type",

  "search.filters.applied.f.has_content_in_original_bundle": "Has files",

  "search.filters.applied.f.itemtype": "Type",

  "search.filters.applied.f.namedresourcetype": "Status",

  "search.filters.applied.f.subject": "Subject",

  "search.filters.applied.f.submitter": "Submitter",
  "search.filters.applied.f.jobTitle": "Job Title",
  "search.filters.applied.f.birthDate.max": "End birth date",
  "search.filters.applied.f.birthDate.min": "Start birth date",



  "search.filters.filter.author.head": "Author",

  "search.filters.filter.author.placeholder": "Author name",

  "search.filters.filter.birthDate.head": "Birth Date",

  "search.filters.filter.birthDate.placeholder": "Birth Date",

  "search.filters.filter.creativeDatePublished.head": "Date Published",

  "search.filters.filter.creativeDatePublished.placeholder": "Date Published",

  "search.filters.filter.creativeWorkEditor.head": "Editor",

  "search.filters.filter.creativeWorkEditor.placeholder": "Editor",

  "search.filters.filter.creativeWorkKeywords.head": "Subject",

  "search.filters.filter.creativeWorkKeywords.placeholder": "Subject",

  "search.filters.filter.creativeWorkPublisher.head": "Publisher",

  "search.filters.filter.creativeWorkPublisher.placeholder": "Publisher",

  "search.filters.filter.dateIssued.head": "Date",

  "search.filters.filter.dateIssued.max.placeholder": "Minimum Date",

  "search.filters.filter.dateIssued.min.placeholder": "Maximum Date",

  "search.filters.filter.dateSubmitted.head": "Date submitted",

  "search.filters.filter.dateSubmitted.placeholder": "Date submitted",

  "search.filters.filter.entityType.head": "Item Type",

  "search.filters.filter.entityType.placeholder": "Item Type",

  "search.filters.filter.has_content_in_original_bundle.head": "Has files",

  "search.filters.filter.itemtype.head": "Type",

  "search.filters.filter.itemtype.placeholder": "Type",

  "search.filters.filter.jobTitle.head": "Job Title",

  "search.filters.filter.jobTitle.placeholder": "Job Title",

  "search.filters.filter.knowsLanguage.head": "Known language",

  "search.filters.filter.knowsLanguage.placeholder": "Known language",

  "search.filters.filter.namedresourcetype.head": "Status",

  "search.filters.filter.namedresourcetype.placeholder": "Status",

  "search.filters.filter.objectpeople.head": "People",

  "search.filters.filter.objectpeople.placeholder": "People",

  "search.filters.filter.organizationAddressCountry.head": "Country",

  "search.filters.filter.organizationAddressCountry.placeholder": "Country",

  "search.filters.filter.organizationAddressLocality.head": "City",

  "search.filters.filter.organizationAddressLocality.placeholder": "City",

  "search.filters.filter.organizationFoundingDate.head": "Date Founded",

  "search.filters.filter.organizationFoundingDate.placeholder": "Date Founded",

  "search.filters.filter.scope.head": "Scope",

  "search.filters.filter.scope.placeholder": "Scope filter",

  "search.filters.filter.show-less": "Collapse",

  "search.filters.filter.show-more": "Show more",

  "search.filters.filter.subject.head": "Subject",

  "search.filters.filter.subject.placeholder": "Subject",

  "search.filters.filter.submitter.head": "Submitter",

  "search.filters.filter.submitter.placeholder": "Submitter",



  "search.filters.head": "Filters",

  "search.filters.reset": "Reset filters",



  "search.form.search": "Search",

  "search.form.search_dspace": "Search DSpace",

  "search.form.search_mydspace": "Search MyDSpace",



  "search.results.head": "Search Results",

  "search.results.no-results": "Your search returned no results. Having trouble finding what you're looking for? Try putting",

  "search.results.no-results-link": "quotes around it",



  "search.sidebar.close": "Back to results",

  "search.sidebar.filters.title": "Filters",

  "search.sidebar.open": "Search Tools",

  "search.sidebar.results": "results",

  "search.sidebar.settings.rpp": "Results per page",

  "search.sidebar.settings.sort-by": "Sort By",

  "search.sidebar.settings.title": "Settings",



  "search.view-switch.show-detail": "Show detail",

  "search.view-switch.show-grid": "Show as grid",

  "search.view-switch.show-list": "Show as list",



  "sorting.dc.title.ASC": "Title Ascending",

  "sorting.dc.title.DESC": "Title Descending",

  "sorting.score.DESC": "Relevance",



  "submission.edit.title": "Edit Submission",

  "submission.general.cannot_submit": "You have not the privilege to make a new submission.",

  "submission.general.deposit": "Deposit",

  "submission.general.discard.confirm.cancel": "Cancel",

  "submission.general.discard.confirm.info": "This operation can't be undone. Are you sure?",

  "submission.general.discard.confirm.submit": "Yes, I'm sure",

  "submission.general.discard.confirm.title": "Discard submission",

  "submission.general.discard.submit": "Discard",

  "submission.general.save": "Save",

  "submission.general.save-later": "Save for later",


  "submission.sections.describe.relationship-lookup.close": "Close",

  "submission.sections.describe.relationship-lookup.search-tab.deselect-all": "Deselect all",

  "submission.sections.describe.relationship-lookup.search-tab.deselect-page": "Deselect page",

  "submission.sections.describe.relationship-lookup.search-tab.loading": "Loading...",

  "submission.sections.describe.relationship-lookup.search-tab.placeholder": "Search query",

  "submission.sections.describe.relationship-lookup.search-tab.search": "Go",

  "submission.sections.describe.relationship-lookup.search-tab.select-all": "Select all",

  "submission.sections.describe.relationship-lookup.search-tab.select-page": "Select page",

  "submission.sections.describe.relationship-lookup.selected": "Selected {{ size }} items",

  "submission.sections.describe.relationship-lookup.search-tab.tab-title.Author": "Search for Authors",

  "submission.sections.describe.relationship-lookup.search-tab.tab-title.Journal": "Search for Journals",

  "submission.sections.describe.relationship-lookup.search-tab.tab-title.Journal Issue": "Search for Journal Issues",

  "submission.sections.describe.relationship-lookup.search-tab.tab-title.Journal Volume": "Search for Journal Volumes",

  "submission.sections.describe.relationship-lookup.search-tab.tab-title.Funding Agency": "Search for Funding Agencies",

  "submission.sections.describe.relationship-lookup.search-tab.tab-title.Funding": "Search for Funding",

  "submission.sections.describe.relationship-lookup.selection-tab.tab-title": "Current Selection ({{ count }})",

  "submission.sections.describe.relationship-lookup.title.Journal Issue": "Journal Issues",

  "submission.sections.describe.relationship-lookup.title.Journal Volume": "Journal Volumes",

  "submission.sections.describe.relationship-lookup.title.Journal": "Journals",

  "submission.sections.describe.relationship-lookup.title.Author": "Authors",

  "submission.sections.describe.relationship-lookup.title.Funding Agency": "Funding Agency",

  "submission.sections.describe.relationship-lookup.title.Funding": "Funding",

  "submission.sections.describe.relationship-lookup.search-tab.toggle-dropdown": "Toggle dropdown",

  "submission.sections.describe.relationship-lookup.selection-tab.settings": "Settings",

  "submission.sections.describe.relationship-lookup.selection-tab.no-selection": "Your selection is currently empty.",

  "submission.sections.describe.relationship-lookup.selection-tab.title.Author": "Selected Authors",

  "submission.sections.describe.relationship-lookup.selection-tab.title.Journal": "Selected Journals",

  "submission.sections.describe.relationship-lookup.selection-tab.title.Journal Volume": "Selected Journal Volume",

  "submission.sections.describe.relationship-lookup.selection-tab.title.Journal Issue": "Selected Issue",

  "submission.sections.describe.relationship-lookup.name-variant.notification.content": "Would you like to save \"{{ value }}\" as a name variant for this person so you and others can reuse it for future submissions? If you don\'t you can still use it for this submission.",

  "submission.sections.describe.relationship-lookup.name-variant.notification.confirm": "Save a new name variant",

  "submission.sections.describe.relationship-lookup.name-variant.notification.decline": "Use only for this submission",

  "submission.sections.general.add-more": "Add more",

  "submission.sections.general.collection": "Collection",

  "submission.sections.general.deposit_error_notice": "There was an issue when submitting the item, please try again later.",

  "submission.sections.general.deposit_success_notice": "Submission deposited successfully.",

  "submission.sections.general.discard_error_notice": "There was an issue when discarding the item, please try again later.",

  "submission.sections.general.discard_success_notice": "Submission discarded successfully.",

  "submission.sections.general.metadata-extracted": "New metadata have been extracted and added to the <strong>{{sectionId}}</strong> section.",

  "submission.sections.general.metadata-extracted-new-section": "New <strong>{{sectionId}}</strong> section has been added to submission.",

  "submission.sections.general.no-collection": "No collection found",

  "submission.sections.general.no-sections": "No options available",

  "submission.sections.general.save_error_notice": "There was an issue when saving the item, please try again later.",

  "submission.sections.general.save_success_notice": "Submission saved successfully.",

  "submission.sections.general.search-collection": "Search for a collection",

  "submission.sections.general.sections_not_valid": "There are incomplete sections.",



  "submission.sections.submit.progressbar.cclicense": "Creative commons license",

  "submission.sections.submit.progressbar.describe.recycle": "Recycle",

  "submission.sections.submit.progressbar.describe.stepcustom": "Describe",

  "submission.sections.submit.progressbar.describe.stepone": "Describe",

  "submission.sections.submit.progressbar.describe.steptwo": "Describe",

  "submission.sections.submit.progressbar.detect-duplicate": "Potential duplicates",

  "submission.sections.submit.progressbar.license": "Deposit license",

  "submission.sections.submit.progressbar.upload": "Upload files",



  "submission.sections.upload.delete.confirm.cancel": "Cancel",

  "submission.sections.upload.delete.confirm.info": "This operation can't be undone. Are you sure?",

  "submission.sections.upload.delete.confirm.submit": "Yes, I'm sure",

  "submission.sections.upload.delete.confirm.title": "Delete bitstream",

  "submission.sections.upload.delete.submit": "Delete",

  "submission.sections.upload.drop-message": "Drop files to attach them to the item",

  "submission.sections.upload.form.access-condition-label": "Access condition type",

  "submission.sections.upload.form.date-required": "Date is required.",

  "submission.sections.upload.form.from-label": "Access grant from",

  "submission.sections.upload.form.from-placeholder": "From",

  "submission.sections.upload.form.group-label": "Group",

  "submission.sections.upload.form.group-required": "Group is required.",

  "submission.sections.upload.form.until-label": "Access grant until",

  "submission.sections.upload.form.until-placeholder": "Until",

  "submission.sections.upload.header.policy.default.nolist": "Uploaded files in the {{collectionName}} collection will be accessible according to the following group(s):",

  "submission.sections.upload.header.policy.default.withlist": "Please note that uploaded files in the {{collectionName}} collection will be accessible, in addition to what is explicitly decided for the single file, with the following group(s):",

  "submission.sections.upload.info": "Here you will find all the files currently in the item. You can update the file metadata and access conditions or <strong>upload additional files just dragging & dropping them everywhere in the page</strong>",

  "submission.sections.upload.no-entry": "No",

  "submission.sections.upload.no-file-uploaded": "No file uploaded yet.",

  "submission.sections.upload.save-metadata": "Save metadata",

  "submission.sections.upload.undo": "Cancel",

  "submission.sections.upload.upload-failed": "Upload failed",

  "submission.sections.upload.upload-successful": "Upload successful",



  "submission.submit.title": "Submission",



  "submission.workflow.generic.delete": "Delete",

  "submission.workflow.generic.delete-help": "If you would to discard this item, select \"Delete\".  You will then be asked to confirm it.",

  "submission.workflow.generic.edit": "Edit",

  "submission.workflow.generic.edit-help": "Select this option to change the item's metadata.",

  "submission.workflow.generic.view": "View",

  "submission.workflow.generic.view-help": "Select this option to view the item's metadata.",



  "submission.workflow.tasks.claimed.approve": "Approve",

  "submission.workflow.tasks.claimed.approve_help": "If you have reviewed the item and it is suitable for inclusion in the collection, select \"Approve\".",

  "submission.workflow.tasks.claimed.edit": "Edit",

  "submission.workflow.tasks.claimed.edit_help": "Select this option to change the item's metadata.",

  "submission.workflow.tasks.claimed.reject.reason.info": "Please enter your reason for rejecting the submission into the box below, indicating whether the submitter may fix a problem and resubmit.",

  "submission.workflow.tasks.claimed.reject.reason.placeholder": "Describe the reason of reject",

  "submission.workflow.tasks.claimed.reject.reason.submit": "Reject item",

  "submission.workflow.tasks.claimed.reject.reason.title": "Reason",

  "submission.workflow.tasks.claimed.reject.submit": "Reject",

  "submission.workflow.tasks.claimed.reject_help": "If you have reviewed the item and found it is <strong>not</strong> suitable for inclusion in the collection, select \"Reject\".  You will then be asked to enter a message indicating why the item is unsuitable, and whether the submitter should change something and resubmit.",

  "submission.workflow.tasks.claimed.return": "Return to pool",

  "submission.workflow.tasks.claimed.return_help": "Return the task to the pool so that another user may perform the task.",



  "submission.workflow.tasks.generic.error": "Error occurred during operation...",

  "submission.workflow.tasks.generic.processing": "Processing...",

  "submission.workflow.tasks.generic.submitter": "Submitter",

  "submission.workflow.tasks.generic.success": "Operation successful",



  "submission.workflow.tasks.pool.claim": "Claim",

  "submission.workflow.tasks.pool.claim_help": "Assign this task to yourself.",

  "submission.workflow.tasks.pool.hide-detail": "Hide detail",

  "submission.workflow.tasks.pool.show-detail": "Show detail",



  "title": "DSpace",



  "uploader.browse": "browse",

  "uploader.drag-message": "Drag & Drop your files here",

  "uploader.or": ", or",

  "uploader.processing": "Processing",

  "uploader.queue-length": "Queue length",

}
<|MERGE_RESOLUTION|>--- conflicted
+++ resolved
@@ -946,19 +946,15 @@
   "login.form.header": "Please log in to DSpace",
 
   "login.form.new-user": "New user? Click here to register.",
-<<<<<<< HEAD
+
   "login.form.or-divider": "or",
-=======
-
->>>>>>> 4b67dbf1
+
   "login.form.password": "Password",
 
+  "login.form.shibboleth": "Log in with Shibboleth",
+
   "login.form.submit": "Log in",
-<<<<<<< HEAD
-  "login.form.shibboleth": "Log in with Shibboleth",
-=======
-
->>>>>>> 4b67dbf1
+
   "login.title": "Login",
 
 
