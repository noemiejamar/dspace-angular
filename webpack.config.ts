--- conflicted
+++ resolved
@@ -49,7 +49,6 @@
       { test: /\.html$/, use: 'raw-loader' },
       { test: /\.css$/, use: 'raw-loader' },
       { test: /\.scss$/, use: ['raw-loader', 'sass-loader'] },
-<<<<<<< HEAD
       { test: /\.json$/, use: 'json-loader' },
       {
         enforce: 'pre',
@@ -57,9 +56,6 @@
         use: 'tslint-loader',
         exclude: /(node_modules)/,
       }
-=======
-      { test: /\.json$/, use: 'json-loader' }
->>>>>>> c87a20ea
     ],
   },
   plugins: [
