import { Config } from './config.interface';
import { ServerConfig } from './server-config.interface';
import { CacheConfig } from './cache-config.interface';
import { UniversalConfig } from './universal-config.interface';
<<<<<<< HEAD
import { SubmissionConfig } from './submission-config.interface';
=======
>>>>>>> ac350bd8
import { INotificationBoardOptions } from './notifications-config.interfaces';

export interface GlobalConfig extends Config {
  ui: ServerConfig;
  rest: ServerConfig;
  production: boolean;
  cache: CacheConfig;
<<<<<<< HEAD
  submission: SubmissionConfig;
=======
>>>>>>> ac350bd8
  notifications: INotificationBoardOptions;
  universal: UniversalConfig;
  logDirectory: string;
  debug: boolean;
}<|MERGE_RESOLUTION|>--- conflicted
+++ resolved
@@ -2,22 +2,16 @@
 import { ServerConfig } from './server-config.interface';
 import { CacheConfig } from './cache-config.interface';
 import { UniversalConfig } from './universal-config.interface';
-<<<<<<< HEAD
+import { INotificationBoardOptions } from './notifications-config.interfaces';
 import { SubmissionConfig } from './submission-config.interface';
-=======
->>>>>>> ac350bd8
-import { INotificationBoardOptions } from './notifications-config.interfaces';
 
 export interface GlobalConfig extends Config {
   ui: ServerConfig;
   rest: ServerConfig;
   production: boolean;
   cache: CacheConfig;
-<<<<<<< HEAD
+  notifications: INotificationBoardOptions;
   submission: SubmissionConfig;
-=======
->>>>>>> ac350bd8
-  notifications: INotificationBoardOptions;
   universal: UniversalConfig;
   logDirectory: string;
   debug: boolean;
