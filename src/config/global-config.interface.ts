import { Config } from './config.interface';
import { ServerConfig } from './server-config.interface';
import { CacheConfig } from './cache-config.interface';
import { UniversalConfig } from './universal-config.interface';
<<<<<<< HEAD
import { INotificationBoardOptions } from './notifications-config.interfaces';
import { SubmissionConfig } from './submission-config.interface';
import { AuthConfig } from './auth-config.interfaces';
import { FiltersConfig } from './filters-config.interfaces';
=======
import { AuthConfig } from './auth-config.interfaces';
import { INotificationBoardOptions } from './notifications-config.interfaces';
>>>>>>> d8937f27

export interface GlobalConfig extends Config {
  ui: ServerConfig;
  rest: ServerConfig;
  production: boolean;
  cache: CacheConfig;
  auth: AuthConfig;
<<<<<<< HEAD
  filters: FiltersConfig;
  notifications: INotificationBoardOptions;
  submission: SubmissionConfig;
=======
  notifications: INotificationBoardOptions;
>>>>>>> d8937f27
  universal: UniversalConfig;
  gaTrackingId: string;
  logDirectory: string;
  debug: boolean;
}<|MERGE_RESOLUTION|>--- conflicted
+++ resolved
@@ -2,15 +2,10 @@
 import { ServerConfig } from './server-config.interface';
 import { CacheConfig } from './cache-config.interface';
 import { UniversalConfig } from './universal-config.interface';
-<<<<<<< HEAD
-import { INotificationBoardOptions } from './notifications-config.interfaces';
-import { SubmissionConfig } from './submission-config.interface';
-import { AuthConfig } from './auth-config.interfaces';
-import { FiltersConfig } from './filters-config.interfaces';
-=======
 import { AuthConfig } from './auth-config.interfaces';
 import { INotificationBoardOptions } from './notifications-config.interfaces';
->>>>>>> d8937f27
+import { FiltersConfig } from './filters-config.interfaces';
+import { SubmissionConfig } from './submission-config.interface';
 
 export interface GlobalConfig extends Config {
   ui: ServerConfig;
@@ -18,13 +13,9 @@
   production: boolean;
   cache: CacheConfig;
   auth: AuthConfig;
-<<<<<<< HEAD
   filters: FiltersConfig;
   notifications: INotificationBoardOptions;
   submission: SubmissionConfig;
-=======
-  notifications: INotificationBoardOptions;
->>>>>>> d8937f27
   universal: UniversalConfig;
   gaTrackingId: string;
   logDirectory: string;
