export const ITEMS = {
  "items": [
    {
      "_links": {
        "self": {
          "href": "/items/8871"
        },
        "parents": [
          {
            "href": "/collections/5179"
          },
          {
            "href": "/collections/6547"
          }
        ],
        "bundles": [
          {
            "href": "/bundles/2355"
          },
          // {
          //   "href": "/bundles/5687"
          // }
        ]
      },
      "id": "8871",
      "uuid": "21539b1d-9ef1-4eda-9c77-49565b5bfb78",
      "type": "item",
      "name": "Do Open-Access Articles Have a Greater Research Impact?",
      "handle": "123456789/8871",
      "lastModified": "2016-10-14 10:41:12.886",
      "isArchived": true,
      "isWithdrawn": false,
      "metadata": [
        {
          "key": "dc.contributor.author",
          "value": "Antelman, Kristin",
          "language": "en"
        },
        {
          "key": "dc.date.accessioned",
          "value": "2016-10-14T10:41:13Z",
          "language": null
        },
        {
          "key": "dc.date.available",
          "value": "2016-10-14T10:41:13Z",
          "language": null
        },
<<<<<<< HEAD
=======
        {
          "href": "/bundles/5687"
        },
        {
          "href": "/bundles/8475"
        }
      ]
    },
    "id": "8871",
    "uuid": "21539b1d-9ef1-4eda-9c77-49565b5bfb78",
    "type": "item",
    "name": "Do Open-Access Articles Have a Greater Research Impact?",
    "handle": "123456789/8871",
    "lastModified": "2016-10-14 10:41:12.886",
    "isArchived": true,
    "isWithdrawn": false,
    "metadata": [
      {
        "key": "dc.contributor.author",
        "value": "Antelman, Kristin",
        "language": "en"
      },
      {
        "key": "dc.date.accessioned",
        "value": "2016-10-14T10:41:13Z",
        "language": null
      },
      {
        "key": "dc.date.available",
        "value": "2016-10-14T10:41:13Z",
        "language": null
      },
      {
        "key": "dc.date.issued",
        "value": "2004-09-01",
        "language": "en"
      },
      {
        "key": "dc.identifier.uri",
        "value": "http://hdl.handle.net/123456789/8871",
        "language": null
      },
      {
        "key": "dc.description.abstract",
        "value": "Although many authors believe that their work has a greater research impact if it is freely available, studies to demonstrate that impact are few. This study looks at articles in four disciplines at varying stages of adoption of open access—philosophy, political science, electrical and electronic engineering and mathematics—to see whether they have a greater impact as measured by citations in the ISI Web of Science database when their authors make them freely available on the Internet. The finding is that, across all four disciplines, freely available articles do have a greater research impact. Shedding light on this category of open access reveals that scholars in diverse disciplines are adopting open-access practices and being rewarded for it.",
        "language": "en"
      },
      {
        "key": "dc.publisher",
        "value": "College & Research Libraries News",
        "language": "en"
      },
      {
        "key": "dc.subject",
        "value": "Publishing",
        "language": "en"
      },
      {
        "key": "dc.subject",
        "value": "Intellectual Property",
        "language": "en"
      },
      {
        "key": "dc.subject",
        "value": "Open Access",
        "language": "en"
      },
      {
        "key": "dc.title",
        "value": "Do Open-Access Articles Have a Greater Research Impact?",
        "language": "en"
      },
      {
        "key": "dc.type",
        "value": "(not specified)",
        "language": "en"
      }
    ]
  },
  {
    "_links": {
      "self": {
        "href": "/items/9978"
      },
      "parents": [
>>>>>>> d4b7f5f9
        {
          "key": "dc.date.issued",
          "value": "2004-09-01",
          "language": "en"
        },
        {
          "key": "dc.identifier.uri",
          "value": "http://hdl.handle.net/123456789/8871",
          "language": null
        },
        {
          "key": "dc.description.abstract",
          "value": "Although many authors believe that their work has a greater research impact if it is freely available, studies to demonstrate that impact are few. This study looks at articles in four disciplines at varying stages of adoption of open access—philosophy, political science, electrical and electronic engineering and mathematics—to see whether they have a greater impact as measured by citations in the ISI Web of Science database when their authors make them freely available on the Internet. The finding is that, across all four disciplines, freely available articles do have a greater research impact. Shedding light on this category of open access reveals that scholars in diverse disciplines are adopting open-access practices and being rewarded for it.",
          "language": "en"
        },
        {
          "key": "dc.publisher",
          "value": "College & Research Libraries News",
          "language": "en"
        },
        {
<<<<<<< HEAD
          "key": "dc.subject",
          "value": "Publishing",
          "language": "en"
        },
        {
          "key": "dc.subject",
          "value": "Intellectual Property",
          "language": "en"
        },
        {
          "key": "dc.subject",
          "value": "Open Access",
          "language": "en"
        },
        {
          "key": "dc.title",
          "value": "Do Open-Access Articles Have a Greater Research Impact?",
          "language": "en"
        },
        {
          "key": "dc.type",
          "value": "(not specified)",
          "language": "en"
        }
      ],
      "_embedded": {
        "parents": [
          {
            "_links": {
              "self": { "href": "/collections/5179" },
              "items": [
                { "href": "/items/8871" },
                { "href": "/items/9978" }
              ]
            },
            "id": "5179",
            "uuid": "9e32a2e2-6b91-4236-a361-995ccdc14c60",
            "type": "collection",
            "name": "A Test Collection",
            "handle": "123456789/5179",
          },
          {
            "_links": {
              "self": { "href": "/collections/6547" },
              "items": [
                { "href": "/items/8871" },
                { "href": "/items/9978" }
              ]
            },
            "id": "6547",
            "uuid": "598ce822-c357-46f3-ab70-63724d02d6ad",
            "type": "collection",
            "name": "Another Test Collection",
            "handle": "123456789/6547",
          }
        ],
        "bundles": [
          {
            "_links": {
              "self": { "href": "/bundles/2355" },
              "items": [
                { "href": "/items/8871" }
              ],
              "bitstreams": [
                { "href": "/bitstreams/3678" },
              ],
              "primaryBitstream": { "href": "/bitstreams/3678" }
            },
            "id": "2355",
            "uuid": "35e0606d-5e18-4f9c-aa61-74fc751cc3f9",
            "type": "bundle",
            "name": "ORIGINAL",
            "metadata": [
              { "key": "dc.title", "value": "ORIGINAL", "language": "en" }
            ],
            "_embedded": {
              "bitstreams": [
                {
                  "_links": {
                    "self": { "href": "/bitstreams/3678" },
                    "bundle": { "href": "/bundles/35e0606d-5e18-4f9c-aa61-74fc751cc3f9" },
                    "retrieve": { "href": "/bitstreams/43c57c2b-206f-4645-8c8f-5f10c84b09fa/retrieve" }
                  },
                  "id": "3678",
                  "uuid": "43c57c2b-206f-4645-8c8f-5f10c84b09fa",
                  "type": "bitstream",
                  "name": "do_open_access_CRL.pdf",
                  "size": 636626,
                  "checksum": {
                    "value": "063dfbbbac873aa3fca479b878eccff3",
                    "algorithm": "MD5"
                  },
                  "metadata": [
                    { "key": "dc.title", "value": "do_open_access_CRL.pdf", "language": null },
                    { "key": "dc.description", "value": "Conference Paper", "language": "en" }
                  ],
                  "format": "Adobe PDF",
                  "mimetype": "application/pdf"
                }
              ]
            }
          }
        ]
      }
=======
          "href": "/bundles/5687"
        }
      ]
>>>>>>> d4b7f5f9
    },
    {
      "_links": {
        "self": {
          "href": "/items/9978"
        },
        "parents": [
          {
            "href": "/collections/5179"
          },
          {
            "href": "/collections/6547"
          }
        ],
        "bundles": [
          {
            "href": "/bundles/2355"
          },
          // {
          //   "href": "/bundles/5687"
          // }
        ]
      },
      "id": "9978",
      "uuid": "be8325f7-243b-49f4-8a4b-df2b793ff3b5",
      "type": "item",
      "name": "Another Test Item",
      "handle": "123456789/9978",
      "lastModified": "2016-05-27 03:00:20.063",
      "isArchived": true,
      "isWithdrawn": false,
      "metadata": [
        {
          "key": "dc.contributor.author",
          "value": "John Doe",
          "language": "en"
        },
        {
          "key": "dc.date.accessioned",
          "value": "2016-05-27T07:45:04Z",
          "language": null
        },
        {
          "key": "dc.date.available",
          "value": "2016-05-27T07:45:04Z",
          "language": null
        },
        {
          "key": "dc.date.issued",
          "value": "2016-05-27",
          "language": "en"
        },
        {
          "key": "dc.identifier.uri",
          "value": "http://hdl.handle.net/123456789/9978",
          "language": null
        },
        {
          "key": "dc.description.abstract",
          "value": "Lorem ipsum dolor sit amet, consectetur adipiscing elit. Maecenas lacus velit, lacinia eu ultrices nec, auctor in sem. Donec interdum convallis ornare. Aliquam et tortor risus. Praesent ut feugiat eros, eu consequat nibh. Morbi id quam eu mi pellentesque consequat vel vitae sem. Praesent sed velit ullamcorper, efficitur odio non, aliquet urna. Cum sociis natoque penatibus et magnis dis parturient montes, nascetur ridiculus mus. Pellentesque eu placerat urna. Interdum et malesuada fames ac ante ipsum primis in faucibus. Nulla non aliquet mauris. Nulla quis posuere lorem. Pellentesque tempus maximus ipsum ac pretium. Nunc hendrerit tempus sem, vitae luctus erat consectetur vestibulum. Nulla sodales felis in dictum sagittis.\n\nNullam porta magna quis magna vulputate elementum. Pellentesque dictum lorem id nisl tincidunt condimentum. Sed est dolor, dapibus sit amet augue at, malesuada cursus quam. Pellentesque elit felis, malesuada dictum congue tristique, iaculis euismod ligula. Donec dignissim dolor eu lacus pulvinar porttitor. Sed quis semper augue, dictum sollicitudin eros. \n\nMauris congue lectus at turpis viverra scelerisque. Praesent at urna rhoncus, condimentum odio ac, sagittis libero. Nulla aliquam ornare bibendum. Duis quis ornare urna. Suspendisse semper tincidunt neque nec consequat. Sed enim diam, mollis eu neque vitae, lacinia varius risus. Fusce nec sem tempor, efficitur lectus sed, porta sem. Pellentesque sollicitudin ut dui vitae malesuada.",
          "language": "en"
        },
        {
          "key": "dc.title",
          "value": "Another Test Item",
          "language": "en"
        },
        {
          "key": "dc.type",
          "value": "(not specified)",
          "language": "en"
        }
      ],
      "_embedded": {
        "parents": [
          {
            "_links": {
              "self": { "href": "/collections/5179" },
              "items": [
                { "href": "/items/8871" },
                { "href": "/items/9978" }
              ]
            },
            "id": "5179",
            "uuid": "9e32a2e2-6b91-4236-a361-995ccdc14c60",
            "type": "collection",
            "name": "A Test Collection",
            "handle": "123456789/5179",
          },
          {
            "_links": {
              "self": { "href": "/collections/6547" },
              "items": [
                { "href": "/items/8871" },
                { "href": "/items/9978" }
              ]
            },
            "id": "6547",
            "uuid": "598ce822-c357-46f3-ab70-63724d02d6ad",
            "type": "collection",
            "name": "Another Test Collection",
            "handle": "123456789/6547",
          }
        ]
      }
    }
  ]
};<|MERGE_RESOLUTION|>--- conflicted
+++ resolved
@@ -17,9 +17,12 @@
           {
             "href": "/bundles/2355"
           },
-          // {
-          //   "href": "/bundles/5687"
-          // }
+          {
+            "href": "/bundles/5687"
+          },
+          {
+            "href": "/bundles/8475"
+          }
         ]
       },
       "id": "8871",
@@ -46,94 +49,6 @@
           "value": "2016-10-14T10:41:13Z",
           "language": null
         },
-<<<<<<< HEAD
-=======
-        {
-          "href": "/bundles/5687"
-        },
-        {
-          "href": "/bundles/8475"
-        }
-      ]
-    },
-    "id": "8871",
-    "uuid": "21539b1d-9ef1-4eda-9c77-49565b5bfb78",
-    "type": "item",
-    "name": "Do Open-Access Articles Have a Greater Research Impact?",
-    "handle": "123456789/8871",
-    "lastModified": "2016-10-14 10:41:12.886",
-    "isArchived": true,
-    "isWithdrawn": false,
-    "metadata": [
-      {
-        "key": "dc.contributor.author",
-        "value": "Antelman, Kristin",
-        "language": "en"
-      },
-      {
-        "key": "dc.date.accessioned",
-        "value": "2016-10-14T10:41:13Z",
-        "language": null
-      },
-      {
-        "key": "dc.date.available",
-        "value": "2016-10-14T10:41:13Z",
-        "language": null
-      },
-      {
-        "key": "dc.date.issued",
-        "value": "2004-09-01",
-        "language": "en"
-      },
-      {
-        "key": "dc.identifier.uri",
-        "value": "http://hdl.handle.net/123456789/8871",
-        "language": null
-      },
-      {
-        "key": "dc.description.abstract",
-        "value": "Although many authors believe that their work has a greater research impact if it is freely available, studies to demonstrate that impact are few. This study looks at articles in four disciplines at varying stages of adoption of open access—philosophy, political science, electrical and electronic engineering and mathematics—to see whether they have a greater impact as measured by citations in the ISI Web of Science database when their authors make them freely available on the Internet. The finding is that, across all four disciplines, freely available articles do have a greater research impact. Shedding light on this category of open access reveals that scholars in diverse disciplines are adopting open-access practices and being rewarded for it.",
-        "language": "en"
-      },
-      {
-        "key": "dc.publisher",
-        "value": "College & Research Libraries News",
-        "language": "en"
-      },
-      {
-        "key": "dc.subject",
-        "value": "Publishing",
-        "language": "en"
-      },
-      {
-        "key": "dc.subject",
-        "value": "Intellectual Property",
-        "language": "en"
-      },
-      {
-        "key": "dc.subject",
-        "value": "Open Access",
-        "language": "en"
-      },
-      {
-        "key": "dc.title",
-        "value": "Do Open-Access Articles Have a Greater Research Impact?",
-        "language": "en"
-      },
-      {
-        "key": "dc.type",
-        "value": "(not specified)",
-        "language": "en"
-      }
-    ]
-  },
-  {
-    "_links": {
-      "self": {
-        "href": "/items/9978"
-      },
-      "parents": [
->>>>>>> d4b7f5f9
         {
           "key": "dc.date.issued",
           "value": "2004-09-01",
@@ -155,7 +70,6 @@
           "language": "en"
         },
         {
-<<<<<<< HEAD
           "key": "dc.subject",
           "value": "Publishing",
           "language": "en"
@@ -180,91 +94,7 @@
           "value": "(not specified)",
           "language": "en"
         }
-      ],
-      "_embedded": {
-        "parents": [
-          {
-            "_links": {
-              "self": { "href": "/collections/5179" },
-              "items": [
-                { "href": "/items/8871" },
-                { "href": "/items/9978" }
-              ]
-            },
-            "id": "5179",
-            "uuid": "9e32a2e2-6b91-4236-a361-995ccdc14c60",
-            "type": "collection",
-            "name": "A Test Collection",
-            "handle": "123456789/5179",
-          },
-          {
-            "_links": {
-              "self": { "href": "/collections/6547" },
-              "items": [
-                { "href": "/items/8871" },
-                { "href": "/items/9978" }
-              ]
-            },
-            "id": "6547",
-            "uuid": "598ce822-c357-46f3-ab70-63724d02d6ad",
-            "type": "collection",
-            "name": "Another Test Collection",
-            "handle": "123456789/6547",
-          }
-        ],
-        "bundles": [
-          {
-            "_links": {
-              "self": { "href": "/bundles/2355" },
-              "items": [
-                { "href": "/items/8871" }
-              ],
-              "bitstreams": [
-                { "href": "/bitstreams/3678" },
-              ],
-              "primaryBitstream": { "href": "/bitstreams/3678" }
-            },
-            "id": "2355",
-            "uuid": "35e0606d-5e18-4f9c-aa61-74fc751cc3f9",
-            "type": "bundle",
-            "name": "ORIGINAL",
-            "metadata": [
-              { "key": "dc.title", "value": "ORIGINAL", "language": "en" }
-            ],
-            "_embedded": {
-              "bitstreams": [
-                {
-                  "_links": {
-                    "self": { "href": "/bitstreams/3678" },
-                    "bundle": { "href": "/bundles/35e0606d-5e18-4f9c-aa61-74fc751cc3f9" },
-                    "retrieve": { "href": "/bitstreams/43c57c2b-206f-4645-8c8f-5f10c84b09fa/retrieve" }
-                  },
-                  "id": "3678",
-                  "uuid": "43c57c2b-206f-4645-8c8f-5f10c84b09fa",
-                  "type": "bitstream",
-                  "name": "do_open_access_CRL.pdf",
-                  "size": 636626,
-                  "checksum": {
-                    "value": "063dfbbbac873aa3fca479b878eccff3",
-                    "algorithm": "MD5"
-                  },
-                  "metadata": [
-                    { "key": "dc.title", "value": "do_open_access_CRL.pdf", "language": null },
-                    { "key": "dc.description", "value": "Conference Paper", "language": "en" }
-                  ],
-                  "format": "Adobe PDF",
-                  "mimetype": "application/pdf"
-                }
-              ]
-            }
-          }
-        ]
-      }
-=======
-          "href": "/bundles/5687"
-        }
       ]
->>>>>>> d4b7f5f9
     },
     {
       "_links": {
@@ -283,9 +113,9 @@
           {
             "href": "/bundles/2355"
           },
-          // {
-          //   "href": "/bundles/5687"
-          // }
+          {
+            "href": "/bundles/5687"
+          }
         ]
       },
       "id": "9978",
@@ -337,39 +167,7 @@
           "value": "(not specified)",
           "language": "en"
         }
-      ],
-      "_embedded": {
-        "parents": [
-          {
-            "_links": {
-              "self": { "href": "/collections/5179" },
-              "items": [
-                { "href": "/items/8871" },
-                { "href": "/items/9978" }
-              ]
-            },
-            "id": "5179",
-            "uuid": "9e32a2e2-6b91-4236-a361-995ccdc14c60",
-            "type": "collection",
-            "name": "A Test Collection",
-            "handle": "123456789/5179",
-          },
-          {
-            "_links": {
-              "self": { "href": "/collections/6547" },
-              "items": [
-                { "href": "/items/8871" },
-                { "href": "/items/9978" }
-              ]
-            },
-            "id": "6547",
-            "uuid": "598ce822-c357-46f3-ab70-63724d02d6ad",
-            "type": "collection",
-            "name": "Another Test Collection",
-            "handle": "123456789/6547",
-          }
-        ]
-      }
+      ]
     }
   ]
 };