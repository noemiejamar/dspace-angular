--- conflicted
+++ resolved
@@ -19,7 +19,6 @@
         { "key": "dc.title", "value": "ORIGINAL", "language": "en" }
       ]
     },
-<<<<<<< HEAD
     {
       "_links": {
         "self": { "href": "/bundles/5687" },
@@ -38,54 +37,24 @@
       "metadata": [
         { "key": "dc.title", "value": "THUMBNAIL", "language": "en" }
       ]
+    },
+    {
+      "_links": {
+        "self": { "href": "/bundles/8475" },
+        "items": [
+          { "href": "/items/8871" }
+        ],
+        "bitstreams": [
+          { "href": "/bitstreams/8934" },
+        ],
+        "primaryBitstream": { "href": "/bitstreams/8934" }
+      },
+      "id": "8475",
+      "uuid": "99f78e5e-3677-43b0-aaef-cddaa1a49092",
+      "name": "LICENSE",
+      "metadata": [
+        { "key": "dc.title", "value": "LICENSE", "language": "en" }
+      ]
     }
   ]
-};
-=======
-    "id": "2355",
-    "uuid": "35e0606d-5e18-4f9c-aa61-74fc751cc3f9",
-    "type": "bundle",
-    "name": "ORIGINAL",
-    "metadata": [
-      { "key": "dc.title", "value": "ORIGINAL", "language": "en" }
-    ]
-  },
-  {
-    "_links": {
-      "self": { "href": "/bundles/5687" },
-      "items": [
-        { "href": "/items/8871" }
-      ],
-      "bitstreams": [
-        { "href": "/bitstreams/8842" },
-      ],
-      "primaryBitstream": { "href": "/bitstreams/8842" }
-    },
-    "id": "5687",
-    "uuid": "a469c57a-abcf-45c3-83e4-b187ebd708fd",
-    "type": "bundle",
-    "name": "THUMBNAIL",
-    "metadata": [
-      { "key": "dc.title", "value": "THUMBNAIL", "language": "en" }
-    ]
-  },
-  {
-    "_links": {
-      "self": { "href": "/bundles/8475" },
-      "items": [
-        { "href": "/items/8871" }
-      ],
-      "bitstreams": [
-        { "href": "/bitstreams/8934" },
-      ],
-      "primaryBitstream": { "href": "/bitstreams/8934" }
-    },
-    "id": "8475",
-    "uuid": "99f78e5e-3677-43b0-aaef-cddaa1a49092",
-    "name": "LICENSE",
-    "metadata": [
-      { "key": "dc.title", "value": "LICENSE", "language": "en" }
-    ]
-  }
-];
->>>>>>> d4b7f5f9
+};