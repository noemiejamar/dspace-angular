--- conflicted
+++ resolved
@@ -37,8 +37,6 @@
       "metadata": [
         { "key": "dc.title", "value": "THUMBNAIL", "language": "en" }
       ]
-<<<<<<< HEAD
-=======
     },
     {
       "_links": {
@@ -58,7 +56,6 @@
       "metadata": [
         { "key": "dc.title", "value": "LICENSE", "language": "en" }
       ]
->>>>>>> 3d4de8a5
     }
   ]
 };