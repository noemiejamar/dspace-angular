--- conflicted
+++ resolved
@@ -11,11 +11,8 @@
       { path: 'communities', loadChildren: './+community-page/community-page.module#CommunityPageModule' },
       { path: 'collections', loadChildren: './+collection-page/collection-page.module#CollectionPageModule' },
       { path: 'items', loadChildren: './+item-page/item-page.module#ItemPageModule' },
-<<<<<<< HEAD
+      { path: 'search', loadChildren: './+search-page/search-page.module#SearchPageModule' },
       { path: 'forms', loadChildren: './+form-page/form-page.module#FormPageModule' },
-=======
-      { path: 'search', loadChildren: './+search-page/search-page.module#SearchPageModule' },
->>>>>>> 84d7e0de
       { path: '**', pathMatch: 'full', component: PageNotFoundComponent },
     ])
   ],
