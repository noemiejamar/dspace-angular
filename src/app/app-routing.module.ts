import { NgModule } from '@angular/core';
import { RouterModule } from '@angular/router';

import { PageNotFoundComponent } from './pagenotfound/pagenotfound.component';
import { AuthenticatedGuard } from './core/auth/authenticated.guard';
import { DSpaceObject } from './core/shared/dspace-object.model';
import { Community } from './core/shared/community.model';
import { getCommunityPageRoute } from './+community-page/community-page-routing.module';
import { Collection } from './core/shared/collection.model';
import { Item } from './core/shared/item.model';
import { getItemPageRoute } from './+item-page/item-page-routing.module';
import { getCollectionPageRoute } from './+collection-page/collection-page-routing.module';
import { SiteAdministratorGuard } from './core/data/feature-authorization/feature-authorization-guard/site-administrator.guard';
import { UnauthorizedComponent } from './unauthorized/unauthorized.component';

const ITEM_MODULE_PATH = 'items';

export function getItemModulePath() {
  return `/${ITEM_MODULE_PATH}`;
}

const COLLECTION_MODULE_PATH = 'collections';

export function getCollectionModulePath() {
  return `/${COLLECTION_MODULE_PATH}`;
}

const COMMUNITY_MODULE_PATH = 'communities';

export function getCommunityModulePath() {
  return `/${COMMUNITY_MODULE_PATH}`;
}
const BITSTREAM_MODULE_PATH = 'bitstreams';
export function getBitstreamModulePath() {
  return `/${BITSTREAM_MODULE_PATH}`;
}

export const ADMIN_MODULE_PATH = 'admin';

export function getAdminModulePath() {
  return `/${ADMIN_MODULE_PATH}`;
}

const PROFILE_MODULE_PATH = 'profile';

export function getProfileModulePath() {
  return `/${PROFILE_MODULE_PATH}`;
}

const REGISTER_PATH = 'register';

export function getRegisterPath() {
  return `/${REGISTER_PATH}`;

}

const FORGOT_PASSWORD_PATH = 'forgot';

export function getForgotPasswordPath() {
  return `/${FORGOT_PASSWORD_PATH}`;

}

const WORKFLOW_ITEM_MODULE_PATH = 'workflowitems';

export function getWorkflowItemModulePath() {
  return `/${WORKFLOW_ITEM_MODULE_PATH}`;
}

export function getDSOPath(dso: DSpaceObject): string {
  switch ((dso as any).type) {
    case Community.type.value:
      return getCommunityPageRoute(dso.uuid);
    case Collection.type.value:
      return getCollectionPageRoute(dso.uuid);
    case Item.type.value:
      return getItemPageRoute(dso.uuid);
  }
}

const UNAUTHORIZED_PATH = 'unauthorized';

export function getUnauthorizedPath() {
  return `/${UNAUTHORIZED_PATH}`;
}

@NgModule({
  imports: [
    RouterModule.forRoot([
      { path: '', redirectTo: '/home', pathMatch: 'full' },
      { path: 'reload/:rnd', redirectTo: '/home', pathMatch: 'full' },
      { path: 'home', loadChildren: './+home-page/home-page.module#HomePageModule', data: { showBreadcrumbs: false } },
      { path: 'community-list', loadChildren: './community-list-page/community-list-page.module#CommunityListPageModule' },
      { path: 'id', loadChildren: './+lookup-by-id/lookup-by-id.module#LookupIdModule' },
      { path: 'handle', loadChildren: './+lookup-by-id/lookup-by-id.module#LookupIdModule' },
      { path: REGISTER_PATH, loadChildren: './register-page/register-page.module#RegisterPageModule' },
      { path: FORGOT_PASSWORD_PATH, loadChildren: './forgot-password/forgot-password.module#ForgotPasswordModule' },
      { path: COMMUNITY_MODULE_PATH, loadChildren: './+community-page/community-page.module#CommunityPageModule' },
      { path: COLLECTION_MODULE_PATH, loadChildren: './+collection-page/collection-page.module#CollectionPageModule' },
      { path: ITEM_MODULE_PATH, loadChildren: './+item-page/item-page.module#ItemPageModule' },
      { path: BITSTREAM_MODULE_PATH, loadChildren: './+bitstream-page/bitstream-page.module#BitstreamPageModule' },
      {
        path: 'mydspace',
        loadChildren: './+my-dspace-page/my-dspace-page.module#MyDSpacePageModule',
        canActivate: [AuthenticatedGuard]
      },
      { path: 'search', loadChildren: './+search-page/search-page-routing.module#SearchPageRoutingModule' },
      { path: 'browse', loadChildren: './+browse-by/browse-by.module#BrowseByModule'},
      { path: ADMIN_MODULE_PATH, loadChildren: './+admin/admin.module#AdminModule', canActivate: [SiteAdministratorGuard] },
      { path: 'login', loadChildren: './+login-page/login-page.module#LoginPageModule' },
      { path: 'logout', loadChildren: './+logout-page/logout-page.module#LogoutPageModule' },
      { path: 'submit', loadChildren: './+submit-page/submit-page.module#SubmitPageModule' },
      {
        path: 'workspaceitems',
        loadChildren: './+workspaceitems-edit-page/workspaceitems-edit-page.module#WorkspaceitemsEditPageModule'
      },
      {
        path: WORKFLOW_ITEM_MODULE_PATH,
        loadChildren: './+workflowitems-edit-page/workflowitems-edit-page.module#WorkflowItemsEditPageModule'
      },
      {
        path: PROFILE_MODULE_PATH,
        loadChildren: './profile-page/profile-page.module#ProfilePageModule', canActivate: [AuthenticatedGuard]
      },
<<<<<<< HEAD
      { path: UNAUTHORIZED_PATH, component: UnauthorizedComponent },
=======
      { path: 'processes', loadChildren: './process-page/process-page.module#ProcessPageModule', canActivate: [AuthenticatedGuard] },
>>>>>>> b731301b
      { path: '**', pathMatch: 'full', component: PageNotFoundComponent },
    ],
    {
      onSameUrlNavigation: 'reload',
    })
  ],
  exports: [RouterModule],
})
export class AppRoutingModule {

}<|MERGE_RESOLUTION|>--- conflicted
+++ resolved
@@ -122,11 +122,8 @@
         path: PROFILE_MODULE_PATH,
         loadChildren: './profile-page/profile-page.module#ProfilePageModule', canActivate: [AuthenticatedGuard]
       },
-<<<<<<< HEAD
+      { path: 'processes', loadChildren: './process-page/process-page.module#ProcessPageModule', canActivate: [AuthenticatedGuard] },
       { path: UNAUTHORIZED_PATH, component: UnauthorizedComponent },
-=======
-      { path: 'processes', loadChildren: './process-page/process-page.module#ProcessPageModule', canActivate: [AuthenticatedGuard] },
->>>>>>> b731301b
       { path: '**', pathMatch: 'full', component: PageNotFoundComponent },
     ],
     {
