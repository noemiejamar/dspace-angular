--- conflicted
+++ resolved
@@ -34,14 +34,10 @@
 import { AngularticsMock } from './shared/mocks/mock-angulartics.service';
 import { AuthServiceMock } from './shared/mocks/mock-auth.service';
 import { AuthService } from './core/auth/auth.service';
-<<<<<<< HEAD
+import { ActivatedRoute, Router } from '@angular/router';
 import { RouteService } from './shared/services/route.service';
-import { ActivatedRoute, Router } from '@angular/router';
 import { MockActivatedRoute } from './shared/mocks/mock-active-router';
 import { MockRouter } from './shared/mocks/mock-router';
-=======
-import { Router } from '@angular/router';
->>>>>>> 8c124f22
 
 let comp: AppComponent;
 let fixture: ComponentFixture<AppComponent>;
@@ -70,15 +66,10 @@
         { provide: MetadataService, useValue: new MockMetadataService() },
         { provide: Angulartics2GoogleAnalytics, useValue: new AngularticsMock() },
         { provide: AuthService, useValue: new AuthServiceMock() },
-<<<<<<< HEAD
+        { provide: Router, useValue: new MockRouter() },
         { provide: ActivatedRoute, useValue: new MockActivatedRoute() },
-        { provide: Router, useValue: new MockRouter() },
         AppComponent,
         RouteService
-=======
-        { provide: Router, useValue: {} },
-        AppComponent
->>>>>>> 8c124f22
       ],
       schemas: [CUSTOM_ELEMENTS_SCHEMA]
     })
