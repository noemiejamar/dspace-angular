import { ChangeDetectionStrategy, Component, HostListener, Inject, OnInit, ViewEncapsulation } from '@angular/core';

import { Store } from '@ngrx/store';

import { TranslateService } from '@ngx-translate/core';

import { GLOBAL_CONFIG, GlobalConfig } from '../config';

import { MetadataService } from './core/metadata/metadata.service';
import { HostWindowResizeAction } from './shared/host-window.actions';
import { HostWindowState } from './shared/host-window.reducer';
import { NativeWindowRef, NativeWindowService } from './shared/services/window.service';
import { isAuthenticated } from './core/auth/selectors';
import { AuthService } from './core/auth/auth.service';
import { Angulartics2GoogleAnalytics } from 'angulartics2/ga';

@Component({
  selector: 'ds-app',
  templateUrl: './app.component.html',
  styleUrls: ['./app.component.scss'],
  changeDetection: ChangeDetectionStrategy.OnPush,
  encapsulation: ViewEncapsulation.None
})
export class AppComponent implements OnInit {

  constructor(
    @Inject(GLOBAL_CONFIG) public config: GlobalConfig,
    @Inject(NativeWindowService) private _window: NativeWindowRef,
    private translate: TranslateService,
    private store: Store<HostWindowState>,
    private metadata: MetadataService,
    private angulartics2GoogleAnalytics: Angulartics2GoogleAnalytics,
    private authService: AuthService
  ) {
    // this language will be used as a fallback when a translation isn't found in the current language
    translate.setDefaultLang('en');
    // the lang to use, if the lang isn't available, it will use the current loader to get them
    translate.use('en');

    metadata.listenForRouteChange();

    if (config.debug) {
      console.info(config);
    }
  }

  ngOnInit() {
    const env: string = this.config.production ? 'Production' : 'Development';
    const color: string = this.config.production ? 'red' : 'green';
    console.info(`Environment: %c${env}`, `color: ${color}; font-weight: bold;`);
    this.dispatchWindowSize(this._window.nativeWindow.innerWidth, this._window.nativeWindow.innerHeight);

    // Whether is not authenticathed try to retrieve a possible stored auth token
    this.store.select(isAuthenticated)
      .take(1)
      .filter((authenticated) => !authenticated)
<<<<<<< HEAD
      .subscribe((authenticated) => this.authService.checksAuthenticationToken());
=======
      .subscribe((authenticated) => this.authService.checkAuthenticationToken());
>>>>>>> 30ae0f78

  }

  @HostListener('window:resize', ['$event'])
  private onResize(event): void {
    this.dispatchWindowSize(event.target.innerWidth, event.target.innerHeight);
  }

  private dispatchWindowSize(width, height): void {
    this.store.dispatch(
      new HostWindowResizeAction(width, height)
    );
  }

}<|MERGE_RESOLUTION|>--- conflicted
+++ resolved
@@ -54,11 +54,7 @@
     this.store.select(isAuthenticated)
       .take(1)
       .filter((authenticated) => !authenticated)
-<<<<<<< HEAD
-      .subscribe((authenticated) => this.authService.checksAuthenticationToken());
-=======
       .subscribe((authenticated) => this.authService.checkAuthenticationToken());
->>>>>>> 30ae0f78
 
   }
 
