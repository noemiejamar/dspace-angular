--- conflicted
+++ resolved
@@ -42,11 +42,8 @@
     private metadata: MetadataService,
     private angulartics2GoogleAnalytics: Angulartics2GoogleAnalytics,
     private authService: AuthService,
-<<<<<<< HEAD
+    private router: Router,
     private routeService: RouteService
-=======
-    private router: Router
->>>>>>> 8c124f22
   ) {
     // this language will be used as a fallback when a translation isn't found in the current language
     translate.setDefaultLang('en');
