import { ChangeDetectionStrategy, Component, HostListener, Inject, OnInit, ViewEncapsulation } from '@angular/core';

import { Store } from '@ngrx/store';

import { TranslateService } from '@ngx-translate/core';

import { GLOBAL_CONFIG, GlobalConfig } from '../config';

import { MetadataService } from './core/metadata/metadata.service';
import { HostWindowResizeAction } from './shared/host-window.actions';
import { HostWindowState } from './shared/host-window.reducer';
<<<<<<< HEAD
import { NativeWindowRef, NativeWindowService } from './shared/services/window.service';
import { CheckAuthenticationTokenAction } from './core/auth/auth.actions';
import { isAuthenticated } from './core/auth/selectors';
import { PlatformService } from './shared/services/platform.service';
import { INotificationBoardOptions } from './shared/notifications/models/notification-options.model';
=======
import { NativeWindowRef, NativeWindowService } from './shared/window.service';
>>>>>>> 6397e6fa

@Component({
  selector: 'ds-app',
  templateUrl: './app.component.html',
  styleUrls: ['./app.component.scss'],
  changeDetection: ChangeDetectionStrategy.Default,
  encapsulation: ViewEncapsulation.None
})
export class AppComponent implements OnInit {

<<<<<<< HEAD
  public boardOptions: INotificationBoardOptions = {
    position: ['top', 'right'],
    maxStack: 5,
    rtl: false
  };

  notificationCreated(event) {
    console.log('Notification created');
    console.log(event);
  }

  notificationDestroyed() {
    console.log('Notification destroyed');
    console.log(event);
  }

  constructor(
    @Inject(GLOBAL_CONFIG) public config: GlobalConfig,
    @Inject(NativeWindowService) private _window: NativeWindowRef,
    private translate: TranslateService,
    private store: Store<HostWindowState>,
    private metadata: MetadataService,
    private platformService: PlatformService
  ) {
=======
  constructor(@Inject(GLOBAL_CONFIG) public config: GlobalConfig,
              @Inject(NativeWindowService) private _window: NativeWindowRef,
              private translate: TranslateService,
              private store: Store<HostWindowState>,
              private metadata: MetadataService) {
>>>>>>> 6397e6fa
    // this language will be used as a fallback when a translation isn't found in the current language
    translate.setDefaultLang('en');
    // the lang to use, if the lang isn't available, it will use the current loader to get them
    translate.use('en');

    metadata.listenForRouteChange();

    if (config.debug) {
      console.info(config);
    }
  }

  ngOnInit() {
    const env: string = this.config.production ? 'Production' : 'Development';
    const color: string = this.config.production ? 'red' : 'green';
    console.info(`Environment: %c${env}`, `color: ${color}; font-weight: bold;`);
    this.dispatchWindowSize(this._window.nativeWindow.innerWidth, this._window.nativeWindow.innerHeight);
    if (this.platformService.isServer) {
      this.store.select(isAuthenticated)
        .take(1)
        .filter((authenticated) => !authenticated)
        .subscribe((authenticated) => this.store.dispatch(new CheckAuthenticationTokenAction()));
    }
  }

  @HostListener('window:resize', ['$event'])
  private onResize(event): void {
    this.dispatchWindowSize(event.target.innerWidth, event.target.innerHeight);
  }

  private dispatchWindowSize(width, height): void {
    this.store.dispatch(
      new HostWindowResizeAction(width, height)
    );
  }

}<|MERGE_RESOLUTION|>--- conflicted
+++ resolved
@@ -9,41 +9,19 @@
 import { MetadataService } from './core/metadata/metadata.service';
 import { HostWindowResizeAction } from './shared/host-window.actions';
 import { HostWindowState } from './shared/host-window.reducer';
-<<<<<<< HEAD
 import { NativeWindowRef, NativeWindowService } from './shared/services/window.service';
 import { CheckAuthenticationTokenAction } from './core/auth/auth.actions';
 import { isAuthenticated } from './core/auth/selectors';
 import { PlatformService } from './shared/services/platform.service';
-import { INotificationBoardOptions } from './shared/notifications/models/notification-options.model';
-=======
-import { NativeWindowRef, NativeWindowService } from './shared/window.service';
->>>>>>> 6397e6fa
 
 @Component({
   selector: 'ds-app',
   templateUrl: './app.component.html',
   styleUrls: ['./app.component.scss'],
-  changeDetection: ChangeDetectionStrategy.Default,
+  changeDetection: ChangeDetectionStrategy.OnPush,
   encapsulation: ViewEncapsulation.None
 })
 export class AppComponent implements OnInit {
-
-<<<<<<< HEAD
-  public boardOptions: INotificationBoardOptions = {
-    position: ['top', 'right'],
-    maxStack: 5,
-    rtl: false
-  };
-
-  notificationCreated(event) {
-    console.log('Notification created');
-    console.log(event);
-  }
-
-  notificationDestroyed() {
-    console.log('Notification destroyed');
-    console.log(event);
-  }
 
   constructor(
     @Inject(GLOBAL_CONFIG) public config: GlobalConfig,
@@ -53,13 +31,6 @@
     private metadata: MetadataService,
     private platformService: PlatformService
   ) {
-=======
-  constructor(@Inject(GLOBAL_CONFIG) public config: GlobalConfig,
-              @Inject(NativeWindowService) private _window: NativeWindowRef,
-              private translate: TranslateService,
-              private store: Store<HostWindowState>,
-              private metadata: MetadataService) {
->>>>>>> 6397e6fa
     // this language will be used as a fallback when a translation isn't found in the current language
     translate.setDefaultLang('en');
     // the lang to use, if the lang isn't available, it will use the current loader to get them
