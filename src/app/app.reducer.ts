import { ActionReducerMap, createSelector, MemoizedSelector } from '@ngrx/store';
import * as fromRouter from '@ngrx/router-store';
import { hostWindowReducer, HostWindowState } from './shared/search/host-window.reducer';
import { formReducer, FormState } from './shared/form/form.reducer';
import {
  SearchSidebarState,
  sidebarReducer
} from './shared/search/search-sidebar/search-sidebar.reducer';
import {
  filterReducer,
  SearchFiltersState
} from './shared/search/search-filters/search-filter/search-filter.reducer';
import {
  notificationsReducer,
  NotificationsState
} from './shared/notifications/notifications.reducers';
import { truncatableReducer, TruncatablesState } from './shared/truncatable/truncatable.reducer';
import {
  metadataRegistryReducer,
  MetadataRegistryState
} from './+admin/admin-registries/metadata-registry/metadata-registry.reducers';
import { hasValue } from './shared/empty.util';
import { cssVariablesReducer, CSSVariablesState } from './shared/sass-helper/sass-helper.reducer';
import { menusReducer, MenusState } from './shared/menu/menu.reducer';
import { historyReducer, HistoryState } from './shared/history/history.reducer';
import {
<<<<<<< HEAD
  selectableListReducer,
  SelectableListsState
} from './shared/object-list/selectable-list/selectable-list.reducer';
=======
  bitstreamFormatReducer,
  BitstreamFormatRegistryState
} from './+admin/admin-registries/bitstream-formats/bitstream-format.reducers';
import { ObjectSelectionListState, objectSelectionReducer } from './shared/object-select/object-select.reducer';
>>>>>>> ddbe0c82

export interface AppState {
  router: fromRouter.RouterReducerState;
  history: HistoryState;
  hostWindow: HostWindowState;
  forms: FormState;
  metadataRegistry: MetadataRegistryState;
  bitstreamFormats: BitstreamFormatRegistryState;
  notifications: NotificationsState;
  searchSidebar: SearchSidebarState;
  searchFilter: SearchFiltersState;
  truncatable: TruncatablesState;
  cssVariables: CSSVariablesState;
  menus: MenusState;
<<<<<<< HEAD
  selectableLists: SelectableListsState
=======
  objectSelection: ObjectSelectionListState;
>>>>>>> ddbe0c82
}

export const appReducers: ActionReducerMap<AppState> = {
  router: fromRouter.routerReducer,
  history: historyReducer,
  hostWindow: hostWindowReducer,
  forms: formReducer,
  metadataRegistry: metadataRegistryReducer,
  bitstreamFormats: bitstreamFormatReducer,
  notifications: notificationsReducer,
  searchSidebar: sidebarReducer,
  searchFilter: filterReducer,
  truncatable: truncatableReducer,
  cssVariables: cssVariablesReducer,
  menus: menusReducer,
<<<<<<< HEAD
  selectableLists: selectableListReducer
=======
  objectSelection: objectSelectionReducer
>>>>>>> ddbe0c82
};

export const routerStateSelector = (state: AppState) => state.router;

export function keySelector<T>(key: string, selector): MemoizedSelector<AppState, T> {
  return createSelector(selector, (state) => {
    if (hasValue(state)) {
      return state[key];
    } else {
      return undefined;
    }
  });
}<|MERGE_RESOLUTION|>--- conflicted
+++ resolved
@@ -24,16 +24,14 @@
 import { menusReducer, MenusState } from './shared/menu/menu.reducer';
 import { historyReducer, HistoryState } from './shared/history/history.reducer';
 import {
-<<<<<<< HEAD
   selectableListReducer,
   SelectableListsState
 } from './shared/object-list/selectable-list/selectable-list.reducer';
-=======
+import {
   bitstreamFormatReducer,
   BitstreamFormatRegistryState
 } from './+admin/admin-registries/bitstream-formats/bitstream-format.reducers';
 import { ObjectSelectionListState, objectSelectionReducer } from './shared/object-select/object-select.reducer';
->>>>>>> ddbe0c82
 
 export interface AppState {
   router: fromRouter.RouterReducerState;
@@ -48,11 +46,8 @@
   truncatable: TruncatablesState;
   cssVariables: CSSVariablesState;
   menus: MenusState;
-<<<<<<< HEAD
-  selectableLists: SelectableListsState
-=======
   objectSelection: ObjectSelectionListState;
->>>>>>> ddbe0c82
+  selectableLists: SelectableListsState;
 }
 
 export const appReducers: ActionReducerMap<AppState> = {
@@ -68,11 +63,8 @@
   truncatable: truncatableReducer,
   cssVariables: cssVariablesReducer,
   menus: menusReducer,
-<<<<<<< HEAD
+  objectSelection: objectSelectionReducer,
   selectableLists: selectableListReducer
-=======
-  objectSelection: objectSelectionReducer
->>>>>>> ddbe0c82
 };
 
 export const routerStateSelector = (state: AppState) => state.router;
