--- conflicted
+++ resolved
@@ -3,10 +3,7 @@
 
 import { headerReducer, HeaderState } from './header/header.reducer';
 import { hostWindowReducer, HostWindowState } from './shared/host-window.reducer';
-<<<<<<< HEAD
 import { formReducer, FormState } from './shared/form/form.reducers';
-=======
->>>>>>> 4488a450
 import {
   SearchSidebarState,
   sidebarReducer
@@ -15,19 +12,12 @@
   filterReducer,
   SearchFiltersState
 } from './+search-page/search-filters/search-filter/search-filter.reducer';
-<<<<<<< HEAD
-=======
-import { authReducer, AuthState } from './core/auth/auth.reducers';
->>>>>>> 4488a450
 
 export interface AppState {
   router: fromRouter.RouterReducerState;
   hostWindow: HostWindowState;
   header: HeaderState;
-<<<<<<< HEAD
   forms: FormState;
-=======
->>>>>>> 4488a450
   searchSidebar: SearchSidebarState;
   searchFilter: SearchFiltersState;
 }
@@ -36,15 +26,9 @@
   router: fromRouter.routerReducer,
   hostWindow: hostWindowReducer,
   header: headerReducer,
-<<<<<<< HEAD
   forms: formReducer,
   searchSidebar: sidebarReducer,
   searchFilter: filterReducer
 };
-=======
-  searchSidebar: sidebarReducer,
-  searchFilter: filterReducer
-};
 
-export const routerStateSelector = (state: AppState) => state.router;
->>>>>>> 4488a450
+export const routerStateSelector = (state: AppState) => state.router;