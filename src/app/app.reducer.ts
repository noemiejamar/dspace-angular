--- conflicted
+++ resolved
@@ -1,36 +1,9 @@
-<<<<<<< HEAD
 import { ActionReducerMap } from '@ngrx/store';
 import * as fromRouter from '@ngrx/router-store';
 
 import { headerReducer, HeaderState } from './header/header.reducer';
 import { hostWindowReducer, HostWindowState } from './shared/host-window.reducer';
 import { formReducer, FormState } from './shared/form/form.reducers';
-import {
-  SearchSidebarState,
-  sidebarReducer
-} from './+search-page/search-sidebar/search-sidebar.reducer';
-
-export interface AppState {
-  router: fromRouter.RouterReducerState;
-  hostWindow: HostWindowState;
-  header: HeaderState;
-  forms: FormState;
-  searchSidebar: SearchSidebarState;
-}
-
-export const appReducers: ActionReducerMap<AppState> = {
-  router: fromRouter.routerReducer,
-  hostWindow: hostWindowReducer,
-  header: headerReducer,
-  forms: formReducer,
-  searchSidebar: sidebarReducer,
-};
-=======
-import { ActionReducerMap } from '@ngrx/store';
-import * as fromRouter from '@ngrx/router-store';
-
-import { headerReducer, HeaderState } from './header/header.reducer';
-import { hostWindowReducer, HostWindowState } from './shared/host-window.reducer';
 import {
   SearchSidebarState,
   sidebarReducer
@@ -44,6 +17,7 @@
   router: fromRouter.RouterReducerState;
   hostWindow: HostWindowState;
   header: HeaderState;
+  forms: FormState;
   searchSidebar: SearchSidebarState;
   searchFilter: SearchFiltersState;
 }
@@ -52,7 +26,7 @@
   router: fromRouter.routerReducer,
   hostWindow: hostWindowReducer,
   header: headerReducer,
+  forms: formReducer,
   searchSidebar: sidebarReducer,
   searchFilter: filterReducer
-};
->>>>>>> 821e9165
+};