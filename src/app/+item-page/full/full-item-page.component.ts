--- conflicted
+++ resolved
@@ -31,11 +31,7 @@
 })
 export class FullItemPageComponent extends ItemPageComponent implements OnInit {
 
-<<<<<<< HEAD
-  itemRDObs: BehaviorSubject<RemoteData<Item>>;
-=======
-  itemRD$: Observable<RemoteData<Item>>;
->>>>>>> 0455a16d
+  itemRD$: BehaviorSubject<RemoteData<Item>>;
 
   metadata$: Observable<Metadatum[]>;
 
