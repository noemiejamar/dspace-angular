import { async, ComponentFixture, TestBed } from '@angular/core/testing';
import { ChangeDetectionStrategy, NO_ERRORS_SCHEMA } from '@angular/core';
import { By } from '@angular/platform-browser';
import { MetadataRepresentationListComponent } from './metadata-representation-list.component';
import { RelationshipService } from '../../../core/data/relationship.service';
import { Item } from '../../../core/shared/item.model';
import { Relationship } from '../../../core/shared/item-relationships/relationship.model';
import { createSuccessfulRemoteDataObject$ } from '../../../shared/testing/utils';
import { TranslateModule } from '@ngx-translate/core';

const itemType = 'Person';
const metadataField = 'dc.contributor.author';
const parentItem: Item = Object.assign(new Item(), {
  id: 'parent-item',
  metadata: {
    'dc.contributor.author': [
      {
        language: null,
        value: 'Related Author with authority',
        authority: 'virtual::related-author',
        place: 2
      },
      {
        language: null,
        value: 'Author without authority',
        place: 1
      }
    ],
    'dc.title': [
      {
        language: null,
        value: 'Parent Item'
      }
    ]
  }
});
const relatedAuthor: Item = Object.assign(new Item(), {
  id: 'related-author',
  metadata: {
    'dc.title': [
      {
        language: null,
        value: 'Related Author'
      }
    ]
  }
});
const relation: Relationship = Object.assign(new Relationship(), {
  leftItem: createSuccessfulRemoteDataObject$(parentItem),
  rightItem: createSuccessfulRemoteDataObject$(relatedAuthor)
});
let relationshipService: RelationshipService;

describe('MetadataRepresentationListComponent', () => {
  let comp: MetadataRepresentationListComponent;
  let fixture: ComponentFixture<MetadataRepresentationListComponent>;

  relationshipService = jasmine.createSpyObj('relationshipService',
    {
      findById: createSuccessfulRemoteDataObject$(relation)
    }
  );

  beforeEach(async(() => {
    TestBed.configureTestingModule({
      imports: [TranslateModule.forRoot()],
      declarations: [MetadataRepresentationListComponent],
      providers: [
        { provide: RelationshipService, useValue: relationshipService }
      ],
      schemas: [NO_ERRORS_SCHEMA]
    }).overrideComponent(MetadataRepresentationListComponent, {
      set: {changeDetection: ChangeDetectionStrategy.Default}
    }).compileComponents();
  }));

  beforeEach(async(() => {
    fixture = TestBed.createComponent(MetadataRepresentationListComponent);
    comp = fixture.componentInstance;
    comp.parentItem = parentItem;
    comp.itemType = itemType;
    comp.metadataField = metadataField;
    fixture.detectChanges();
  }));

<<<<<<< HEAD
  it(`should load ${representations.length} item-type-switcher components`, () => {
    const fields = fixture.debugElement.queryAll(By.css('ds-metadata-representation-loader'));
    expect(fields.length).toBe(representations.length);
=======
  it('should load 2 item-type-switcher components', () => {
    const fields = fixture.debugElement.queryAll(By.css('ds-item-type-switcher'));
    expect(fields.length).toBe(2);
  });

  it('should initialize the original limit', () => {
    expect(comp.originalLimit).toEqual(comp.limit);
  });

  describe('when viewMore is called', () => {
    beforeEach(() => {
      comp.viewMore();
    });

    it('should set the limit to a high number in order to retrieve all metadata representations', () => {
      expect(comp.limit).toBeGreaterThanOrEqual(999);
    });
  });

  describe('when viewLess is called', () => {
    let originalLimit;

    beforeEach(() => {
      // Store the original value of limit
      originalLimit = comp.limit;
      // Set limit to a random number
      comp.limit = 458;
      comp.viewLess();
    });

    it('should reset the limit to the original value', () => {
      expect(comp.limit).toEqual(originalLimit);
    });
>>>>>>> 576b5328
  });

});<|MERGE_RESOLUTION|>--- conflicted
+++ resolved
@@ -83,13 +83,8 @@
     fixture.detectChanges();
   }));
 
-<<<<<<< HEAD
-  it(`should load ${representations.length} item-type-switcher components`, () => {
+  it('should load 2 ds-metadata-representation-loader components', () => {
     const fields = fixture.debugElement.queryAll(By.css('ds-metadata-representation-loader'));
-    expect(fields.length).toBe(representations.length);
-=======
-  it('should load 2 item-type-switcher components', () => {
-    const fields = fixture.debugElement.queryAll(By.css('ds-item-type-switcher'));
     expect(fields.length).toBe(2);
   });
 
@@ -121,7 +116,6 @@
     it('should reset the limit to the original value', () => {
       expect(comp.limit).toEqual(originalLimit);
     });
->>>>>>> 576b5328
   });
 
 });