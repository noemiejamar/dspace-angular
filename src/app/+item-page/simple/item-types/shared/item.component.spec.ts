--- conflicted
+++ resolved
@@ -359,8 +359,6 @@
         authority: '123'
       }
     ] as MetadataValue[];
-<<<<<<< HEAD
-=======
     const mockItemDataService = Object.assign({
       findById: (id) => {
         if (id === relatedItem.id) {
@@ -368,7 +366,6 @@
         }
       }
     }) as ItemDataService;
->>>>>>> 7903a930
 
     let representations: Observable<MetadataRepresentation[]>;
 
