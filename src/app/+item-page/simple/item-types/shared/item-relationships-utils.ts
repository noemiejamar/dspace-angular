<<<<<<< HEAD
import { getAllSucceededRemoteData, getFinishedRemoteData, getSucceededRemoteData } from '../../../../core/shared/operators';
import { hasValue } from '../../../../shared/empty.util';
import { Observable } from 'rxjs/internal/Observable';
import { Relationship } from '../../../../core/shared/item-relationships/relationship.model';
import { distinctUntilChanged, filter, flatMap, map, switchMap } from 'rxjs/operators';
import { combineLatest as observableCombineLatest, zip as observableZip } from 'rxjs';
import { Item } from '../../../../core/shared/item.model';
=======
import { combineLatest as observableCombineLatest, zip as observableZip } from 'rxjs';
import { Observable } from 'rxjs/internal/Observable';
import { distinctUntilChanged, flatMap, map, switchMap } from 'rxjs/operators';
>>>>>>> f52c1d0b
import { PaginatedList } from '../../../../core/data/paginated-list';
import { RemoteData } from '../../../../core/data/remote-data';
import { Relationship } from '../../../../core/shared/item-relationships/relationship.model';
import { Item } from '../../../../core/shared/item.model';
import { getFinishedRemoteData, getSucceededRemoteData } from '../../../../core/shared/operators';
import { hasValue } from '../../../../shared/empty.util';

/**
 * Operator for comparing arrays using a mapping function
 * The mapping function should turn the source array into an array of basic types, so that the array can
 * be compared using these basic types.
 * For example: "(o) => o.id" will compare the two arrays by comparing their content by id.
 * @param mapFn   Function for mapping the arrays
 */
export const compareArraysUsing = <T>(mapFn: (t: T) => any) =>
  (a: T[], b: T[]): boolean => {
    if (!Array.isArray(a) || ! Array.isArray(b)) {
      return false;
    }

    const aIds = a.map(mapFn);
    const bIds = b.map(mapFn);

    return aIds.length === bIds.length &&
      aIds.every((e) => bIds.includes(e)) &&
      bIds.every((e) => aIds.includes(e));
  };

/**
 * Operator for comparing arrays using the object's ids
 */
export const compareArraysUsingIds = <T extends { id: string }>() =>
  compareArraysUsing((t: T) => hasValue(t) ? t.id : undefined);

/**
 * Operator for turning a list of relationships into a list of the relevant items
 * @param {string} thisId       The item's id of which the relations belong to
 * @returns {(source: Observable<Relationship[]>) => Observable<Item[]>}
 */
export const relationsToItems = (thisId: string) =>
  (source: Observable<Relationship[]>): Observable<Item[]> =>
    source.pipe(
      flatMap((rels: Relationship[]) =>
        observableZip(
          ...rels.map((rel: Relationship) => observableCombineLatest(rel.leftItem, rel.rightItem))
        )
      ),
      map((arr) =>
        arr
          .filter(([leftItem, rightItem]) => leftItem.hasSucceeded && rightItem.hasSucceeded)
          .map(([leftItem, rightItem]) => {
            if (leftItem.payload.id === thisId) {
              return rightItem.payload;
            } else if (rightItem.payload.id === thisId) {
              return leftItem.payload;
            }
          })
          .filter((item: Item) => hasValue(item))
      ),
      distinctUntilChanged(compareArraysUsingIds()),
    );

/**
 * Operator for turning a paginated list of relationships into a paginated list of the relevant items
 * The result is wrapped in the original RemoteData and PaginatedList
 * @param {string} thisId       The item's id of which the relations belong to
 * @returns {(source: Observable<Relationship[]>) => Observable<Item[]>}
 */
export const paginatedRelationsToItems = (thisId: string) =>
  (source: Observable<RemoteData<PaginatedList<Relationship>>>): Observable<RemoteData<PaginatedList<Item>>> =>
    source.pipe(
      switchMap((relationshipsRD: RemoteData<PaginatedList<Relationship>>) => {
        return observableCombineLatest(
          ...relationshipsRD.payload.page.map((rel: Relationship) => observableCombineLatest(rel.leftItem.pipe(getFinishedRemoteData()), rel.rightItem.pipe(getFinishedRemoteData())))
        ).pipe(
          map((arr) =>
            arr
              .filter(([leftItem, rightItem]) => leftItem.hasSucceeded && rightItem.hasSucceeded)
              .map(([leftItem, rightItem]) => {
                if (leftItem.payload.id === thisId) {
                  return rightItem.payload;
                } else if (rightItem.payload.id === thisId) {
                  return leftItem.payload;
                }
              })
              .filter((item: Item) => hasValue(item))
          ),
          distinctUntilChanged(compareArraysUsingIds()),
          map((relatedItems: Item[]) =>
            Object.assign(relationshipsRD, { payload: Object.assign(relationshipsRD.payload, { page: relatedItems } )})
          )
        )
      })
    );<|MERGE_RESOLUTION|>--- conflicted
+++ resolved
@@ -1,16 +1,6 @@
-<<<<<<< HEAD
-import { getAllSucceededRemoteData, getFinishedRemoteData, getSucceededRemoteData } from '../../../../core/shared/operators';
-import { hasValue } from '../../../../shared/empty.util';
-import { Observable } from 'rxjs/internal/Observable';
-import { Relationship } from '../../../../core/shared/item-relationships/relationship.model';
-import { distinctUntilChanged, filter, flatMap, map, switchMap } from 'rxjs/operators';
-import { combineLatest as observableCombineLatest, zip as observableZip } from 'rxjs';
-import { Item } from '../../../../core/shared/item.model';
-=======
 import { combineLatest as observableCombineLatest, zip as observableZip } from 'rxjs';
 import { Observable } from 'rxjs/internal/Observable';
 import { distinctUntilChanged, flatMap, map, switchMap } from 'rxjs/operators';
->>>>>>> f52c1d0b
 import { PaginatedList } from '../../../../core/data/paginated-list';
 import { RemoteData } from '../../../../core/data/remote-data';
 import { Relationship } from '../../../../core/shared/item-relationships/relationship.model';
@@ -28,7 +18,7 @@
 export const compareArraysUsing = <T>(mapFn: (t: T) => any) =>
   (a: T[], b: T[]): boolean => {
     if (!Array.isArray(a) || ! Array.isArray(b)) {
-      return false;
+      return false
     }
 
     const aIds = a.map(mapFn);
@@ -82,6 +72,7 @@
 export const paginatedRelationsToItems = (thisId: string) =>
   (source: Observable<RemoteData<PaginatedList<Relationship>>>): Observable<RemoteData<PaginatedList<Item>>> =>
     source.pipe(
+      getSucceededRemoteData(),
       switchMap((relationshipsRD: RemoteData<PaginatedList<Relationship>>) => {
         return observableCombineLatest(
           ...relationshipsRD.payload.page.map((rel: Relationship) => observableCombineLatest(rel.leftItem.pipe(getFinishedRemoteData()), rel.rightItem.pipe(getFinishedRemoteData())))
