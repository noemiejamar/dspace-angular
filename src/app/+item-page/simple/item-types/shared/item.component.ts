--- conflicted
+++ resolved
@@ -1,54 +1,6 @@
 import { Component, Inject } from '@angular/core';
 import { Item } from '../../../../core/shared/item.model';
 import { ITEM } from '../../../../shared/items/switcher/item-type-switcher.component';
-<<<<<<< HEAD
-import { MetadataRepresentation } from '../../../../core/shared/metadata-representation/metadata-representation.model';
-import { ItemMetadataRepresentation } from '../../../../core/shared/metadata-representation/item/item-metadata-representation.model';
-import { MetadatumRepresentation } from '../../../../core/shared/metadata-representation/metadatum/metadatum-representation.model';
-import { of } from 'rxjs/internal/observable/of';
-import { MetadataValue } from '../../../../core/shared/metadata.models';
-import { compareArraysUsingIds } from './item-relationships-utils';
-import { RelationshipService } from '../../../../core/data/relationship.service';
-
-/**
- * Operator for turning a list of relationships into a list of metadatarepresentations given the original metadata
- * @param thisId      The id of the parent item
- * @param itemType    The type of relation this list resembles (for creating representations)
- * @param metadata    The list of original Metadatum objects
- */
-export const relationsToRepresentations = (thisId: string, itemType: string, metadata: MetadataValue[]) =>
-  (source: Observable<Relationship[]>): Observable<MetadataRepresentation[]> =>
-    source.pipe(
-      flatMap((rels: Relationship[]) =>
-        observableZip(
-          ...metadata
-            .map((metadatum: any) => Object.assign(new MetadataValue(), metadatum))
-            .map((metadatum: MetadataValue) => {
-            if (metadatum.isVirtual) {
-              const matchingRels = rels.filter((rel: Relationship) => ('' + rel.id) === metadatum.virtualValue);
-              if (matchingRels.length > 0) {
-                const matchingRel = matchingRels[0];
-                return observableCombineLatest(matchingRel.leftItem, matchingRel.rightItem).pipe(
-                  filter(([leftItem, rightItem]) => leftItem.hasSucceeded && rightItem.hasSucceeded),
-                  map(([leftItem, rightItem]) => {
-                    if (leftItem.payload.id === thisId) {
-                      return rightItem.payload;
-                    } else if (rightItem.payload.id === thisId) {
-                      return leftItem.payload;
-                    }
-                  }),
-                  map((item: Item) => Object.assign(new ItemMetadataRepresentation(), item))
-                );
-              }
-            } else {
-              return of(Object.assign(new MetadatumRepresentation(itemType), metadatum));
-            }
-          })
-        )
-      )
-    );
-=======
->>>>>>> 76636933
 
 @Component({
   selector: 'ds-item',
@@ -57,41 +9,9 @@
 /**
  * A generic component for displaying metadata and relations of an item
  */
-<<<<<<< HEAD
-export class ItemComponent implements OnInit {
-=======
 export class ItemComponent {
 
->>>>>>> 76636933
   constructor(
-    @Inject(ITEM) public item: Item,
-    protected relationshipService: RelationshipService
+    @Inject(ITEM) public item: Item
   ) {}
-
-<<<<<<< HEAD
-  ngOnInit(): void {
-  }
-
-  /**
-   * Build a list of MetadataRepresentations for the current item. This combines all metadata and relationships of a
-   * certain type.
-   * @param itemType          The type of item we're building representations of. Used for matching templates.
-   * @param metadataField     The metadata field that resembles the item type.
-   */
-  buildRepresentations(itemType: string, metadataField: string): Observable<MetadataRepresentation[]> {
-    const metadata = this.item.findMetadataSortedByPlace(metadataField);
-    const relsCurrentPage$ = this.item.relationships.pipe(
-      getSucceededRemoteData(),
-      getRemoteDataPayload(),
-      map((pl: PaginatedList<Relationship>) => pl.page),
-      distinctUntilChanged(compareArraysUsingIds())
-    );
-
-    return relsCurrentPage$.pipe(
-      relationsToRepresentations(this.item.id, itemType, metadata)
-    );
-  }
-
-=======
->>>>>>> 76636933
 }