import { Component, HostBinding, Input, OnDestroy, OnInit } from '@angular/core';
import { Item } from '../../../core/shared/item.model';
import { Observable } from 'rxjs/internal/Observable';
import { RemoteData } from '../../../core/data/remote-data';
import { PaginatedList } from '../../../core/data/paginated-list';
import { RelationshipService } from '../../../core/data/relationship.service';
import { FindListOptions } from '../../../core/data/request.models';
import { Subscription } from 'rxjs/internal/Subscription';
import { ViewMode } from '../../../core/shared/view-mode.model';

@Component({
  selector: 'ds-related-items',
  styleUrls: ['./related-items.component.scss'],
  templateUrl: './related-items.component.html'
})
/**
 * This component is used for displaying relations between items
 * It expects a parent item and relationship type, as well as a label to display on top
 */
export class RelatedItemsComponent implements OnInit, OnDestroy {
  /**
   * The parent of the list of related items to display
   */
  @Input() parentItem: Item;

  /**
   * The label of the relationship type to display
   * Used in sending a search request to the REST API
   */
  @Input() relationType: string;

  /**
   * The max amount of relations to display
   * Defaults to 5
   * The default can optionally be overridden by providing the limit as input to the component
   */
  @Input() limit = 5;

  /**
   * The amount to increment the list by when clicking "view more"
   * Defaults to 5
   * The default can optionally be overridden by providing the limit as input to the component
   */
  @Input() incrementBy = 5;

  /**
   * Default options to start a search request with
   * Optional input
   */
<<<<<<< HEAD
  @Input() options = new FindAllOptions();
=======
  @Input() options = Object.assign(new FindListOptions(), { elementsPerPage: 5 });
>>>>>>> a78e0512

  /**
   * An i18n label to use as a title for the list (usually describes the relation)
   */
  @Input() label: string;

  /**
   * Is the list (re-)loading?
   */
  loading = false;

  /**
   * The list of related items
   */
  items$: Observable<RemoteData<PaginatedList<Item>>>;

  /**
<<<<<<< HEAD
=======
   * Search options for displaying all elements in a list
   */
  allOptions = Object.assign(new FindListOptions(), { elementsPerPage: 9999 });

  /**
>>>>>>> a78e0512
   * The view-mode we're currently on
   * @type {ElementViewMode}
   */
  viewMode = ViewMode.ListElement;

  /**
   * The originally provided limit
   * Used for comparing the current size with the original
   */
  originalLimit: number;

  /**
   * Subscription on items used to update the "loading" property of this component
   */
  itemSub: Subscription;

  constructor(public relationshipService: RelationshipService) {
  }

  ngOnInit(): void {
    this.originalLimit = this.limit;
    this.reloadItems();
  }

  /**
   * Reload the current list of items (using the current limit)
   */
  reloadItems() {
    this.items$ = this.relationshipService.getRelatedItemsByLabel(this.parentItem, this.relationType, Object.assign(this.options, { elementsPerPage: this.limit }));
    this.itemSub = this.items$.subscribe((itemsRD: RemoteData<PaginatedList<Item>>) => {
      this.loading = !(itemsRD.hasSucceeded && itemsRD.payload && itemsRD.payload.page.length > 0);
    });
  }

  /**
   * Expand the list to display more
   */
  viewMore() {
    this.limit = this.limit + this.incrementBy;
    this.loading = true;
    this.reloadItems();
  }

  /**
   * Collapse the list to display less
   */
  viewLess() {
    if (this.limit > this.originalLimit) {
      this.limit = this.limit - this.incrementBy;
    }
    this.loading = true;
    this.reloadItems();
  }

  /**
   * Unsubscribe from the item subscription
   */
  ngOnDestroy(): void {
    if (this.itemSub) {
      this.itemSub.unsubscribe();
    }
  }
}<|MERGE_RESOLUTION|>--- conflicted
+++ resolved
@@ -47,11 +47,7 @@
    * Default options to start a search request with
    * Optional input
    */
-<<<<<<< HEAD
-  @Input() options = new FindAllOptions();
-=======
-  @Input() options = Object.assign(new FindListOptions(), { elementsPerPage: 5 });
->>>>>>> a78e0512
+  @Input() options = new FindListOptions();
 
   /**
    * An i18n label to use as a title for the list (usually describes the relation)
@@ -69,14 +65,6 @@
   items$: Observable<RemoteData<PaginatedList<Item>>>;
 
   /**
-<<<<<<< HEAD
-=======
-   * Search options for displaying all elements in a list
-   */
-  allOptions = Object.assign(new FindListOptions(), { elementsPerPage: 9999 });
-
-  /**
->>>>>>> a78e0512
    * The view-mode we're currently on
    * @type {ElementViewMode}
    */
