import { DsoPageFeatureGuard } from '../../core/data/feature-authorization/feature-authorization-guard/dso-page-feature.guard';
import { Item } from '../../core/shared/item.model';
import { Injectable } from '@angular/core';
import { ItemPageResolver } from '../item-page.resolver';
import { AuthorizationDataService } from '../../core/data/feature-authorization/authorization-data.service';
import { ActivatedRouteSnapshot, Router, RouterStateSnapshot } from '@angular/router';
import { Observable, of as observableOf } from 'rxjs';
import { FeatureID } from '../../core/data/feature-authorization/feature-id';
<<<<<<< HEAD
=======
import { of as observableOf } from 'rxjs';
import { AuthService } from '../../core/auth/auth.service';
>>>>>>> 32a29c4a

@Injectable({
  providedIn: 'root'
})
/**
 * Guard for preventing unauthorized access to certain {@link Item} pages requiring withdraw rights
 */
export class ItemPageWithdrawGuard extends DsoPageFeatureGuard<Item> {
  constructor(protected resolver: ItemPageResolver,
              protected authorizationService: AuthorizationDataService,
              protected router: Router,
              protected authService: AuthService) {
    super(resolver, authorizationService, router, authService);
  }

  /**
   * Check withdraw authorization rights
   */
  getFeatureID(next: ActivatedRouteSnapshot, state: RouterStateSnapshot): Observable<FeatureID> {
    return observableOf(FeatureID.WithdrawItem);
  }
}<|MERGE_RESOLUTION|>--- conflicted
+++ resolved
@@ -6,11 +6,7 @@
 import { ActivatedRouteSnapshot, Router, RouterStateSnapshot } from '@angular/router';
 import { Observable, of as observableOf } from 'rxjs';
 import { FeatureID } from '../../core/data/feature-authorization/feature-id';
-<<<<<<< HEAD
-=======
-import { of as observableOf } from 'rxjs';
 import { AuthService } from '../../core/auth/auth.service';
->>>>>>> 32a29c4a
 
 @Injectable({
   providedIn: 'root'
