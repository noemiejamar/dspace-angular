import { ChangeDetectorRef, Component, OnDestroy } from '@angular/core';
import { Item } from '../../../core/shared/item.model';
import {
  DeleteRelationship,
  FieldUpdate,
<<<<<<< HEAD
  FieldUpdates
} from '../../../core/data/object-updates/object-updates.reducer';
import { Observable, of as observableOf, Subscription, zip as observableZip } from 'rxjs';
import { filter, map, switchMap, take } from 'rxjs/operators';
=======
  FieldUpdates,
  RelationshipIdentifiable,
} from '../../../core/data/object-updates/object-updates.reducer';
import { Observable } from 'rxjs/internal/Observable';
import { filter, map, startWith, switchMap, take} from 'rxjs/operators';
import { combineLatest as observableCombineLatest, of as observableOf, zip as observableZip} from 'rxjs';
>>>>>>> 32a29c4a
import { followLink } from '../../../shared/utils/follow-link-config.model';
import { AbstractItemUpdateComponent } from '../abstract-item-update/abstract-item-update.component';
import { ItemDataService } from '../../../core/data/item-data.service';
import { ObjectUpdatesService } from '../../../core/data/object-updates/object-updates.service';
import { ActivatedRoute, Router } from '@angular/router';
import { NotificationsService } from '../../../shared/notifications/notifications.service';
import { TranslateService } from '@ngx-translate/core';
import { RelationshipService } from '../../../core/data/relationship.service';
import { ErrorResponse, RestResponse } from '../../../core/cache/response.models';
import { RemoteData } from '../../../core/data/remote-data';
import { ObjectCacheService } from '../../../core/cache/object-cache.service';
import { getRemoteDataPayload, getSucceededRemoteData } from '../../../core/shared/operators';
import { RequestService } from '../../../core/data/request.service';
import { RelationshipType } from '../../../core/shared/item-relationships/relationship-type.model';
import { ItemType } from '../../../core/shared/item-relationships/item-type.model';
import { EntityTypeService } from '../../../core/data/entity-type.service';
import { FieldChangeType } from '../../../core/data/object-updates/object-updates.actions';
import { Relationship } from '../../../core/shared/item-relationships/relationship.model';

@Component({
  selector: 'ds-item-relationships',
  styleUrls: ['./item-relationships.component.scss'],
  templateUrl: './item-relationships.component.html',
})
/**
 * Component for displaying an item's relationships edit page
 */
export class ItemRelationshipsComponent extends AbstractItemUpdateComponent {

  itemRD$: Observable<RemoteData<Item>>;

  /**
   * The allowed relationship types for this type of item as an observable list
   */
  relationshipTypes$: Observable<RelationshipType[]>;

  /**
   * The item's entity type as an observable
   */
  entityType$: Observable<ItemType>;

  constructor(
    public itemService: ItemDataService,
    public objectUpdatesService: ObjectUpdatesService,
    public router: Router,
    public notificationsService: NotificationsService,
    public translateService: TranslateService,
    public route: ActivatedRoute,
    public relationshipService: RelationshipService,
    public objectCache: ObjectCacheService,
    public requestService: RequestService,
    public entityTypeService: EntityTypeService,
    public cdr: ChangeDetectorRef,
  ) {
    super(itemService, objectUpdatesService, router, notificationsService, translateService, route);
  }

  /**
   * Set up and initialize all fields
   */
  ngOnInit(): void {
    super.ngOnInit();
    this.initializeItemUpdate();
  }

  /**
   * Update the item (and view) when it's removed in the request cache
   */
  public initializeItemUpdate(): void {
    this.itemRD$ = this.requestService.hasByHrefObservable(this.item.self).pipe(
      filter((exists: boolean) => !exists),
      switchMap(() => this.itemService.findById(
        this.item.uuid,
        followLink('owningCollection'),
        followLink('bundles'),
        followLink('relationships')),
      ),
      filter((itemRD) => !!itemRD.statusCode),
    );

    this.itemRD$.pipe(
      getSucceededRemoteData(),
      getRemoteDataPayload(),
    ).subscribe((item) => {
      this.item = item;
      this.cdr.detectChanges();
      this.initializeUpdates();
    });
  }

  /**
   * Initialize the values and updates of the current item's relationship fields
   */
  public initializeUpdates(): void {

    const label = this.item.firstMetadataValue('relationship.type');
    if (label !== undefined) {

      this.entityType$ = this.entityTypeService.getEntityTypeByLabel(label).pipe(
        getSucceededRemoteData(),
        getRemoteDataPayload(),
      );

      this.relationshipTypes$ = this.entityType$.pipe(
        switchMap((entityType) =>
          this.entityTypeService.getEntityTypeRelationships(
            entityType.id,
            followLink('leftType'),
            followLink('rightType'))
            .pipe(
              getSucceededRemoteData(),
              getRemoteDataPayload(),
              map((relationshipTypes) => relationshipTypes.page),
            )
        ),
      );
    } else {
      this.entityType$ = observableOf(undefined);
    }
  }

  /**
   * Initialize the prefix for notification messages
   */
  public initializeNotificationsPrefix(): void {
    this.notificationsPrefix = 'item.edit.relationships.notifications.';
  }

  /**
   * Resolve the currently selected related items back to relationships and send a delete request for each of the relationships found
   * Make sure the lists are refreshed afterwards and notifications are sent for success and errors
   */
  public submit(): void {

    // Get all the relationships that should be removed
    const removedRelationshipIDs$: Observable<DeleteRelationship[]> = this.relationshipService.getItemRelationshipsArray(this.item).pipe(
      startWith([]),
      map((relationships: Relationship[]) => relationships.map((relationship) =>
        Object.assign(new Relationship(), relationship, { uuid: relationship.id })
      )),
      switchMap((relationships: Relationship[]) => {
        return this.objectUpdatesService.getFieldUpdatesExclusive(this.url, relationships) as Observable<FieldUpdates>;
      }),
      map((fieldUpdates: FieldUpdates) =>
        Object.values(fieldUpdates)
          .filter((fieldUpdate: FieldUpdate) => fieldUpdate.changeType === FieldChangeType.REMOVE)
          .map((fieldUpdate: FieldUpdate) => fieldUpdate.field as DeleteRelationship)
      ),
    );

    const addRelatedItems$: Observable<RelationshipIdentifiable[]> = this.objectUpdatesService.getFieldUpdates(this.url, []).pipe(
      map((fieldUpdates: FieldUpdates) =>
        Object.values(fieldUpdates)
          .filter((fieldUpdate: FieldUpdate) => fieldUpdate.changeType === FieldChangeType.ADD)
          .map((fieldUpdate: FieldUpdate) => fieldUpdate.field as RelationshipIdentifiable)
      ),
    );

    observableCombineLatest(
      removedRelationshipIDs$,
      addRelatedItems$,
    ).pipe(
      take(1),
    ).subscribe(([removeRelationshipIDs, addRelatedItems]) => {
      const actions = [
        this.deleteRelationships(removeRelationshipIDs),
        this.addRelationships(addRelatedItems),
      ];
      actions.forEach((action) =>
        action.subscribe((response) => {
          if (response.length > 0) {
            this.itemRD$.subscribe(() => {
              this.initializeOriginalFields();
              this.cdr.detectChanges();
              this.displayNotifications(response);
            });
          }
        })
      );
    });
  }

  deleteRelationships(deleteRelationshipIDs: DeleteRelationship[]): Observable<RestResponse[]> {
    return observableZip(...deleteRelationshipIDs.map((deleteRelationship) => {
        let copyVirtualMetadata: string;
        if (deleteRelationship.keepLeftVirtualMetadata && deleteRelationship.keepRightVirtualMetadata) {
          copyVirtualMetadata = 'all';
        } else if (deleteRelationship.keepLeftVirtualMetadata) {
          copyVirtualMetadata = 'left';
        } else if (deleteRelationship.keepRightVirtualMetadata) {
          copyVirtualMetadata = 'right';
        } else {
          copyVirtualMetadata = 'none';
        }
        return this.relationshipService.deleteRelationship(deleteRelationship.uuid, copyVirtualMetadata);
      }
    ));
  }

  addRelationships(addRelatedItems: RelationshipIdentifiable[]): Observable<RestResponse[]> {
    return observableZip(...addRelatedItems.map((addRelationship) =>
      this.entityType$.pipe(
        switchMap((entityType) => this.entityTypeService.isLeftType(addRelationship.type, entityType)),
        switchMap((isLeftType) => {
          let leftItem: Item;
          let rightItem: Item;
          let leftwardValue: string;
          let rightwardValue: string;
          if (isLeftType) {
            leftItem = this.item;
            rightItem = addRelationship.relatedItem;
            leftwardValue = null;
            rightwardValue = addRelationship.nameVariant;
          } else {
            leftItem = addRelationship.relatedItem;
            rightItem = this.item;
            leftwardValue = addRelationship.nameVariant;
            rightwardValue = null;
          }
          return this.relationshipService.addRelationship(addRelationship.type.id, leftItem, rightItem, leftwardValue, rightwardValue);
        }),
      )
    ));
  }

  /**
   * Display notifications
   * - Error notification for each failed response with their message
   * - Success notification in case there's at least one successful response
   * @param responses
   */
  displayNotifications(responses: RestResponse[]) {
    const failedResponses = responses.filter((response: RestResponse) => !response.isSuccessful);
    const successfulResponses = responses.filter((response: RestResponse) => response.isSuccessful);

    failedResponses.forEach((response: ErrorResponse) => {
      this.notificationsService.error(this.getNotificationTitle('failed'), response.errorMessage);
    });
    if (successfulResponses.length > 0) {
      this.notificationsService.success(this.getNotificationTitle('saved'), this.getNotificationContent('saved'));
    }
  }
  /**
   * Sends all initial values of this item to the object updates service
   */
  public initializeOriginalFields() {
    return this.relationshipService.getRelatedItems(this.item).pipe(
      take(1),
    ).subscribe((items: Item[]) => {
      this.objectUpdatesService.initialize(this.url, items, this.item.lastModified);
    });
  }
}<|MERGE_RESOLUTION|>--- conflicted
+++ resolved
@@ -3,19 +3,12 @@
 import {
   DeleteRelationship,
   FieldUpdate,
-<<<<<<< HEAD
-  FieldUpdates
-} from '../../../core/data/object-updates/object-updates.reducer';
-import { Observable, of as observableOf, Subscription, zip as observableZip } from 'rxjs';
-import { filter, map, switchMap, take } from 'rxjs/operators';
-=======
   FieldUpdates,
   RelationshipIdentifiable,
 } from '../../../core/data/object-updates/object-updates.reducer';
 import { Observable } from 'rxjs/internal/Observable';
 import { filter, map, startWith, switchMap, take} from 'rxjs/operators';
 import { combineLatest as observableCombineLatest, of as observableOf, zip as observableZip} from 'rxjs';
->>>>>>> 32a29c4a
 import { followLink } from '../../../shared/utils/follow-link-config.model';
 import { AbstractItemUpdateComponent } from '../abstract-item-update/abstract-item-update.component';
 import { ItemDataService } from '../../../core/data/item-data.service';
