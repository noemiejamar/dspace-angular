import { NgModule } from '@angular/core';
import { CommonModule } from '@angular/common';
import { SharedModule } from '../../shared/shared.module';
import { EditItemPageRoutingModule } from './edit-item-page.routing.module';
import { EditItemPageComponent } from './edit-item-page.component';
import { ItemStatusComponent } from './item-status/item-status.component';
import { ItemOperationComponent } from './item-operation/item-operation.component';
import { ModifyItemOverviewComponent } from './modify-item-overview/modify-item-overview.component';
import { ItemWithdrawComponent } from './item-withdraw/item-withdraw.component';
import { ItemReinstateComponent } from './item-reinstate/item-reinstate.component';
import { AbstractSimpleItemActionComponent } from './simple-item-action/abstract-simple-item-action.component';
import { ItemPrivateComponent } from './item-private/item-private.component';
import { ItemPublicComponent } from './item-public/item-public.component';
import { ItemDeleteComponent } from './item-delete/item-delete.component';
import { ItemMetadataComponent } from './item-metadata/item-metadata.component';
import { EditInPlaceFieldComponent } from './item-metadata/edit-in-place-field/edit-in-place-field.component';
import { ItemBitstreamsComponent } from './item-bitstreams/item-bitstreams.component';
import { ItemEditBitstreamComponent } from './item-bitstreams/item-edit-bitstream/item-edit-bitstream.component';
import { SearchPageModule } from '../../+search-page/search-page.module';
import { ItemCollectionMapperComponent } from './item-collection-mapper/item-collection-mapper.component';
import { ItemRelationshipsComponent } from './item-relationships/item-relationships.component';
import { EditRelationshipComponent } from './item-relationships/edit-relationship/edit-relationship.component';
import { EditRelationshipListComponent } from './item-relationships/edit-relationship-list/edit-relationship-list.component';
import { AbstractItemUpdateComponent } from './abstract-item-update/abstract-item-update.component';
import { ItemMoveComponent } from './item-move/item-move.component';
import { ItemEditBitstreamBundleComponent } from './item-bitstreams/item-edit-bitstream-bundle/item-edit-bitstream-bundle.component';
import { BundleDataService } from '../../core/data/bundle-data.service';
import { DragDropModule } from '@angular/cdk/drag-drop';
import { ItemEditBitstreamDragHandleComponent } from './item-bitstreams/item-edit-bitstream-drag-handle/item-edit-bitstream-drag-handle.component';
import { PaginatedDragAndDropBitstreamListComponent } from './item-bitstreams/item-edit-bitstream-bundle/paginated-drag-and-drop-bitstream-list/paginated-drag-and-drop-bitstream-list.component';
import { VirtualMetadataComponent } from './virtual-metadata/virtual-metadata.component';
import { ItemVersionHistoryComponent } from './item-version-history/item-version-history.component';

/**
 * Module that contains all components related to the Edit Item page administrator functionality
 */
@NgModule({
  imports: [
    CommonModule,
    SharedModule,
    EditItemPageRoutingModule,
    SearchPageModule,
    DragDropModule
  ],
  declarations: [
    EditItemPageComponent,
    ItemOperationComponent,
    AbstractSimpleItemActionComponent,
<<<<<<< HEAD
=======
    AbstractItemUpdateComponent,
    ModifyItemOverviewComponent,
>>>>>>> 9adafac6
    ItemWithdrawComponent,
    ItemReinstateComponent,
    ItemPrivateComponent,
    ItemPublicComponent,
    ItemDeleteComponent,
    ItemStatusComponent,
    ItemMetadataComponent,
    ItemRelationshipsComponent,
    ItemBitstreamsComponent,
    ItemVersionHistoryComponent,
    EditInPlaceFieldComponent,
    ItemEditBitstreamComponent,
    ItemEditBitstreamBundleComponent,
    PaginatedDragAndDropBitstreamListComponent,
    EditInPlaceFieldComponent,
    EditRelationshipComponent,
    EditRelationshipListComponent,
    ItemCollectionMapperComponent,
    ItemMoveComponent,
    ItemEditBitstreamDragHandleComponent,
    VirtualMetadataComponent,
  ],
  providers: [
    BundleDataService
  ]
})
export class EditItemPageModule {

}<|MERGE_RESOLUTION|>--- conflicted
+++ resolved
@@ -46,11 +46,8 @@
     EditItemPageComponent,
     ItemOperationComponent,
     AbstractSimpleItemActionComponent,
-<<<<<<< HEAD
-=======
     AbstractItemUpdateComponent,
     ModifyItemOverviewComponent,
->>>>>>> 9adafac6
     ItemWithdrawComponent,
     ItemReinstateComponent,
     ItemPrivateComponent,
