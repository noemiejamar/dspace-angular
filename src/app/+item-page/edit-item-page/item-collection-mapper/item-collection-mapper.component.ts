--- conflicted
+++ resolved
@@ -20,11 +20,6 @@
 import { NotificationsService } from '../../../shared/notifications/notifications.service';
 import { DSpaceObjectType } from '../../../core/shared/dspace-object-type.model';
 import { isNotEmpty } from '../../../shared/empty.util';
-<<<<<<< HEAD
-import { RestResponse } from '../../../core/cache/response.models';
-=======
-import { BehaviorSubject } from 'rxjs/internal/BehaviorSubject';
->>>>>>> 85303576
 import { PaginatedSearchOptions } from '../../../shared/search/paginated-search-options.model';
 import { SearchConfigurationService } from '../../../core/shared/search/search-configuration.service';
 import { SearchService } from '../../../core/shared/search/search.service';
@@ -143,7 +138,7 @@
    * @param {string[]} ids  The list of collection UUID's to map the item to
    */
   mapCollections(ids: string[]) {
-    const itemIdAndExcludingIds$ = observableCombineLatest(
+    const itemIdAndExcludingIds$ = observableCombineLatest([
       this.itemRD$.pipe(
         getFirstSucceededRemoteData(),
         take(1),
@@ -156,7 +151,7 @@
         map((rd: RemoteData<PaginatedList<Collection>>) => rd.payload.page),
         map((collections: Collection[]) => collections.map((collection: Collection) => collection.id))
       )
-    );
+    ]);
 
     // Map the item to the collections found in ids, excluding the collections the item is already mapped to
     const responses$ = itemIdAndExcludingIds$.pipe(
@@ -195,25 +190,25 @@
    * @param {Observable<RestResponse[]>} responses$   The responses after adding/removing a mapping
    * @param {string} messagePrefix                    The prefix to build the notification messages with
    */
-  private showNotifications(responses$: Observable<Array<RemoteData<NoContent>>>, messagePrefix: string) {
-    responses$.subscribe((responses: Array<RemoteData<NoContent>>) => {
+  private showNotifications(responses$: Observable<RemoteData<NoContent>[]>, messagePrefix: string) {
+    responses$.subscribe((responses: RemoteData<NoContent>[]) => {
       const successful = responses.filter((response: RemoteData<NoContent>) => response.hasSucceeded);
       const unsuccessful = responses.filter((response: RemoteData<NoContent>) => response.hasFailed);
       if (successful.length > 0) {
-        const successMessages = observableCombineLatest(
+        const successMessages = observableCombineLatest([
           this.translateService.get(`${messagePrefix}.success.head`),
           this.translateService.get(`${messagePrefix}.success.content`, { amount: successful.length })
-        );
+        ]);
 
         successMessages.subscribe(([head, content]) => {
           this.notificationsService.success(head, content);
         });
       }
       if (unsuccessful.length > 0) {
-        const unsuccessMessages = observableCombineLatest(
+        const unsuccessMessages = observableCombineLatest([
           this.translateService.get(`${messagePrefix}.error.head`),
           this.translateService.get(`${messagePrefix}.error.content`, { amount: unsuccessful.length })
-        );
+        ]);
 
         unsuccessMessages.subscribe(([head, content]) => {
           this.notificationsService.error(head, content);
