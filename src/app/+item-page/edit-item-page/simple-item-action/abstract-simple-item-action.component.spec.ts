import { async, ComponentFixture, TestBed } from '@angular/core/testing';
import { Item } from '../../../core/shared/item.model';
import { RouterStub } from '../../../shared/testing/router-stub';
import { CommonModule } from '@angular/common';
import { RouterTestingModule } from '@angular/router/testing';
import { TranslateModule } from '@ngx-translate/core';
import { NgbModule } from '@ng-bootstrap/ng-bootstrap';
import { ActivatedRoute, Router } from '@angular/router';
import { NotificationsServiceStub } from '../../../shared/testing/notifications-service-stub';
import { NotificationsService } from '../../../shared/notifications/notifications.service';
import { Component, CUSTOM_ELEMENTS_SCHEMA } from '@angular/core';
import { FormsModule } from '@angular/forms';
import { ItemDataService } from '../../../core/data/item-data.service';
import { RemoteData } from '../../../core/data/remote-data';
import { AbstractSimpleItemActionComponent } from './abstract-simple-item-action.component';
import { By } from '@angular/platform-browser';
<<<<<<< HEAD
import { RestResponse } from '../../../core/cache/response-cache.models';
import { of as observableOf } from 'rxjs';
import { getItemEditPath } from '../../item-page-routing.module';
=======
import { of as observableOf } from 'rxjs';
import { getItemEditPath } from '../../item-page-routing.module';
import { RestResponse } from '../../../core/cache/response.models';
>>>>>>> 34e78bd4

/**
 * Test component that implements the AbstractSimpleItemActionComponent used to test the
 * AbstractSimpleItemActionComponent component
 */
@Component({
  selector: 'ds-simple-action',
  templateUrl: './abstract-simple-item-action.component.html'
})
export class MySimpleItemActionComponent extends AbstractSimpleItemActionComponent {

  protected messageKey = 'myEditAction';
  protected predicate = (rd: RemoteData<Item>) => rd.payload.isWithdrawn;

  performAction() {
    // do nothing
  }

}

let comp: MySimpleItemActionComponent;
let fixture: ComponentFixture<MySimpleItemActionComponent>;

let mockItem;
let itemPageUrl;
let routerStub;
let mockItemDataService;
let routeStub;
let notificationsServiceStub;
let successfulRestResponse;
let failRestResponse;

describe('AbstractSimpleItemActionComponent', () => {
  beforeEach(async(() => {

    mockItem = Object.assign(new Item(), {
      id: 'fake-id',
      handle: 'fake/handle',
      lastModified: '2018',
      isWithdrawn: true
    });

    itemPageUrl = `fake-url/${mockItem.id}`;
    routerStub = Object.assign(new RouterStub(), {
      url: `${itemPageUrl}/edit`
    });

    mockItemDataService = jasmine.createSpyObj({
      findById: observableOf(new RemoteData(false, false, true, undefined, mockItem))
    });

    routeStub = {
      data: observableOf({
        item: new RemoteData(false, false, true, null, {
          id: 'fake-id'
        })
      })
    };

    notificationsServiceStub = new NotificationsServiceStub();

    TestBed.configureTestingModule({
      imports: [CommonModule, FormsModule, RouterTestingModule.withRoutes([]), TranslateModule.forRoot(), NgbModule.forRoot()],
      declarations: [MySimpleItemActionComponent],
      providers: [
        { provide: ActivatedRoute, useValue: routeStub },
        { provide: Router, useValue: routerStub },
        { provide: ItemDataService, useValue: mockItemDataService },
        { provide: NotificationsService, useValue: notificationsServiceStub },
      ], schemas: [
        CUSTOM_ELEMENTS_SCHEMA
      ]
    }).compileComponents();
  }));

  beforeEach(() => {
    successfulRestResponse = new RestResponse(true, 200, 'OK');
    failRestResponse = new RestResponse(false, 500, 'Internal Server Error');

    fixture = TestBed.createComponent(MySimpleItemActionComponent);
    comp = fixture.componentInstance;
    fixture.detectChanges();
  });

  afterEach(() => {
    fixture.destroy();
    comp = null;
  });

  it('should render a page with messages based on the provided messageKey', () => {
    const header = fixture.debugElement.query(By.css('h2')).nativeElement;
    expect(header.innerHTML).toContain('item.edit.myEditAction.header');

    const description = fixture.debugElement.query(By.css('p')).nativeElement;
    expect(description.innerHTML).toContain('item.edit.myEditAction.description');

    const confirmButton = fixture.debugElement.query(By.css('button.perform-action')).nativeElement;
    expect(confirmButton.innerHTML).toContain('item.edit.myEditAction.confirm');

    const cancelButton = fixture.debugElement.query(By.css('button.cancel')).nativeElement;
    expect(cancelButton.innerHTML).toContain('item.edit.myEditAction.cancel');
  });

  it('should perform action when the button is clicked', () => {
    spyOn(comp, 'performAction');
    const performButton = fixture.debugElement.query(By.css('.perform-action'));
    performButton.triggerEventHandler('click', null);

    expect(comp.performAction).toHaveBeenCalled();
  });

  it('should process a RestResponse to navigate and display success notification', () => {
    comp.processRestResponse(successfulRestResponse);

    expect(notificationsServiceStub.success).toHaveBeenCalled();
    expect(routerStub.navigate).toHaveBeenCalledWith([getItemEditPath(mockItem.id)]);
  });

  it('should process a RestResponse to navigate and display success notification', () => {
    comp.processRestResponse(failRestResponse);

    expect(notificationsServiceStub.error).toHaveBeenCalled();
    expect(routerStub.navigate).toHaveBeenCalledWith([getItemEditPath(mockItem.id)]);
  });

});<|MERGE_RESOLUTION|>--- conflicted
+++ resolved
@@ -14,15 +14,9 @@
 import { RemoteData } from '../../../core/data/remote-data';
 import { AbstractSimpleItemActionComponent } from './abstract-simple-item-action.component';
 import { By } from '@angular/platform-browser';
-<<<<<<< HEAD
-import { RestResponse } from '../../../core/cache/response-cache.models';
-import { of as observableOf } from 'rxjs';
-import { getItemEditPath } from '../../item-page-routing.module';
-=======
 import { of as observableOf } from 'rxjs';
 import { getItemEditPath } from '../../item-page-routing.module';
 import { RestResponse } from '../../../core/cache/response.models';
->>>>>>> 34e78bd4
 
 /**
  * Test component that implements the AbstractSimpleItemActionComponent used to test the
