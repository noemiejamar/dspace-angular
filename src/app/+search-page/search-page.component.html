<div class="container">
  <div class="search-page">
    <ds-search-form
      [query]="query"
      [scope]="(scopeObjectRDObs | async)?.payload"
      [currentParams]="currentParams"
      [scopes]="(scopeListRDObs | async)?.payload">
    </ds-search-form>
    <ds-view-mode-switch></ds-view-mode-switch>
<<<<<<< HEAD
    <ds-search-results [searchResults]="resultsRDObs | async" [searchConfig]="searchOptions"></ds-search-results>
=======
    <ds-search-results [searchResults]="results" [searchConfig]="searchOptions"></ds-search-results>
  </div>
>>>>>>> cef017b9
</div><|MERGE_RESOLUTION|>--- conflicted
+++ resolved
@@ -7,10 +7,6 @@
       [scopes]="(scopeListRDObs | async)?.payload">
     </ds-search-form>
     <ds-view-mode-switch></ds-view-mode-switch>
-<<<<<<< HEAD
     <ds-search-results [searchResults]="resultsRDObs | async" [searchConfig]="searchOptions"></ds-search-results>
-=======
-    <ds-search-results [searchResults]="results" [searchConfig]="searchOptions"></ds-search-results>
   </div>
->>>>>>> cef017b9
 </div>