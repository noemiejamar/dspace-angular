--- conflicted
+++ resolved
@@ -1,16 +1,5 @@
-<<<<<<< HEAD
 <div class="container">
   <div class="search-page">
-      <ds-search-form
-        [query]="query"
-        [scope]="scopeObject?.payload | async"
-        [currentParams]="currentParams"
-        [scopes]="scopeList?.payload">
-      </ds-search-form>
-      <ds-search-results [searchResults]="results" [searchConfig]="searchOptions"></ds-search-results>
-  </div>
-=======
-<div class="search-page">
     <ds-search-form
       [query]="query"
       [scope]="scopeObject?.payload | async"
@@ -19,5 +8,5 @@
     </ds-search-form>
     <ds-view-mode-switch></ds-view-mode-switch>
     <ds-search-results [searchResults]="results" [searchConfig]="searchOptions"></ds-search-results>
->>>>>>> 1c8c8924
+  </div>
 </div>