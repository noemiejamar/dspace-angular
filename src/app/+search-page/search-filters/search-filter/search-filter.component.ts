--- conflicted
+++ resolved
@@ -1,18 +1,10 @@
-<<<<<<< HEAD
 import { Component, Input, OnInit } from '@angular/core';
 
-import { Observable } from 'rxjs';
-import { take } from 'rxjs/operators';
+import { Observable, of as observableOf } from 'rxjs';
+import { filter, first, map, startWith, switchMap, take } from 'rxjs/operators';
 
 import { SearchFilterConfig } from '../../search-service/search-filter-config.model';
 import { SearchFilterService } from './search-filter.service';
-=======
-import { filter, first, map, startWith, switchMap, take } from 'rxjs/operators';
-import { Component, Input, OnInit } from '@angular/core';
-import { SearchFilterConfig } from '../../search-service/search-filter-config.model';
-import { SearchFilterService } from './search-filter.service';
-import { BehaviorSubject, Observable, of as observableOf } from 'rxjs';
->>>>>>> c07766f5
 import { slide } from '../../../shared/animations/slide';
 import { isNotEmpty } from '../../../shared/empty.util';
 import { SearchService } from '../../search-service/search.service';
