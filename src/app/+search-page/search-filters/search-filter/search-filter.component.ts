--- conflicted
+++ resolved
@@ -6,12 +6,6 @@
 import { SearchFilterService } from './search-filter.service';
 import { Observable } from 'rxjs/Observable';
 import { slide } from '../../../shared/animations/slide';
-<<<<<<< HEAD
-import { RouteService } from '../../../shared/services/route.service';
-import { first } from 'rxjs/operator/first';
-import { MyDspaceService } from '../../../+my-dspace-page/my-dspace-service/my-dspace.service';
-=======
->>>>>>> e374f9ec
 
 /**
  * This component renders a simple item page.
@@ -30,7 +24,7 @@
   @Input() filter: SearchFilterConfig;
   filterValues: Observable<RemoteData<FacetValue[]>>;
 
-  constructor(private searchService: MyDspaceService, private filterService: SearchFilterService) {
+  constructor(private searchService: SearchService, private filterService: SearchFilterService) {
   }
 
   ngOnInit() {
