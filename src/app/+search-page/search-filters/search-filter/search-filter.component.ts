--- conflicted
+++ resolved
@@ -9,14 +9,7 @@
 import { SearchFilterService } from './search-filter.service';
 import { Observable } from 'rxjs/Observable';
 import { slide } from '../../../shared/animations/slide';
-<<<<<<< HEAD
-import { hasValue, isNotEmpty } from '../../../shared/empty.util';
-import { SearchAppliedFilter } from '../../search-service/search-applied-filter.model';
-import { GlobalConfig } from '../../../../config/global-config.interface';
-import { GLOBAL_CONFIG } from '../../../../config';
-=======
 import { PaginatedList } from '../../../core/data/paginated-list';
->>>>>>> d8937f27
 
 /**
  * This component renders a simple item page.
@@ -34,36 +27,18 @@
 export class SearchFilterComponent implements OnInit {
   @Input() filter: SearchFilterConfig;
 
-<<<<<<< HEAD
-  constructor(@Inject(GLOBAL_CONFIG) public config: GlobalConfig,
-              private searchService: SearchService,
-              private filterService: SearchFilterService) {
-  }
-
-  ngOnInit() {
-    this.filterValues = this.searchService.getFacetValuesFor(this.filter.name);
-    const sub = this.filterService.isFilterActive(this.filter.paramName).take(1).subscribe((isActive) => {
-      const isOpenByConfig = this.config.filters.loadOpened.includes(this.filter.name);
-      if (this.filter.isOpenByDefault || isActive || isOpenByConfig) {
-=======
-  constructor(private filterService: SearchFilterService) {
+  constructor(@Inject(GLOBAL_CONFIG) public config: GlobalConfig, private filterService: SearchFilterService) {
   }
 
   ngOnInit() {
     this.filterService.isFilterActive(this.filter.paramName).first().subscribe((isActive) => {
-      if (this.filter.isOpenByDefault || isActive) {
->>>>>>> d8937f27
+      const isOpenByConfig = this.config.filters.loadOpened.includes(this.filter.name);
+      if (this.filter.isOpenByDefault || isActive || isOpenByConfig) {
         this.initialExpand();
       } else {
         this.initialCollapse();
       }
     });
-<<<<<<< HEAD
-    if (hasValue(sub)) {
-      sub.unsubscribe();
-    }
-=======
->>>>>>> d8937f27
   }
 
   toggle() {
