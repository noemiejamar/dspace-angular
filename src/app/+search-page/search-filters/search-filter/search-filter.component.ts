
<<<<<<< HEAD
import { first, take } from 'rxjs/operators';
=======
import { take } from 'rxjs/operators';
>>>>>>> b8252a1a
import { Component, Input, OnInit } from '@angular/core';
import { SearchFilterConfig } from '../../search-service/search-filter-config.model';
import { SearchFilterService } from './search-filter.service';
import { Observable } from 'rxjs';
import { slide } from '../../../shared/animations/slide';
import { isNotEmpty } from '../../../shared/empty.util';

@Component({
  selector: 'ds-search-filter',
  styleUrls: ['./search-filter.component.scss'],
  templateUrl: './search-filter.component.html',
  animations: [slide],
})

/**
 * Represents a part of the filter section for a single type of filter
 */
export class SearchFilterComponent implements OnInit {
  /**
   * The filter config for this component
   */
  @Input() filter: SearchFilterConfig;

  /**
   * True when the filter is 100% collapsed in the UI
   */
  collapsed;

  constructor(private filterService: SearchFilterService) {
  }

  /**
   * Requests the current set values for this filter
   * If the filter config is open by default OR the filter has at least one value, the filter should be initially expanded
   * Else, the filter should initially be collapsed
   */
  ngOnInit() {
    this.getSelectedValues().pipe(take(1)).subscribe((isActive) => {
      if (this.filter.isOpenByDefault || isNotEmpty(isActive)) {
        this.initialExpand();
      } else {
        this.initialCollapse();
      }
    });
  }

  /**
   *  Changes the state for this filter to collapsed when it's expanded and to expanded it when it's collapsed
   */
  toggle() {
    this.filterService.toggle(this.filter.name);
  }

  /**
   * Checks if the filter is currently collapsed
   * @returns {Observable<boolean>} Emits true when the current state of the filter is collapsed, false when it's expanded
   */
  isCollapsed(): Observable<boolean> {
    return this.filterService.isCollapsed(this.filter.name);
  }

  /**
   *  Changes the initial state to collapsed
   */
  initialCollapse() {
    this.filterService.initialCollapse(this.filter.name);
    this.collapsed = true;
  }

  /**
   *  Changes the initial state to expanded
   */
  initialExpand() {
    this.filterService.initialExpand(this.filter.name);
    this.collapsed = false;
  }

  /**
   * @returns {Observable<string[]>} Emits a list of all values that are currently active for this filter
   */
  getSelectedValues(): Observable<string[]> {
    return this.filterService.getSelectedValuesForFilter(this.filter);
  }

  /**
   * Method to change this.collapsed to false when the slide animation ends and is sliding open
   * @param event The animation event
   */
  finishSlide(event: any): void {
    if (event.fromState === 'collapsed') {
      this.collapsed = false;
    }
  }

  /**
   * Method to change this.collapsed to true when the slide animation starts and is sliding closed
   * @param event The animation event
   */
  startSlide(event: any): void {
    if (event.toState === 'collapsed') {
      this.collapsed = true;
    }
  }
}<|MERGE_RESOLUTION|>--- conflicted
+++ resolved
@@ -1,9 +1,5 @@
 
-<<<<<<< HEAD
-import { first, take } from 'rxjs/operators';
-=======
 import { take } from 'rxjs/operators';
->>>>>>> b8252a1a
 import { Component, Input, OnInit } from '@angular/core';
 import { SearchFilterConfig } from '../../search-service/search-filter-config.model';
 import { SearchFilterService } from './search-filter.service';
