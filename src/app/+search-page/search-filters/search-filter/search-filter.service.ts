--- conflicted
+++ resolved
@@ -119,13 +119,8 @@
     )
   }
 
-<<<<<<< HEAD
-  get searchLink() {
-    return this.searchService.getSearchLink();
-=======
   getSelectedValuesForFilter(filterConfig: SearchFilterConfig): Observable<string[]> {
     return this.routeService.getQueryParameterValues(filterConfig.paramName);
->>>>>>> d8937f27
   }
 
   isCollapsed(filterName: string): Observable<boolean> {
