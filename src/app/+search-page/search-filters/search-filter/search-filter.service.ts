--- conflicted
+++ resolved
@@ -14,7 +14,6 @@
 import { SearchFilterConfig } from '../../search-service/search-filter-config.model';
 import { SearchService } from '../../search-service/search.service';
 import { RouteService } from '../../../shared/services/route.service';
-import { MyDspaceService } from '../../../+my-dspace-page/my-dspace-service/my-dspace.service';
 
 const filterStateSelector = (state: SearchFiltersState) => state.searchFilter;
 
@@ -23,7 +22,7 @@
 
   constructor(private store: Store<SearchFiltersState>,
               private routeService: RouteService,
-              private searchService: MyDspaceService) {
+              private searchService: SearchService) {
   }
 
   isFilterActiveWithValue(paramName: string, filterValue: string): Observable<boolean> {
@@ -47,11 +46,7 @@
   }
 
   get searchLink() {
-<<<<<<< HEAD
-    return this.searchService.getSearchLink();
-=======
     return this.searchService.uiSearchRoute;
->>>>>>> e374f9ec
   }
 
   isCollapsed(filterName: string): Observable<boolean> {
