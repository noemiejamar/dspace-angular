--- conflicted
+++ resolved
@@ -1,16 +1,12 @@
-<<<<<<< HEAD
 import {
   Component,
   ElementRef,
-  Input,
+  Inject,
   OnDestroy,
   OnInit, QueryList,
   ViewChild,
   ViewChildren
 } from '@angular/core';
-=======
-import { Component, Inject, OnDestroy, OnInit  } from '@angular/core';
->>>>>>> fd916501
 import { FacetValue } from '../../../search-service/facet-value.model';
 import { SearchFilterConfig } from '../../../search-service/search-filter-config.model';
 import { Router } from '@angular/router';
