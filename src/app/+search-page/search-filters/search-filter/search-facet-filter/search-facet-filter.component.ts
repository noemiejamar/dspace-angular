import {
  combineLatest as observableCombineLatest,
  of as observableOf,
  BehaviorSubject,
  Observable,
  Subject,
  Subscription
} from 'rxjs';
<<<<<<< HEAD
import { switchMap, distinctUntilChanged, map, take } from 'rxjs/operators';
=======
import { switchMap, distinctUntilChanged, map, take, flatMap, tap } from 'rxjs/operators';
>>>>>>> 2d07cc19
import { animate, state, style, transition, trigger } from '@angular/animations';
import { Component, Inject, OnDestroy, OnInit } from '@angular/core';
import { Router } from '@angular/router';
import { RemoteDataBuildService } from '../../../../core/cache/builders/remote-data-build.service';
import { PaginatedList } from '../../../../core/data/paginated-list';
import { RemoteData } from '../../../../core/data/remote-data';
import { hasNoValue, hasValue, isNotEmpty } from '../../../../shared/empty.util';
import { EmphasizePipe } from '../../../../shared/utils/emphasize.pipe';
import { FacetValue } from '../../../search-service/facet-value.model';
import { SearchFilterConfig } from '../../../search-service/search-filter-config.model';
import { SearchService } from '../../../search-service/search.service';
import { FILTER_CONFIG, IN_PLACE_SEARCH, SearchFilterService } from '../search-filter.service';
import { SearchConfigurationService } from '../../../search-service/search-configuration.service';
import { getSucceededRemoteData } from '../../../../core/shared/operators';
import { InputSuggestion } from '../../../../shared/input-suggestions/input-suggestions.model';
import { SearchOptions } from '../../../search-options.model';
import { SEARCH_CONFIG_SERVICE } from '../../../../+my-dspace-page/my-dspace-page.component';

@Component({
  selector: 'ds-search-facet-filter',
  template: ``,
})

/**
 * Super class for all different representations of facets
 */
export class SearchFacetFilterComponent implements OnInit, OnDestroy {
  /**
   * Emits an array of pages with values found for this facet
   */
  filterValues$: Subject<RemoteData<Array<PaginatedList<FacetValue>>>>;

  /**
   * Emits the current last shown page of this facet's values
   */
  currentPage: Observable<number>;

  /**
   * Emits true if the current page is also the last page available
   */
  isLastPage$: BehaviorSubject<boolean> = new BehaviorSubject(false);

  /**
   * The value of the input field that is used to query for possible values for this filter
   */
  filter: string;

  /**
   * List of subscriptions to unsubscribe from
   */
  protected subs: Subscription[] = [];

  /**
   * Emits the result values for this filter found by the current filter query
   */
  filterSearchResults: Observable<InputSuggestion[]> = observableOf([]);

  /**
   * Emits the active values for this filter
   */
  selectedValues$: Observable<FacetValue[]>;
  protected collapseNextUpdate = true;

  /**
   * State of the requested facets used to time the animation
   */
  animationState = 'loading';

  /**
   * Emits all current search options available in the search URL
   */
  searchOptions$: Observable<SearchOptions>;

  constructor(protected searchService: SearchService,
              protected filterService: SearchFilterService,
              protected rdbs: RemoteDataBuildService,
              protected router: Router,
              @Inject(SEARCH_CONFIG_SERVICE) public searchConfigService: SearchConfigurationService,
              @Inject(IN_PLACE_SEARCH) public inPlaceSearch: boolean,
              @Inject(FILTER_CONFIG) public filterConfig: SearchFilterConfig) {
  }

  /**
   * Initializes all observable instance variables and starts listening to them
   */
  ngOnInit(): void {
    this.filterValues$ = new BehaviorSubject(new RemoteData(true, false, undefined, undefined, undefined));
    this.currentPage = this.getCurrentPage().pipe(distinctUntilChanged());

    this.searchOptions$ = this.searchConfigService.searchOptions;
    this.subs.push(this.searchOptions$.subscribe(() => this.updateFilterValueList()));
    const facetValues$ = observableCombineLatest(this.searchOptions$, this.currentPage).pipe(
      map(([options, page]) => {
        return { options, page }
      }),
      switchMap(({ options, page }) => {
        return this.searchService.getFacetValuesFor(this.filterConfig, page, options)
          .pipe(
            getSucceededRemoteData(),
            map((results) => {
                return {
                  values: observableOf(results),
                  page: page
                };
              }
            )
          )
      })
    );

    let filterValues = [];
    this.subs.push(facetValues$.subscribe((facetOutcome) => {
      const newValues$ = facetOutcome.values;

      if (this.collapseNextUpdate) {
        this.showFirstPageOnly();
        facetOutcome.page = 1;
        this.collapseNextUpdate = false;
      }
      if (facetOutcome.page === 1) {
        filterValues = [];
      }

      filterValues = [...filterValues, newValues$];

      this.subs.push(this.rdbs.aggregate(filterValues).pipe(
        tap((rd: RemoteData<Array<PaginatedList<FacetValue>>>) => {
          this.selectedValues$ = this.filterService.getSelectedValuesForFilter(this.filterConfig).pipe(
            map((selectedValues) => {
              return selectedValues.map((value: string) => {
                const fValue = [].concat(...rd.payload.map((page) => page.page)).find((facetValue: FacetValue) => facetValue.value === value);
                if (hasValue(fValue)) {
                  return fValue;
                }
                return Object.assign(new FacetValue(), { label: value, value: value });
              });
            })
          );
        })
      ).subscribe((rd: RemoteData<Array<PaginatedList<FacetValue>>>) => {
        this.animationState = 'ready';
        this.filterValues$.next(rd);

      }));
      this.subs.push(newValues$.pipe(take(1)).subscribe((rd) => {
        this.isLastPage$.next(hasNoValue(rd.payload.next))
      }));
    }));

  }

  /**
   * Prepare for refreshing the values of this filter
   */
  updateFilterValueList() {
    this.animationState = 'loading';
    this.collapseNextUpdate = true;
    this.filter = '';
  }

  /**
   * Checks if a value for this filter is currently active
   */
  isChecked(value: FacetValue): Observable<boolean> {
    return this.filterService.isFilterActiveWithValue(this.filterConfig.paramName, value.value);
  }

  /**
   * @returns {string} The base path to the search page, or the current page when inPlaceSearch is true
   */
  public getSearchLink(): string {
    if (this.inPlaceSearch) {
      return './';
    }
    return this.searchService.getSearchLink();
  }

  /**
   * @returns {string[]} The base path to the search page, or the current page when inPlaceSearch is true, split in separate pieces
   */
  public getSearchLinkParts(): string[] {
    if (this.inPlaceSearch) {
      return [];
    }
    return this.getSearchLink().split('/');
  }

  /**
   * Show the next page as well
   */
  showMore() {
    this.filterService.incrementPage(this.filterConfig.name);
  }

  /**
   * Make sure only the first page is shown
   */
  showFirstPageOnly() {
    this.filterService.resetPage(this.filterConfig.name);
  }

  /**
   * @returns {Observable<number>} The current page of this filter
   */
  getCurrentPage(): Observable<number> {
    return this.filterService.getPage(this.filterConfig.name);
  }

  /**
   * @returns {string} the current URL
   */
  getCurrentUrl() {
    return this.router.url;
  }

  /**
   * Submits a new active custom value to the filter from the input field
   * @param data The string from the input field
   */
  onSubmit(data: any) {
<<<<<<< HEAD
    this.selectedValues.pipe(take(1)).subscribe((selectedValues) => {
=======
    this.selectedValues$.pipe(take(1)).subscribe((selectedValues) => {
>>>>>>> 2d07cc19
        if (isNotEmpty(data)) {
          this.router.navigate(this.getSearchLinkParts(), {
            queryParams:
              {
                [this.filterConfig.paramName]: [
                  ...selectedValues.map((facet) => this.getFacetValue(facet)),
                  data
                ]
              },
            queryParamsHandling: 'merge'
          });
          this.filter = '';
        }
        this.filterSearchResults = observableOf([]);
      }
    )
  }

  /**
   * On click, set the input's value to the clicked data
   * @param data The value of the option that was clicked
   */
  onClick(data: any) {
    this.filter = data;
  }

  /**
   * For usage of the hasValue function in the template
   */
  hasValue(o: any): boolean {
    return hasValue(o);
  }

  /**
   * Unsubscribe from all subscriptions
   */
  ngOnDestroy(): void {
    this.subs
      .filter((sub) => hasValue(sub))
      .forEach((sub) => sub.unsubscribe());
  }

  /**
   * Updates the found facet value suggestions for a given query
   * Transforms the found values into display values
   * @param data The query for which is being searched
   */
  findSuggestions(data): void {
    if (isNotEmpty(data)) {
<<<<<<< HEAD
      this.searchConfigService.searchOptions.pipe(take(1)).subscribe(
=======
      this.searchOptions$.pipe(take(1)).subscribe(
>>>>>>> 2d07cc19
        (options) => {
          this.filterSearchResults = this.searchService.getFacetValuesFor(this.filterConfig, 1, options, data.toLowerCase())
            .pipe(
              getSucceededRemoteData(),
              map(
                (rd: RemoteData<PaginatedList<FacetValue>>) => {
                  return rd.payload.page.map((facet) => {
                    return {
                      displayValue: this.getDisplayValue(facet, data),
                      value: this.getFacetValue(facet)
                    }
                  })
                }
              ))
        }
      )
    } else {
      this.filterSearchResults = observableOf([]);
    }
  }

  /**
   * Retrieve facet value
   */
  protected getFacetValue(facet: FacetValue): string {
    return facet.value;
  }

  /**
   * Transforms the facet value string, so if the query matches part of the value, it's emphasized in the value
   * @param {FacetValue} facet The value of the facet as returned by the server
   * @param {string} query The query that was used to search facet values
   * @returns {string} The facet value with the query part emphasized
   */
  getDisplayValue(facet: FacetValue, query: string): string {
    return new EmphasizePipe().transform(facet.value, query) + ' (' + facet.count + ')';
  }

  /**
   * Prevent unnecessary rerendering
   */
  trackUpdate(index, value: FacetValue) {
    return value ? value.search : undefined;
  }
}

export const facetLoad = trigger('facetLoad', [
  state('ready', style({ opacity: 1 })),
  state('loading', style({ opacity: 0 })),
  transition('loading <=> ready', animate(100)),
]);<|MERGE_RESOLUTION|>--- conflicted
+++ resolved
@@ -6,11 +6,7 @@
   Subject,
   Subscription
 } from 'rxjs';
-<<<<<<< HEAD
-import { switchMap, distinctUntilChanged, map, take } from 'rxjs/operators';
-=======
 import { switchMap, distinctUntilChanged, map, take, flatMap, tap } from 'rxjs/operators';
->>>>>>> 2d07cc19
 import { animate, state, style, transition, trigger } from '@angular/animations';
 import { Component, Inject, OnDestroy, OnInit } from '@angular/core';
 import { Router } from '@angular/router';
@@ -231,11 +227,7 @@
    * @param data The string from the input field
    */
   onSubmit(data: any) {
-<<<<<<< HEAD
-    this.selectedValues.pipe(take(1)).subscribe((selectedValues) => {
-=======
     this.selectedValues$.pipe(take(1)).subscribe((selectedValues) => {
->>>>>>> 2d07cc19
         if (isNotEmpty(data)) {
           this.router.navigate(this.getSearchLinkParts(), {
             queryParams:
@@ -285,11 +277,7 @@
    */
   findSuggestions(data): void {
     if (isNotEmpty(data)) {
-<<<<<<< HEAD
-      this.searchConfigService.searchOptions.pipe(take(1)).subscribe(
-=======
       this.searchOptions$.pipe(take(1)).subscribe(
->>>>>>> 2d07cc19
         (options) => {
           this.filterSearchResults = this.searchService.getFacetValuesFor(this.filterConfig, 1, options, data.toLowerCase())
             .pipe(
