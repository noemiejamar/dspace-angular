import { NgModule } from '@angular/core';
import { CommonModule } from '@angular/common';
import { CoreModule } from '../core/core.module';
import { SharedModule } from '../shared/shared.module';
import { SearchPageRoutingModule } from './search-page-routing.module';
import { SearchComponent } from './search.component';
import { SidebarService } from '../shared/sidebar/sidebar.service';
import { SidebarEffects } from '../shared/sidebar/sidebar-effects.service';
import { EffectsModule } from '@ngrx/effects';
import { ConfigurationSearchPageComponent } from './configuration-search-page.component';
import { ConfigurationSearchPageGuard } from './configuration-search-page.guard';
<<<<<<< HEAD
import { SearchComponent } from './search.component';
import { SearchTrackerComponent } from './search-tracker.component';
import { StatisticsModule } from '../statistics/statistics.module';
=======
import { SearchPageComponent } from './search-page.component';
import { SidebarFilterService } from '../shared/sidebar/filter/sidebar-filter.service';
import { StatisticsModule } from '../statistics/statistics.module';
import { SearchTrackerComponent } from './search-tracker.component';
import { SearchFilterService } from '../core/shared/search/search-filter.service';
import { SearchConfigurationService } from '../core/shared/search/search-configuration.service';

const effects = [
  SidebarEffects
];
>>>>>>> 16831dec

const components = [
  SearchPageComponent,
  SearchComponent,
  ConfigurationSearchPageComponent,
  SearchTrackerComponent,
<<<<<<< HEAD

=======
>>>>>>> 16831dec
];

@NgModule({
  imports: [
    SearchPageRoutingModule,
    CommonModule,
    SharedModule,
    EffectsModule.forFeature(effects),
    CoreModule.forRoot(),
    StatisticsModule.forRoot(),
  ],
  declarations: components,
  providers: [
    SidebarService,
    SidebarFilterService,
    SearchFilterService,
    ConfigurationSearchPageGuard,
    SearchConfigurationService
  ],
  exports: components
})

/**
 * This module handles all components and pipes that are necessary for the search page
 */
export class SearchPageModule {
}<|MERGE_RESOLUTION|>--- conflicted
+++ resolved
@@ -5,36 +5,21 @@
 import { SearchPageRoutingModule } from './search-page-routing.module';
 import { SearchComponent } from './search.component';
 import { SidebarService } from '../shared/sidebar/sidebar.service';
-import { SidebarEffects } from '../shared/sidebar/sidebar-effects.service';
 import { EffectsModule } from '@ngrx/effects';
 import { ConfigurationSearchPageComponent } from './configuration-search-page.component';
 import { ConfigurationSearchPageGuard } from './configuration-search-page.guard';
-<<<<<<< HEAD
-import { SearchComponent } from './search.component';
 import { SearchTrackerComponent } from './search-tracker.component';
 import { StatisticsModule } from '../statistics/statistics.module';
-=======
 import { SearchPageComponent } from './search-page.component';
 import { SidebarFilterService } from '../shared/sidebar/filter/sidebar-filter.service';
-import { StatisticsModule } from '../statistics/statistics.module';
-import { SearchTrackerComponent } from './search-tracker.component';
 import { SearchFilterService } from '../core/shared/search/search-filter.service';
 import { SearchConfigurationService } from '../core/shared/search/search-configuration.service';
-
-const effects = [
-  SidebarEffects
-];
->>>>>>> 16831dec
 
 const components = [
   SearchPageComponent,
   SearchComponent,
   ConfigurationSearchPageComponent,
-  SearchTrackerComponent,
-<<<<<<< HEAD
-
-=======
->>>>>>> 16831dec
+  SearchTrackerComponent
 ];
 
 @NgModule({
@@ -42,7 +27,6 @@
     SearchPageRoutingModule,
     CommonModule,
     SharedModule,
-    EffectsModule.forFeature(effects),
     CoreModule.forRoot(),
     StatisticsModule.forRoot(),
   ],
