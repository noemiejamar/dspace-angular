--- conflicted
+++ resolved
@@ -59,7 +59,8 @@
   SearchFacetSelectedOptionComponent,
   SearchFacetRangeOptionComponent,
   SearchSwitchConfigurationComponent,
-  SearchAuthorityFilterComponent
+  SearchAuthorityFilterComponent,
+  FilteredSearchPageComponent
 ];
 
 @NgModule({
@@ -70,33 +71,7 @@
     EffectsModule.forFeature(effects),
     CoreModule.forRoot()
   ],
-<<<<<<< HEAD
-  declarations: [
-    SearchPageComponent,
-    FilteredSearchPageComponent,
-    SearchResultsComponent,
-    SearchSidebarComponent,
-    SearchSettingsComponent,
-    ItemSearchResultGridElementComponent,
-    CollectionSearchResultGridElementComponent,
-    CommunitySearchResultGridElementComponent,
-    SearchFiltersComponent,
-    SearchFilterComponent,
-    SearchFacetFilterComponent,
-    SearchLabelsComponent,
-    SearchFacetFilterComponent,
-    SearchFacetFilterWrapperComponent,
-    SearchRangeFilterComponent,
-    SearchTextFilterComponent,
-    SearchHierarchyFilterComponent,
-    SearchBooleanFilterComponent,
-    SearchFacetOptionComponent,
-    SearchFacetSelectedOptionComponent,
-    SearchFacetRangeOptionComponent
-  ],
-=======
   declarations: components,
->>>>>>> 9e0846ac
   providers: [
     SearchSidebarService,
     SearchFilterService,
@@ -116,18 +91,10 @@
     SearchBooleanFilterComponent,
     SearchFacetOptionComponent,
     SearchFacetSelectedOptionComponent,
-<<<<<<< HEAD
-    SearchFacetRangeOptionComponent
-  ],
-  exports: [
-    FilteredSearchPageComponent,
-  ]
-=======
     SearchFacetRangeOptionComponent,
     SearchAuthorityFilterComponent
   ],
   exports: components
->>>>>>> 9e0846ac
 })
 
 /**
