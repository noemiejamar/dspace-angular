--- conflicted
+++ resolved
@@ -1,5 +1,6 @@
 import { ChangeDetectionStrategy, Component, OnDestroy, OnInit } from '@angular/core';
 import { ActivatedRoute } from '@angular/router';
+import { Observable } from 'rxjs/Observable';
 import { SortOptions } from '../core/cache/models/sort-options.model';
 import { CommunityDataService } from '../core/data/community-data.service';
 import { RemoteData } from '../core/data/remote-data';
@@ -10,12 +11,7 @@
 import { SearchOptions } from './search-options.model';
 import { SearchResult } from './search-result.model';
 import { SearchService } from './search-service/search.service';
-<<<<<<< HEAD
-import { Observable } from 'rxjs/Observable';
 import { pushInOut } from '../shared/animations/push';
-=======
-import { slideInOut } from '../shared/animations/slide';
->>>>>>> 8682861d
 import { HostWindowService } from '../shared/host-window.service';
 import { SearchSidebarService } from './search-sidebar/search-sidebar.service';
 
@@ -30,11 +26,7 @@
   styleUrls: ['./search-page.component.scss'],
   templateUrl: './search-page.component.html',
   changeDetection: ChangeDetectionStrategy.OnPush,
-<<<<<<< HEAD
   animations: [pushInOut]
-=======
-  animations: [slideInOut]
->>>>>>> 8682861d
 })
 export class SearchPageComponent implements OnInit, OnDestroy {
 
