--- conflicted
+++ resolved
@@ -9,15 +9,7 @@
   imports: [
     RouterModule.forChild([
       { path: '', component: SearchPageComponent, data: { title: 'search.title' } },
-<<<<<<< HEAD
-      {
-        path: ':filter',
-        component: FilteredSearchPageComponent,
-        canActivate: [FilteredSearchPageGuard],
-      }
-=======
       { path: ':configuration', component: ConfigurationSearchPageComponent, canActivate: [ConfigurationSearchPageGuard]}
->>>>>>> 0ad505ba
     ])
   ]
 })
