--- conflicted
+++ resolved
@@ -1,11 +1,7 @@
 import { combineLatest as observableCombineLatest, Observable, of as observableOf, zip as observableZip } from 'rxjs';
 import { Injectable, OnDestroy } from '@angular/core';
 import { NavigationExtras, PRIMARY_OUTLET, Router, UrlSegmentGroup } from '@angular/router';
-<<<<<<< HEAD
-import { first, map, switchMap, take } from 'rxjs/operators';
-=======
-import { first, map, switchMap, tap } from 'rxjs/operators';
->>>>>>> 3a68b6dd
+import { first, map, switchMap, take, tap } from 'rxjs/operators';
 import { RemoteDataBuildService } from '../../core/cache/builders/remote-data-build.service';
 import {
   FacetConfigSuccessResponse,
