--- conflicted
+++ resolved
@@ -7,11 +7,7 @@
 import { flatMap, map, tap } from 'rxjs/operators';
 import { ViewMode } from '../../+search-page/search-options.model';
 import { RemoteDataBuildService } from '../../core/cache/builders/remote-data-build.service';
-<<<<<<< HEAD
-import { SortOptions } from '../../core/cache/models/sort-options.model';
-=======
 import { SortDirection, SortOptions } from '../../core/cache/models/sort-options.model';
->>>>>>> 99f8d4f2
 import {
   FacetConfigSuccessResponse,
   FacetValueSuccessResponse,
@@ -65,11 +61,7 @@
     pagination.id = 'search-results-pagination';
     pagination.currentPage = 1;
     pagination.pageSize = 10;
-<<<<<<< HEAD
-    const sort: SortOptions = new SortOptions();
-=======
     const sort: SortOptions = new SortOptions('score', SortDirection.DESC);
->>>>>>> 99f8d4f2
     this.searchOptions = Object.assign(new SearchOptions(), { pagination: pagination, sort: sort });
   }
 
@@ -175,12 +167,8 @@
     // get search results from response cache
     const facetConfigObs: Observable<SearchFilterConfig[]> = responseCacheObs.pipe(
       map((entry: ResponseCacheEntry) => entry.response),
-<<<<<<< HEAD
-      map((response: FacetConfigSuccessResponse) => response.results)
-=======
       map((response: FacetConfigSuccessResponse) =>
         response.results.map((result: any) => Object.assign(new SearchFilterConfig(), result)))
->>>>>>> 99f8d4f2
     );
 
     return this.rdb.toRemoteDataObservable(requestEntryObs, responseCacheObs, facetConfigObs);
@@ -248,11 +236,7 @@
     this.router.navigate([this.getSearchLink()], navigationExtras);
   }
 
-<<<<<<< HEAD
-  getSearchLink() {
-=======
   getSearchLink(): string {
->>>>>>> 99f8d4f2
     const urlTree = this.router.parseUrl(this.router.url);
     const g: UrlSegmentGroup = urlTree.root.children[PRIMARY_OUTLET];
     return '/' + g.toString();
