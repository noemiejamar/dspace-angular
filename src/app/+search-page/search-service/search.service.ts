import { combineLatest as observableCombineLatest, Observable, of as observableOf } from 'rxjs';
import { Injectable, OnDestroy } from '@angular/core';
<<<<<<< HEAD
import { NavigationExtras, PRIMARY_OUTLET, Router, UrlSegmentGroup } from '@angular/router';
import { first, map, switchMap, take } from 'rxjs/operators';
=======
import { NavigationExtras, Router } from '@angular/router';
import { first, map, switchMap } from 'rxjs/operators';
>>>>>>> 0ad505ba
import { RemoteDataBuildService } from '../../core/cache/builders/remote-data-build.service';
import {
  FacetConfigSuccessResponse,
  FacetValueSuccessResponse,
  SearchSuccessResponse
} from '../../core/cache/response.models';
import { PaginatedList } from '../../core/data/paginated-list';
import { ResponseParsingService } from '../../core/data/parsing.service';
import { RemoteData } from '../../core/data/remote-data';
import { GetRequest, RestRequest } from '../../core/data/request.models';
import { RequestService } from '../../core/data/request.service';
import { DSpaceObject } from '../../core/shared/dspace-object.model';
import { GenericConstructor } from '../../core/shared/generic-constructor';
import { HALEndpointService } from '../../core/shared/hal-endpoint.service';
import {
  configureRequest,
  filterSuccessfulResponses,
  getResponseFromEntry,
  getSucceededRemoteData
} from '../../core/shared/operators';
import { URLCombiner } from '../../core/url-combiner/url-combiner';
import { hasValue, isEmpty, isNotEmpty, isNotUndefined } from '../../shared/empty.util';
import { NormalizedSearchResult } from '../normalized-search-result.model';
import { SearchOptions } from '../search-options.model';
import { SearchResult } from '../search-result.model';
import { FacetValue } from './facet-value.model';
import { SearchFilterConfig } from './search-filter-config.model';
import { SearchResponseParsingService } from '../../core/data/search-response-parsing.service';
import { SearchQueryResponse } from './search-query-response.model';
import { PageInfo } from '../../core/shared/page-info.model';
import { getSearchResultFor } from './search-result-element-decorator';
import { ListableObject } from '../../shared/object-collection/shared/listable-object.model';
import { FacetValueResponseParsingService } from '../../core/data/facet-value-response-parsing.service';
import { FacetConfigResponseParsingService } from '../../core/data/facet-config-response-parsing.service';
import { PaginatedSearchOptions } from '../paginated-search-options.model';
import { Community } from '../../core/shared/community.model';
import { CommunityDataService } from '../../core/data/community-data.service';
import { ViewMode } from '../../core/shared/view-mode.model';
import { DSpaceObjectDataService } from '../../core/data/dspace-object-data.service';
import { RouteService } from '../../shared/services/route.service';

/**
 * Service that performs all general actions that have to do with the search page
 */
@Injectable()
export class SearchService implements OnDestroy {
  /**
   * Endpoint link path for retrieving general search results
   */
  private searchLinkPath = 'discover/search/objects';

  /**
   * Endpoint link path for retrieving facet config incl values
   */
  private facetLinkPathPrefix = 'discover/facets/';

  /**
   * The ResponseParsingService constructor name
   */
  private parser: GenericConstructor<ResponseParsingService> = SearchResponseParsingService;

  /**
   * The RestRequest constructor name
   */
  private request: GenericConstructor<RestRequest> = GetRequest;

  /**
   * Subscription to unsubscribe from
   */
  private sub;

  constructor(private router: Router,
              private routeService: RouteService,
              protected requestService: RequestService,
              private rdb: RemoteDataBuildService,
              private halService: HALEndpointService,
              private communityService: CommunityDataService,
              private dspaceObjectService: DSpaceObjectDataService
  ) {
  }

  /**
   * Method to set service options
   * @param {GenericConstructor<ResponseParsingService>} parser The ResponseParsingService constructor name
   * @param {boolean} request The RestRequest constructor name
   */
  setServiceOptions(parser: GenericConstructor<ResponseParsingService>, request: GenericConstructor<RestRequest>) {
    if (parser) {
      this.parser = parser;
    }
    if (request) {
      this.request = request;
    }
  }

  /**
   * Method to retrieve a paginated list of search results from the server
   * @param {PaginatedSearchOptions} searchOptions The configuration necessary to perform this search
   * @returns {Observable<RemoteData<PaginatedList<SearchResult<DSpaceObject>>>>} Emits a paginated list with all search results found
   */
  search(searchOptions?: PaginatedSearchOptions): Observable<RemoteData<PaginatedList<SearchResult<DSpaceObject>>>> {
    const requestObs = this.halService.getEndpoint(this.searchLinkPath).pipe(
      map((url: string) => {
        if (hasValue(searchOptions)) {
          url = (searchOptions as PaginatedSearchOptions).toRestUrl(url);
        }
        const request = new this.request(this.requestService.generateRequestId(), url);

        const getResponseParserFn: () => GenericConstructor<ResponseParsingService> = () => {
          return this.parser;
        };

        return Object.assign(request, {
          getResponseParser: getResponseParserFn
        });
      }),
      configureRequest(this.requestService),
    );
    const requestEntryObs = requestObs.pipe(
      switchMap((request: RestRequest) => this.requestService.getByHref(request.href))
    );

    // get search results from response cache
    const sqrObs: Observable<SearchQueryResponse> = requestEntryObs.pipe(
      filterSuccessfulResponses(),
      map((response: SearchSuccessResponse) => response.results)
    );

    // turn dspace href from search results to effective list of DSpaceObjects
    // Turn list of observable remote data DSO's into observable remote data object with list of DSO
    const dsoObs: Observable<RemoteData<DSpaceObject[]>> = sqrObs.pipe(
      map((sqr: SearchQueryResponse) => {
        return sqr.objects
          .filter((nsr: NormalizedSearchResult) => isNotUndefined(nsr.indexableObject))
          .map((nsr: NormalizedSearchResult) => {
          return this.rdb.buildSingle(nsr.indexableObject);
        })
      }),
      switchMap((input: Array<Observable<RemoteData<DSpaceObject>>>) => this.rdb.aggregate(input)),
    );

    // Create search results again with the correct dso objects linked to each result
    const tDomainListObs = observableCombineLatest(sqrObs, dsoObs).pipe(
      map(([sqr, dsos]) => {
        return sqr.objects.map((object: NormalizedSearchResult, index: number) => {
          let co = DSpaceObject;
          if (dsos.payload[index]) {
            const constructor: GenericConstructor<ListableObject> = dsos.payload[index].constructor as GenericConstructor<ListableObject>;
            co = getSearchResultFor(constructor, searchOptions.configuration);
            return Object.assign(new co(), object, {
              indexableObject: dsos.payload[index]
            });
          } else {
            return undefined;
          }
        });
      })
    );

    const pageInfoObs: Observable<PageInfo> = requestEntryObs.pipe(
      getResponseFromEntry(),
      map((response: FacetValueSuccessResponse) => response.pageInfo)
    );

    const payloadObs = observableCombineLatest(tDomainListObs, pageInfoObs).pipe(
      map(([tDomainList, pageInfo]) => {
        return new PaginatedList(pageInfo, tDomainList);
      })
    );

    return this.rdb.toRemoteDataObservable(requestEntryObs, payloadObs);
  }

  /**
   * Request the filter configuration for a given scope or the whole repository
   * @param {string} scope UUID of the object for which config the filter config is requested, when no scope is provided the configuration for the whole repository is loaded
   * @param {string} configurationName the name of the configuration
   * @returns {Observable<RemoteData<SearchFilterConfig[]>>} The found filter configuration
   */
  getConfig(scope?: string, configurationName?: string): Observable<RemoteData<SearchFilterConfig[]>> {
    const requestObs = this.halService.getEndpoint(this.facetLinkPathPrefix).pipe(
      map((url: string) => {
        const args: string[] = [];

        if (isNotEmpty(scope)) {
          args.push(`scope=${scope}`);
        }

        if (isNotEmpty(configurationName)) {
          args.push(`configuration=${configurationName}`);
        }

        if (isNotEmpty(args)) {
          url = new URLCombiner(url, `?${args.join('&')}`).toString();
        }

        const request = new this.request(this.requestService.generateRequestId(), url);
        return Object.assign(request, {
          getResponseParser(): GenericConstructor<ResponseParsingService> {
            return FacetConfigResponseParsingService;
          }
        });
      }),
      configureRequest(this.requestService)
    );

    const requestEntryObs = requestObs.pipe(
      switchMap((request: RestRequest) => this.requestService.getByHref(request.href))
    );

    // get search results from response cache
    const facetConfigObs: Observable<SearchFilterConfig[]> = requestEntryObs.pipe(
      getResponseFromEntry(),
      map((response: FacetConfigSuccessResponse) =>
        response.results.map((result: any) => Object.assign(new SearchFilterConfig(), result)))
    );

    return this.rdb.toRemoteDataObservable(requestEntryObs, facetConfigObs);
  }

  /**
   * Method to request a single page of filter values for a given value
   * @param {SearchFilterConfig} filterConfig The filter config for which we want to request filter values
   * @param {number} valuePage The page number of the filter values
   * @param {SearchOptions} searchOptions The search configuration for the current search
   * @param {string} filterQuery The optional query used to filter out filter values
   * @returns {Observable<RemoteData<PaginatedList<FacetValue>>>} Emits the given page of facet values
   */
  getFacetValuesFor(filterConfig: SearchFilterConfig, valuePage: number, searchOptions?: SearchOptions, filterQuery?: string): Observable<RemoteData<PaginatedList<FacetValue>>> {
    const requestObs = this.halService.getEndpoint(this.facetLinkPathPrefix + filterConfig.name).pipe(
      map((url: string) => {
        const args: string[] = [`page=${valuePage - 1}`, `size=${filterConfig.pageSize}`];
        if (hasValue(filterQuery)) {
          args.push(`prefix=${filterQuery}`);
        }
        if (hasValue(searchOptions)) {
          url = searchOptions.toRestUrl(url, args);
        }

        const request = new this.request(this.requestService.generateRequestId(), url);
        return Object.assign(request, {
          getResponseParser(): GenericConstructor<ResponseParsingService> {
            return FacetValueResponseParsingService;
          }
        });
      }),
      configureRequest(this.requestService),
      first()
    );

    const requestEntryObs = requestObs.pipe(
      switchMap((request: RestRequest) => this.requestService.getByHref(request.href))
    );

    // get search results from response cache
    const facetValueObs: Observable<FacetValue[]> = requestEntryObs.pipe(
      getResponseFromEntry(),
      map((response: FacetValueSuccessResponse) => response.results)
    );

    const pageInfoObs: Observable<PageInfo> = requestEntryObs.pipe(
      getResponseFromEntry(),
      map((response: FacetValueSuccessResponse) => response.pageInfo)
    );

    const payloadObs = observableCombineLatest(facetValueObs, pageInfoObs).pipe(
      map(([facetValue, pageInfo]) => {
        return new PaginatedList(pageInfo, facetValue);
      })
    );

    return this.rdb.toRemoteDataObservable(requestEntryObs, payloadObs);
  }

  /**
   * Request a list of DSpaceObjects that can be used as a scope, based on the current scope
   * @param {string} scopeId UUID of the current scope, if the scope is empty, the repository wide scopes will be returned
   * @returns {Observable<DSpaceObject[]>} Emits a list of DSpaceObjects which represent possible scopes
   */
  getScopes(scopeId?: string): Observable<DSpaceObject[]> {

    if (isEmpty(scopeId)) {
      const top: Observable<Community[]> = this.communityService.findTop({ elementsPerPage: 9999 }).pipe(
        map(
          (communities: RemoteData<PaginatedList<Community>>) => communities.payload.page
        )
      );
      return top;
    }

    const scopeObject: Observable<RemoteData<DSpaceObject>> = this.dspaceObjectService.findById(scopeId).pipe(getSucceededRemoteData());
    const scopeList: Observable<DSpaceObject[]> = scopeObject.pipe(
      switchMap((dsoRD: RemoteData<DSpaceObject>) => {
          if ((dsoRD.payload as any).type === Community.type.value) {
            const community: Community = dsoRD.payload as Community;
            return observableCombineLatest(community.subcommunities, community.collections).pipe(
              map(([subCommunities, collections]) => {
                /*if this is a community, we also need to show the direct children*/
                return [community, ...subCommunities.payload.page, ...collections.payload.page]
              })
            );
          } else {
            return observableOf([dsoRD.payload]);
          }
        }
      ));

    return scopeList;

  }

  /**
   * Requests the current view mode based on the current URL
   * @returns {Observable<ViewMode>} The current view mode
   */
  getViewMode(): Observable<ViewMode> {
    return this.routeService.getQueryParamMap().pipe(map((params) => {
      if (isNotEmpty(params.get('view')) && hasValue(params.get('view'))) {
        return params.get('view');
      } else {
        return ViewMode.List;
      }
    }));
  }

  /**
   * Changes the current view mode in the current URL
   * @param {ViewMode} viewMode Mode to switch to
   */
  setViewMode(viewMode: ViewMode, searchLinkParts?: string[]) {
    this.routeService.getQueryParameterValue('pageSize').pipe(first())
      .subscribe((pageSize) => {
        let queryParams = { view: viewMode, page: 1 };
        if (viewMode === ViewMode.Detail) {
          queryParams = Object.assign(queryParams, {pageSize: '1'});
        } else if (pageSize === '1') {
          queryParams = Object.assign(queryParams, {pageSize: '10'});
        }
        const navigationExtras: NavigationExtras = {
          queryParams: queryParams,
          queryParamsHandling: 'merge'
        };

        this.router.navigate(hasValue(searchLinkParts) ? searchLinkParts : [this.getSearchLink()], navigationExtras);
      })
  }

  /**
   * @returns {string} The base path to the search page
   */
  getSearchLink(): string {
    return '/search';
  }

  /**
   * Clear all request cache related to discovery objects
   */
  clearDiscoveryRequests() {
    this.halService.getEndpoint(this.searchLinkPath).pipe(take(1)).subscribe((href: string) => {
      this.requestService.removeByHrefSubstring(href);
    });
  }

  /**
   * Unsubscribe from the subscription
   */
  ngOnDestroy(): void {
    if (this.sub !== undefined) {
      this.sub.unsubscribe();
    }
  }
}<|MERGE_RESOLUTION|>--- conflicted
+++ resolved
@@ -1,12 +1,7 @@
 import { combineLatest as observableCombineLatest, Observable, of as observableOf } from 'rxjs';
 import { Injectable, OnDestroy } from '@angular/core';
-<<<<<<< HEAD
 import { NavigationExtras, PRIMARY_OUTLET, Router, UrlSegmentGroup } from '@angular/router';
 import { first, map, switchMap, take } from 'rxjs/operators';
-=======
-import { NavigationExtras, Router } from '@angular/router';
-import { first, map, switchMap } from 'rxjs/operators';
->>>>>>> 0ad505ba
 import { RemoteDataBuildService } from '../../core/cache/builders/remote-data-build.service';
 import {
   FacetConfigSuccessResponse,
