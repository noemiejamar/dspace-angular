import { Inject, Injectable, OnDestroy } from '@angular/core';
import { ActivatedRoute, NavigationExtras, Router } from '@angular/router';
import { Observable } from 'rxjs/Observable';
import { flatMap, map, tap } from 'rxjs/operators';
import { ViewMode } from '../../+search-page/search-options.model';
import { GLOBAL_CONFIG } from '../../../config';
import { GlobalConfig } from '../../../config/global-config.interface';
import { RemoteDataBuildService } from '../../core/cache/builders/remote-data-build.service';
import { SortOptions } from '../../core/cache/models/sort-options.model';
import { SearchSuccessResponse } from '../../core/cache/response-cache.models';
import { ResponseCacheEntry } from '../../core/cache/response-cache.reducer';
import { ResponseCacheService } from '../../core/cache/response-cache.service';
import { PaginatedList } from '../../core/data/paginated-list';
import { ResponseParsingService } from '../../core/data/parsing.service';
import { RemoteData } from '../../core/data/remote-data';
import { GetRequest, RestRequest } from '../../core/data/request.models';
import { RequestService } from '../../core/data/request.service';
import { DSpaceObject } from '../../core/shared/dspace-object.model';
import { GenericConstructor } from '../../core/shared/generic-constructor';
import { HALEndpointService } from '../../core/shared/hal-endpoint.service';
import { URLCombiner } from '../../core/url-combiner/url-combiner';
import { hasValue, isNotEmpty } from '../../shared/empty.util';
import { PaginationComponentOptions } from '../../shared/pagination/pagination-component-options.model';
<<<<<<< HEAD
import { RouteService } from '../../shared/services/route.service';
=======
import { RouteService } from '../../shared/route.service';
import { NormalizedSearchResult } from '../normalized-search-result.model';
>>>>>>> e374f9ec
import { SearchOptions } from '../search-options.model';
import { SearchResult } from '../search-result.model';
import { FacetValue } from './facet-value.model';
import { FilterType } from './filter-type.model';
import { SearchFilterConfig } from './search-filter-config.model';
<<<<<<< HEAD
import { Workspaceitem } from '../../core/submission/models/workspaceitem.model';
import { WorkspaceitemDataService } from '../../core/submission/workspaceitem-data.service';
import { MyDSpaceResult } from '../../+my-dspace-page/my-dspace-result.model';
import { WorkspaceitemMyDSpaceResult } from '../../shared/object-collection/shared/workspaceitem-my-dspace-result.model';
=======
import { SearchResponseParsingService } from '../../core/data/search-response-parsing.service';
import { SearchQueryResponse } from './search-query-response.model';
import { PageInfo } from '../../core/shared/page-info.model';
import { getSearchResultFor } from './search-result-element-decorator';
import { ListableObject } from '../../shared/object-collection/shared/listable-object.model';
>>>>>>> e374f9ec

export function shuffle(array: any[]) {
  let i = 0;
  let j = 0;
  let temp = null;

  for (i = array.length - 1; i > 0; i -= 1) {
    j = Math.floor(Math.random() * (i + 1));
    temp = array[i];
    array[i] = array[j];
    array[j] = temp;
  }
  return array;
}

@Injectable()
export class SearchService extends HALEndpointService implements OnDestroy {
  protected linkPath = 'discover/search/objects';

  private sub;
<<<<<<< HEAD
  searchLink: string;
=======
  uiSearchRoute = '/search';
>>>>>>> e374f9ec

  config: SearchFilterConfig[] = [
    Object.assign(new SearchFilterConfig(),
      {
        name: 'scope',
        type: FilterType.hierarchy,
        hasFacets: true,
        isOpenByDefault: true
      }),
    Object.assign(new SearchFilterConfig(),
      {
        name: 'author',
        type: FilterType.text,
        hasFacets: true,
        isOpenByDefault: false
      }),
    Object.assign(new SearchFilterConfig(),
      {
        name: 'date',
        type: FilterType.range,
        hasFacets: true,
        isOpenByDefault: false
      }),
    Object.assign(new SearchFilterConfig(),
      {
        name: 'subject',
        type: FilterType.text,
        hasFacets: false,
        isOpenByDefault: false
      })
  ];
  // searchOptions: BehaviorSubject<SearchOptions>;
  searchOptions: SearchOptions;

<<<<<<< HEAD
  constructor(protected itemDataService: ItemDataService,
              protected routeService: RouteService,
              protected route: ActivatedRoute,
              protected router: Router) {

    this.searchLink = this.getSearchLink();
=======
  constructor(protected responseCache: ResponseCacheService,
              protected requestService: RequestService,
              @Inject(GLOBAL_CONFIG) protected EnvConfig: GlobalConfig,
              private routeService: RouteService,
              private route: ActivatedRoute,
              private rdb: RemoteDataBuildService,
              private router: Router) {
    super();
>>>>>>> e374f9ec
    const pagination: PaginationComponentOptions = new PaginationComponentOptions();
    pagination.id = `${this.searchLink}-results-pagination`;
    pagination.currentPage = 1;
    pagination.pageSize = 10;
    const sort: SortOptions = new SortOptions();
    this.searchOptions = { pagination: pagination, sort: sort };
    // this.searchOptions = new BehaviorSubject<SearchOptions>(searchOptions);

  }

  search(query: string, scopeId?: string, searchOptions?: SearchOptions): Observable<RemoteData<Array<SearchResult<DSpaceObject>> | PaginatedList<SearchResult<DSpaceObject>>>> {
    const requestObs = this.getEndpoint().pipe(
      map((url: string) => {
        const args: string[] = [];

        if (isNotEmpty(query)) {
          args.push(`query=${query}`);
        }

        if (isNotEmpty(scopeId)) {
          args.push(`scope=${scopeId}`);
        }

        if (isNotEmpty(searchOptions)) {
          if (isNotEmpty(searchOptions.sort)) {
            args.push(`sort=${searchOptions.sort.field},${searchOptions.sort.direction}`);
          }
          if (isNotEmpty(searchOptions.pagination)) {
            args.push(`page=${searchOptions.pagination.currentPage - 1}`);
            args.push(`size=${searchOptions.pagination.pageSize}`);
          }
        }
        if (isNotEmpty(args)) {
          url = new URLCombiner(url, `?${args.join('&')}`).toString();
        }

        const request = new GetRequest(this.requestService.generateRequestId(), url);
        return Object.assign(request, {
          getResponseParser(): GenericConstructor<ResponseParsingService> {
            return SearchResponseParsingService;
          }
        });
      }),
      tap((request: RestRequest) => this.requestService.configure(request)),
    );

    const requestEntryObs = requestObs.pipe(
      flatMap((request: RestRequest) => this.requestService.getByHref(request.href))
    );

    const responseCacheObs = requestObs.pipe(
      flatMap((request: RestRequest) => this.responseCache.get(request.href))
    );

    // get search results from response cache
    const sqrObs: Observable<SearchQueryResponse> = responseCacheObs.pipe(
      map((entry: ResponseCacheEntry) => entry.response),
      map((response: SearchSuccessResponse) => response.results)
    );

    // turn dspace href from search results to effective list of DSpaceObjects
    // Turn list of observable remote data DSO's into observable remote data object with list of DSO
    const dsoObs: Observable<RemoteData<DSpaceObject[]>> = sqrObs.pipe(
      map((sqr: SearchQueryResponse) => {
        return sqr.objects.map((nsr: NormalizedSearchResult) =>
          this.rdb.buildSingle(nsr.dspaceObject));
      }),
      flatMap((input: Array<Observable<RemoteData<DSpaceObject>>>) => this.rdb.aggregate(input))
    );

    // Create search results again with the correct dso objects linked to each result
    const tDomainListObs: Observable<Array<SearchResult<DSpaceObject>>> = Observable.combineLatest(sqrObs, dsoObs, (sqr: SearchQueryResponse, dsos: RemoteData<DSpaceObject[]>) => {
      return sqr.objects.map((object: NormalizedSearchResult, index: number) => {
        let co = DSpaceObject;
        if (dsos.payload[index]) {
          const constructor: GenericConstructor<ListableObject> = dsos.payload[index].constructor as GenericConstructor<ListableObject>;
          co = getSearchResultFor(constructor);
          return Object.assign(new co(), object, {
            dspaceObject: dsos.payload[index]
          });
        } else {
          return undefined;
        }
      });
    });

    const pageInfoObs: Observable<PageInfo> = responseCacheObs
      .filter((entry: ResponseCacheEntry) => entry.response.isSuccessful)
      .map((entry: ResponseCacheEntry) => {
        if (hasValue((entry.response as SearchSuccessResponse).pageInfo)) {
          const resPageInfo = (entry.response as SearchSuccessResponse).pageInfo;
          if (isNotEmpty(resPageInfo) && resPageInfo.currentPage >= 0) {
            return Object.assign({}, resPageInfo, { currentPage: resPageInfo.currentPage + 1 });
          } else {
            return resPageInfo;
          }
        }
      });

    const payloadObs = Observable.combineLatest(tDomainListObs, pageInfoObs, (tDomainList, pageInfo) => {
      if (hasValue(pageInfo)) {
        return new PaginatedList(pageInfo, tDomainList);
      } else {
        return tDomainList;
      }
    });

<<<<<<< HEAD
        return new RemoteData(
          rd.isRequestPending,
          rd.isResponsePending,
          rd.hasSucceeded,
          error,
          payload
        )
      }).startWith(new RemoteData(
        true,
        false,
        undefined,
        undefined,
        undefined
      ))
=======
    return this.rdb.toRemoteDataObservable(requestEntryObs, responseCacheObs, payloadObs);
>>>>>>> e374f9ec
  }

  getConfig(): Observable<RemoteData<SearchFilterConfig[]>> {
    const requestPending = false;
    const responsePending = false;
    const isSuccessful = true;
    const error = undefined;
    return Observable.of(new RemoteData(
      requestPending,
      responsePending,
      isSuccessful,
      error,
      this.config
    ));
  }

  getFacetValuesFor(searchFilterConfigName: string): Observable<RemoteData<FacetValue[]>> {
    const filterConfig = this.config.find((config: SearchFilterConfig) => config.name === searchFilterConfigName);
    return this.routeService.getQueryParameterValues(filterConfig.paramName).map((selectedValues: string[]) => {
        const payload: FacetValue[] = [];
        const totalFilters = 13;
        for (let i = 0; i < totalFilters; i++) {
          const value = searchFilterConfigName + ' ' + (i + 1);
          if (!selectedValues.includes(value)) {
            payload.push({
              value: value,
              count: Math.floor(Math.random() * 20) + 20 * (totalFilters - i), // make sure first results have the highest (random) count
              search: (decodeURI(this.router.url) + (this.router.url.includes('?') ? '&' : '?') + filterConfig.paramName + '=' + value)}
            );
          }
        }
        const requestPending = false;
        const responsePending = false;
        const isSuccessful = true;
        const error = undefined;
        return new RemoteData(
          requestPending,
          responsePending,
          isSuccessful,
          error,
          payload
        )
      }
    )
  }

  getViewMode(): Observable<ViewMode> {
    return this.route.queryParams.map((params) => {
      if (isNotEmpty(params.view) && hasValue(params.view)) {
        return params.view;
      } else {
        return ViewMode.List;
      }
    });
  }

  setViewMode(viewMode: ViewMode) {
    const navigationExtras: NavigationExtras = {
      queryParams: { view: viewMode },
      queryParamsHandling: 'merge'
    };

    this.router.navigate([this.uiSearchRoute], navigationExtras);
  }

  getClearFiltersQueryParams(): any {
    const params = {};
    this.sub = this.route.queryParamMap
      .subscribe((map) => {
        map.keys
          .filter((key) => this.config
            .findIndex((conf: SearchFilterConfig) => conf.paramName === key) < 0)
          .forEach((key) => {
            params[key] = map.get(key);
          })
      });
    return params;
  }

  getSearchLink() {
<<<<<<< HEAD
    const urlTree = this.router.parseUrl(this.router.url);
    return `/${urlTree.root.children.primary.segments[0].path}`;
=======
    return this.uiSearchRoute;
>>>>>>> e374f9ec
  }

  ngOnDestroy(): void {
    if (this.sub !== undefined) {
      this.sub.unsubscribe();
    }
  }
}<|MERGE_RESOLUTION|>--- conflicted
+++ resolved
@@ -21,31 +21,20 @@
 import { URLCombiner } from '../../core/url-combiner/url-combiner';
 import { hasValue, isNotEmpty } from '../../shared/empty.util';
 import { PaginationComponentOptions } from '../../shared/pagination/pagination-component-options.model';
-<<<<<<< HEAD
 import { RouteService } from '../../shared/services/route.service';
-=======
-import { RouteService } from '../../shared/route.service';
 import { NormalizedSearchResult } from '../normalized-search-result.model';
->>>>>>> e374f9ec
 import { SearchOptions } from '../search-options.model';
 import { SearchResult } from '../search-result.model';
 import { FacetValue } from './facet-value.model';
 import { FilterType } from './filter-type.model';
 import { SearchFilterConfig } from './search-filter-config.model';
-<<<<<<< HEAD
-import { Workspaceitem } from '../../core/submission/models/workspaceitem.model';
-import { WorkspaceitemDataService } from '../../core/submission/workspaceitem-data.service';
-import { MyDSpaceResult } from '../../+my-dspace-page/my-dspace-result.model';
-import { WorkspaceitemMyDSpaceResult } from '../../shared/object-collection/shared/workspaceitem-my-dspace-result.model';
-=======
 import { SearchResponseParsingService } from '../../core/data/search-response-parsing.service';
 import { SearchQueryResponse } from './search-query-response.model';
 import { PageInfo } from '../../core/shared/page-info.model';
 import { getSearchResultFor } from './search-result-element-decorator';
 import { ListableObject } from '../../shared/object-collection/shared/listable-object.model';
->>>>>>> e374f9ec
-
-export function shuffle(array: any[]) {
+
+function shuffle(array: any[]) {
   let i = 0;
   let j = 0;
   let temp = null;
@@ -64,11 +53,7 @@
   protected linkPath = 'discover/search/objects';
 
   private sub;
-<<<<<<< HEAD
-  searchLink: string;
-=======
   uiSearchRoute = '/search';
->>>>>>> e374f9ec
 
   config: SearchFilterConfig[] = [
     Object.assign(new SearchFilterConfig(),
@@ -103,14 +88,6 @@
   // searchOptions: BehaviorSubject<SearchOptions>;
   searchOptions: SearchOptions;
 
-<<<<<<< HEAD
-  constructor(protected itemDataService: ItemDataService,
-              protected routeService: RouteService,
-              protected route: ActivatedRoute,
-              protected router: Router) {
-
-    this.searchLink = this.getSearchLink();
-=======
   constructor(protected responseCache: ResponseCacheService,
               protected requestService: RequestService,
               @Inject(GLOBAL_CONFIG) protected EnvConfig: GlobalConfig,
@@ -119,15 +96,13 @@
               private rdb: RemoteDataBuildService,
               private router: Router) {
     super();
->>>>>>> e374f9ec
     const pagination: PaginationComponentOptions = new PaginationComponentOptions();
-    pagination.id = `${this.searchLink}-results-pagination`;
+    pagination.id = 'search-results-pagination';
     pagination.currentPage = 1;
     pagination.pageSize = 10;
     const sort: SortOptions = new SortOptions();
     this.searchOptions = { pagination: pagination, sort: sort };
     // this.searchOptions = new BehaviorSubject<SearchOptions>(searchOptions);
-
   }
 
   search(query: string, scopeId?: string, searchOptions?: SearchOptions): Observable<RemoteData<Array<SearchResult<DSpaceObject>> | PaginatedList<SearchResult<DSpaceObject>>>> {
@@ -227,24 +202,7 @@
       }
     });
 
-<<<<<<< HEAD
-        return new RemoteData(
-          rd.isRequestPending,
-          rd.isResponsePending,
-          rd.hasSucceeded,
-          error,
-          payload
-        )
-      }).startWith(new RemoteData(
-        true,
-        false,
-        undefined,
-        undefined,
-        undefined
-      ))
-=======
     return this.rdb.toRemoteDataObservable(requestEntryObs, responseCacheObs, payloadObs);
->>>>>>> e374f9ec
   }
 
   getConfig(): Observable<RemoteData<SearchFilterConfig[]>> {
@@ -325,12 +283,7 @@
   }
 
   getSearchLink() {
-<<<<<<< HEAD
-    const urlTree = this.router.parseUrl(this.router.url);
-    return `/${urlTree.root.children.primary.segments[0].path}`;
-=======
     return this.uiSearchRoute;
->>>>>>> e374f9ec
   }
 
   ngOnDestroy(): void {
