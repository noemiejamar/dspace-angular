--- conflicted
+++ resolved
@@ -12,12 +12,6 @@
 import { PageInfo } from '../../core/shared/page-info.model';
 import { hasValue, isNotEmpty } from '../../shared/empty.util';
 import { ItemSearchResult } from '../../shared/object-collection/shared/item-search-result.model';
-<<<<<<< HEAD
-import { ViewMode } from '../../+search-page/search-options.model';
-import { ActivatedRoute, NavigationExtras, Router } from '@angular/router';
-import { RouteService } from '../../shared/route.service';
-=======
->>>>>>> 90c3d16e
 import { PaginationComponentOptions } from '../../shared/pagination/pagination-component-options.model';
 import { RouteService } from '../../shared/route.service';
 import { SearchOptions } from '../search-options.model';
@@ -57,7 +51,7 @@
     '<em>The QSAR DataBank (QsarDB) repository</em>',
   );
   private sub;
-  searchLink: string;
+  searchLink = '/search';
 
   config: SearchFilterConfig[] = [
     Object.assign(new SearchFilterConfig(),
@@ -92,18 +86,17 @@
   // searchOptions: BehaviorSubject<SearchOptions>;
   searchOptions: SearchOptions;
 
-  constructor(protected itemDataService: ItemDataService,
-              protected routeService: RouteService,
-              protected route: ActivatedRoute,
-              protected router: Router) {
+  constructor(private itemDataService: ItemDataService,
+              private routeService: RouteService,
+              private route: ActivatedRoute,
+              private router: Router) {
 
     const pagination: PaginationComponentOptions = new PaginationComponentOptions();
     pagination.id = 'search-results-pagination';
     pagination.currentPage = 1;
     pagination.pageSize = 10;
     const sort: SortOptions = new SortOptions();
-    this.searchOptions = {pagination: pagination, sort: sort};
-    this.searchLink = this.getSearchLink();
+    this.searchOptions = { pagination: pagination, sort: sort };
     // this.searchOptions = new BehaviorSubject<SearchOptions>(searchOptions);
   }
 
@@ -133,7 +126,7 @@
       returningPageInfo.elementsPerPage = searchOptions.pagination.pageSize;
       returningPageInfo.currentPage = searchOptions.pagination.currentPage;
     } else {
-      returningPageInfo.elementsPerPage = 20;
+      returningPageInfo.elementsPerPage = 10;
       returningPageInfo.currentPage = 1;
     }
 
@@ -147,12 +140,7 @@
       .filter((rd: RemoteData<PaginatedList<Item>>) => rd.hasSucceeded)
       .map((rd: RemoteData<PaginatedList<Item>>) => {
 
-<<<<<<< HEAD
-        const totalElements = rd.pageInfo.totalElements > 20 ? 20 : rd.pageInfo.totalElements;
-        const pageInfo = Object.assign({}, rd.pageInfo, {totalElements: totalElements});
-=======
         const totalElements = rd.payload.totalElements > 20 ? 20 : rd.payload.totalElements;
->>>>>>> 90c3d16e
 
         const page = shuffle(rd.payload.page)
           .map((item: Item, index: number) => {
@@ -239,7 +227,7 @@
 
   setViewMode(viewMode: ViewMode) {
     const navigationExtras: NavigationExtras = {
-      queryParams: {view: viewMode},
+      queryParams: { view: viewMode },
       queryParamsHandling: 'merge'
     };
 
