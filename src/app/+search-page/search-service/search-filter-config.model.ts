<<<<<<< HEAD
import { FilterType } from './filter-type.model';
import { autoserialize, autoserializeAs } from 'cerialize';
import { FacetValue } from './facet-value.model';

export class SearchFilterConfig {
  @autoserialize
  scope: string;

  @autoserialize
  query: string;

  @autoserialize
  sort: any; // TODO

  @autoserialize
  configurationName: string;

  @autoserialize
  name: string;

  @autoserialize
  facetType: FilterType;

  @autoserialize
  facetLimit: number;

  @autoserialize
  hasFacets: boolean;

  @autoserialize
  pageSize = 5;

  @autoserialize
  public type: string;

  @autoserializeAs(FacetValue)
  values: FacetValue[];

  @autoserialize
  isOpenByDefault: boolean;
  /**
   * Name of this configuration that can be used in a url
   * @returns Parameter name
   */
  get paramName(): string {
    return 'f.' + this.name;
  }
}
=======
  import { FilterType } from './filter-type.model';
  import { autoserialize, autoserializeAs } from 'cerialize';

  export class SearchFilterConfig {

    @autoserialize
    name: string;

    @autoserializeAs(String, 'facetType')
    type: FilterType;

    @autoserialize
    hasFacets: boolean;

    // @autoserializeAs(String, 'facetLimit') - uncomment when fixed in rest
    pageSize = 5;

    @autoserialize
    isOpenByDefault: boolean;
    /**
     * Name of this configuration that can be used in a url
     * @returns Parameter name
     */
    get paramName(): string {
      return 'f.' + this.name;
    }
  }
>>>>>>> d8937f27
<|MERGE_RESOLUTION|>--- conflicted
+++ resolved
@@ -1,53 +1,3 @@
-<<<<<<< HEAD
-import { FilterType } from './filter-type.model';
-import { autoserialize, autoserializeAs } from 'cerialize';
-import { FacetValue } from './facet-value.model';
-
-export class SearchFilterConfig {
-  @autoserialize
-  scope: string;
-
-  @autoserialize
-  query: string;
-
-  @autoserialize
-  sort: any; // TODO
-
-  @autoserialize
-  configurationName: string;
-
-  @autoserialize
-  name: string;
-
-  @autoserialize
-  facetType: FilterType;
-
-  @autoserialize
-  facetLimit: number;
-
-  @autoserialize
-  hasFacets: boolean;
-
-  @autoserialize
-  pageSize = 5;
-
-  @autoserialize
-  public type: string;
-
-  @autoserializeAs(FacetValue)
-  values: FacetValue[];
-
-  @autoserialize
-  isOpenByDefault: boolean;
-  /**
-   * Name of this configuration that can be used in a url
-   * @returns Parameter name
-   */
-  get paramName(): string {
-    return 'f.' + this.name;
-  }
-}
-=======
   import { FilterType } from './filter-type.model';
   import { autoserialize, autoserializeAs } from 'cerialize';
 
@@ -74,5 +24,4 @@
     get paramName(): string {
       return 'f.' + this.name;
     }
-  }
->>>>>>> d8937f27
+  }