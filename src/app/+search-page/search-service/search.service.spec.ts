import { TestBed, fakeAsync, tick } from '@angular/core/testing';
import { RouterTestingModule } from '@angular/router/testing';

import { CommonModule } from '@angular/common';
import { Component } from '@angular/core';

import { SearchService } from './search.service';
import { ItemDataService } from './../../core/data/item-data.service';
import { ViewMode } from '../../+search-page/search-options.model';
import { RouteService } from '../../shared/services/route.service';
import { GLOBAL_CONFIG } from '../../../config';
import { RemoteDataBuildService } from '../../core/cache/builders/remote-data-build.service';
<<<<<<< HEAD
import { ActivatedRoute } from '@angular/router';
import { RequestService } from '../../core/data/request.service';
import { ResponseCacheService } from '../../core/cache/response-cache.service';
import { ActivatedRouteStub } from '../../shared/testing/active-router-stub';
=======
import { ActivatedRoute, Router, UrlTree } from '@angular/router';
import { RequestService } from '../../core/data/request.service';
import { ResponseCacheService } from '../../core/cache/response-cache.service';
import { ActivatedRouteStub } from '../../shared/testing/active-router-stub';
import { RouterStub } from '../../shared/testing/router-stub';
import { HALEndpointService } from '../../core/shared/hal-endpoint.service';
import { Observable } from 'rxjs/Observable';
import { PaginatedSearchOptions } from '../paginated-search-options.model';
import { RemoteData } from '../../core/data/remote-data';
import { PaginatedList } from '../../core/data/paginated-list';
import { SearchResult } from '../search-result.model';
import { DSpaceObject } from '../../core/shared/dspace-object.model';
import { ResponseCacheEntry } from '../../core/cache/response-cache.reducer';
import { RequestEntry } from '../../core/data/request.reducer';
import { getMockRequestService } from '../../shared/mocks/mock-request.service';
import { getMockResponseCacheService } from '../../shared/mocks/mock-response-cache.service';
import {
  FacetConfigSuccessResponse, RestResponse,
  SearchSuccessResponse
} from '../../core/cache/response-cache.models';
import { SearchQueryResponse } from './search-query-response.model';
import { SearchFilterConfig } from './search-filter-config.model';
>>>>>>> d8937f27

@Component({ template: '' })
class DummyComponent {
}

describe('SearchService', () => {
<<<<<<< HEAD
  let searchService: SearchService;

  beforeEach(() => {
    TestBed.configureTestingModule({
      imports: [
        CommonModule,
        RouterTestingModule.withRoutes([
          { path: 'search', component: DummyComponent, pathMatch: 'full' },
        ])
      ],
      declarations: [
        DummyComponent
      ],
      providers: [
        { provide: ItemDataService, useValue: {} },
        { provide: RouteService, useValue: {} },
        { provide: ResponseCacheService, useValue: {} },
        { provide: RequestService, useValue: {} },
        { provide: ActivatedRoute, useValue: new ActivatedRouteStub() },
        { provide: RemoteDataBuildService, useValue: {} },
        { provide: GLOBAL_CONFIG, useValue: {} },
        SearchService
      ],
    });
    searchService = TestBed.get(SearchService);
  });
=======
  describe('By default', () => {
    let searchService: SearchService;
    const router = new RouterStub();
    const route = new ActivatedRouteStub();
    beforeEach(() => {
      TestBed.configureTestingModule({
        imports: [
          CommonModule,
          RouterTestingModule.withRoutes([
            { path: 'search', component: DummyComponent, pathMatch: 'full' },
          ])
        ],
        declarations: [
          DummyComponent
        ],
        providers: [
          { provide: Router, useValue: router },
          { provide: ActivatedRoute, useValue: route },
          { provide: ResponseCacheService, useValue: getMockResponseCacheService() },
          { provide: RequestService, useValue: getMockRequestService() },
          { provide: RemoteDataBuildService, useValue: {} },
          { provide: HALEndpointService, useValue: {} },
          SearchService
        ],
      });
      searchService = TestBed.get(SearchService);
    });
>>>>>>> d8937f27

    it('should return list view mode', () => {
      searchService.getViewMode().subscribe((viewMode) => {
        expect(viewMode).toBe(ViewMode.List);
      });
    });
  });
  describe('', () => {
    let searchService: SearchService;
    const router = new RouterStub();
    const route = new ActivatedRouteStub();

    const halService = {
      /* tslint:disable:no-empty */
      getEndpoint: () => {
      }
      /* tslint:enable:no-empty */

    };

    const remoteDataBuildService = {
      toRemoteDataObservable: (requestEntryObs: Observable<RequestEntry>, responseCacheObs: Observable<ResponseCacheEntry>, payloadObs: Observable<any>) => {
        return Observable.combineLatest(requestEntryObs,
          responseCacheObs, payloadObs, (req, res, pay) => {
            return { req, res, pay };
          });
      },
      aggregate: (input: Array<Observable<RemoteData<any>>>): Observable<RemoteData<any[]>> => {
        return Observable.of(new RemoteData(false, false, true, null, []));
      }
    };

    beforeEach(() => {
      TestBed.configureTestingModule({
        imports: [
          CommonModule,
          RouterTestingModule.withRoutes([
            { path: 'search', component: DummyComponent, pathMatch: 'full' },
          ])
        ],
        declarations: [
          DummyComponent
        ],
        providers: [
          { provide: Router, useValue: router },
          { provide: ActivatedRoute, useValue: route },
          { provide: ResponseCacheService, useValue: getMockResponseCacheService() },
          { provide: RequestService, useValue: getMockRequestService() },
          { provide: RemoteDataBuildService, useValue: remoteDataBuildService },
          { provide: HALEndpointService, useValue: halService },
          SearchService
        ],
      });
      searchService = TestBed.get(SearchService);
      const urlTree = Object.assign(new UrlTree(), { root: { children: { primary: 'search' } } });
      router.parseUrl.and.returnValue(urlTree);
    });

    it('should call the navigate method on the Router with view mode list parameter as a parameter when setViewMode is called', () => {
      searchService.setViewMode(ViewMode.List);
      expect(router.navigate).toHaveBeenCalledWith(['/search'], {
        queryParams: { view: ViewMode.List },
        queryParamsHandling: 'merge'
      });
    });

    it('should call the navigate method on the Router with view mode grid parameter as a parameter when setViewMode is called', () => {
      searchService.setViewMode(ViewMode.Grid);
      expect(router.navigate).toHaveBeenCalledWith(['/search'], {
        queryParams: { view: ViewMode.Grid },
        queryParamsHandling: 'merge'
      });
    });

    it('should return ViewMode.List when the viewMode is set to ViewMode.List in the ActivatedRoute', () => {
      let viewMode = ViewMode.Grid;
      route.testParams = { view: ViewMode.List };
      searchService.getViewMode().subscribe((mode) => viewMode = mode);
      expect(viewMode).toEqual(ViewMode.List);
    });

    it('should return ViewMode.Grid when the viewMode is set to ViewMode.Grid in the ActivatedRoute', () => {
      let viewMode = ViewMode.List;
      route.testParams = { view: ViewMode.Grid };
      searchService.getViewMode().subscribe((mode) => viewMode = mode);
      expect(viewMode).toEqual(ViewMode.Grid);
    });

    describe('when search is called', () => {
      const endPoint = 'http://endpoint.com/test/test';
      const searchOptions = new PaginatedSearchOptions();
      const queryResponse = Object.assign(new SearchQueryResponse(), { objects: [] });
      const response = new SearchSuccessResponse(queryResponse, '200');
      const responseEntry = Object.assign(new ResponseCacheEntry(), { response: response });
      beforeEach(() => {
        spyOn((searchService as any).halService, 'getEndpoint').and.returnValue(Observable.of(endPoint));
        (searchService as any).responseCache.get.and.returnValue(Observable.of(responseEntry));
        /* tslint:disable:no-empty */
        searchService.search(searchOptions).subscribe((t) => {
        }); // subscribe to make sure all methods are called
        /* tslint:enable:no-empty */
      });

      it('should call getEndpoint on the halService', () => {
        expect((searchService as any).halService.getEndpoint).toHaveBeenCalled();
      });

      it('should send out the request on the request service', () => {
        expect((searchService as any).requestService.configure).toHaveBeenCalled();
      });

      it('should call getByHref on the request service with the correct request url', () => {
        expect((searchService as any).requestService.getByHref).toHaveBeenCalledWith(endPoint);
      });
      it('should call get on the request service with the correct request url', () => {
        expect((searchService as any).responseCache.get).toHaveBeenCalledWith(endPoint);
      });
    });

    describe('when getConfig is called without a scope', () => {
      const endPoint = 'http://endpoint.com/test/config';
      const filterConfig = [new SearchFilterConfig()];
      const response = new FacetConfigSuccessResponse(filterConfig, '200');
      const responseEntry = Object.assign(new ResponseCacheEntry(), { response: response });
      beforeEach(() => {
        spyOn((searchService as any).halService, 'getEndpoint').and.returnValue(Observable.of(endPoint));
        (searchService as any).responseCache.get.and.returnValue(Observable.of(responseEntry));
        /* tslint:disable:no-empty */
        searchService.getConfig(null).subscribe((t) => {
        }); // subscribe to make sure all methods are called
        /* tslint:enable:no-empty */
      });

      it('should call getEndpoint on the halService', () => {
        expect((searchService as any).halService.getEndpoint).toHaveBeenCalled();
      });

      it('should send out the request on the request service', () => {
        expect((searchService as any).requestService.configure).toHaveBeenCalled();
      });

      it('should call getByHref on the request service with the correct request url', () => {
        expect((searchService as any).requestService.getByHref).toHaveBeenCalledWith(endPoint);
      });
      it('should call get on the request service with the correct request url', () => {
        expect((searchService as any).responseCache.get).toHaveBeenCalledWith(endPoint);
      });
    });

    describe('when getConfig is called with a scope', () => {
      const endPoint = 'http://endpoint.com/test/config';
      const scope = 'test';
      const requestUrl = endPoint + '?scope=' + scope;
      const filterConfig = [new SearchFilterConfig()];
      const response = new FacetConfigSuccessResponse(filterConfig, '200');
      const responseEntry = Object.assign(new ResponseCacheEntry(), { response: response });
      beforeEach(() => {
        spyOn((searchService as any).halService, 'getEndpoint').and.returnValue(Observable.of(endPoint));
        (searchService as any).responseCache.get.and.returnValue(Observable.of(responseEntry));
        /* tslint:disable:no-empty */
        searchService.getConfig(scope).subscribe((t) => {
        }); // subscribe to make sure all methods are called
        /* tslint:enable:no-empty */
      });

      it('should call getEndpoint on the halService', () => {
        expect((searchService as any).halService.getEndpoint).toHaveBeenCalled();
      });

      it('should send out the request on the request service', () => {
        expect((searchService as any).requestService.configure).toHaveBeenCalled();
      });

      it('should call getByHref on the request service with the correct request url', () => {
        expect((searchService as any).requestService.getByHref).toHaveBeenCalledWith(requestUrl);
      });
      it('should call get on the request service with the correct request url', () => {
        expect((searchService as any).responseCache.get).toHaveBeenCalledWith(requestUrl);
      });
    });
  });
});<|MERGE_RESOLUTION|>--- conflicted
+++ resolved
@@ -10,12 +10,6 @@
 import { RouteService } from '../../shared/services/route.service';
 import { GLOBAL_CONFIG } from '../../../config';
 import { RemoteDataBuildService } from '../../core/cache/builders/remote-data-build.service';
-<<<<<<< HEAD
-import { ActivatedRoute } from '@angular/router';
-import { RequestService } from '../../core/data/request.service';
-import { ResponseCacheService } from '../../core/cache/response-cache.service';
-import { ActivatedRouteStub } from '../../shared/testing/active-router-stub';
-=======
 import { ActivatedRoute, Router, UrlTree } from '@angular/router';
 import { RequestService } from '../../core/data/request.service';
 import { ResponseCacheService } from '../../core/cache/response-cache.service';
@@ -38,41 +32,12 @@
 } from '../../core/cache/response-cache.models';
 import { SearchQueryResponse } from './search-query-response.model';
 import { SearchFilterConfig } from './search-filter-config.model';
->>>>>>> d8937f27
 
 @Component({ template: '' })
 class DummyComponent {
 }
 
 describe('SearchService', () => {
-<<<<<<< HEAD
-  let searchService: SearchService;
-
-  beforeEach(() => {
-    TestBed.configureTestingModule({
-      imports: [
-        CommonModule,
-        RouterTestingModule.withRoutes([
-          { path: 'search', component: DummyComponent, pathMatch: 'full' },
-        ])
-      ],
-      declarations: [
-        DummyComponent
-      ],
-      providers: [
-        { provide: ItemDataService, useValue: {} },
-        { provide: RouteService, useValue: {} },
-        { provide: ResponseCacheService, useValue: {} },
-        { provide: RequestService, useValue: {} },
-        { provide: ActivatedRoute, useValue: new ActivatedRouteStub() },
-        { provide: RemoteDataBuildService, useValue: {} },
-        { provide: GLOBAL_CONFIG, useValue: {} },
-        SearchService
-      ],
-    });
-    searchService = TestBed.get(SearchService);
-  });
-=======
   describe('By default', () => {
     let searchService: SearchService;
     const router = new RouterStub();
@@ -100,7 +65,6 @@
       });
       searchService = TestBed.get(SearchService);
     });
->>>>>>> d8937f27
 
     it('should return list view mode', () => {
       searchService.getViewMode().subscribe((viewMode) => {
