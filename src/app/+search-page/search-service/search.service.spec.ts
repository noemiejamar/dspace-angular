import { TestBed } from '@angular/core/testing';
import { RouterTestingModule } from '@angular/router/testing';

import { CommonModule } from '@angular/common';
import { Component } from '@angular/core';

import { SearchService } from './search.service';
<<<<<<< HEAD
import { ItemDataService } from './../../core/data/item-data.service';
import { SetViewMode } from '../../shared/view-mode';
import { RouteService } from '../../shared/route.service';
import { GLOBAL_CONFIG } from '../../../config';
=======
>>>>>>> 0455a16d
import { RemoteDataBuildService } from '../../core/cache/builders/remote-data-build.service';
import { ActivatedRoute, Router, UrlTree } from '@angular/router';
import { RequestService } from '../../core/data/request.service';
import { ResponseCacheService } from '../../core/cache/response-cache.service';
import { ActivatedRouteStub } from '../../shared/testing/active-router-stub';
import { RouterStub } from '../../shared/testing/router-stub';
import { HALEndpointService } from '../../core/shared/hal-endpoint.service';
import { Observable } from 'rxjs/Observable';
import { PaginatedSearchOptions } from '../paginated-search-options.model';
import { RemoteData } from '../../core/data/remote-data';
import { ResponseCacheEntry } from '../../core/cache/response-cache.reducer';
import { RequestEntry } from '../../core/data/request.reducer';
import { getMockRequestService } from '../../shared/mocks/mock-request.service';
import { getMockResponseCacheService } from '../../shared/mocks/mock-response-cache.service';
import {
  FacetConfigSuccessResponse,
  SearchSuccessResponse
} from '../../core/cache/response-cache.models';
import { SearchQueryResponse } from './search-query-response.model';
import { SearchFilterConfig } from './search-filter-config.model';
import { CommunityDataService } from '../../core/data/community-data.service';
import { ViewMode } from '../../core/shared/view-mode.model';
import { DSpaceObjectDataService } from '../../core/data/dspace-object-data.service';

@Component({ template: '' })
class DummyComponent {
}

describe('SearchService', () => {
  describe('By default', () => {
    let searchService: SearchService;
    const router = new RouterStub();
    const route = new ActivatedRouteStub();
    beforeEach(() => {
      TestBed.configureTestingModule({
        imports: [
          CommonModule,
          RouterTestingModule.withRoutes([
            { path: 'search', component: DummyComponent, pathMatch: 'full' },
          ])
        ],
        declarations: [
          DummyComponent
        ],
        providers: [
          { provide: Router, useValue: router },
          { provide: ActivatedRoute, useValue: route },
          { provide: ResponseCacheService, useValue: getMockResponseCacheService() },
          { provide: RequestService, useValue: getMockRequestService() },
          { provide: RemoteDataBuildService, useValue: {} },
          { provide: HALEndpointService, useValue: {} },
          { provide: CommunityDataService, useValue: {}},
          { provide: DSpaceObjectDataService, useValue: {}},
          SearchService
        ],
      });
      searchService = TestBed.get(SearchService);
    });

    it('should return list view mode', () => {
      searchService.getViewMode().subscribe((viewMode) => {
        expect(viewMode).toBe(SetViewMode.List);
      });
    });
  });
  describe('', () => {
    let searchService: SearchService;
    const router = new RouterStub();
    const route = new ActivatedRouteStub();

    const halService = {
      /* tslint:disable:no-empty */
      getEndpoint: () => {
      }
      /* tslint:enable:no-empty */

    };

    const remoteDataBuildService = {
      toRemoteDataObservable: (requestEntryObs: Observable<RequestEntry>, responseCacheObs: Observable<ResponseCacheEntry>, payloadObs: Observable<any>) => {
        return Observable.combineLatest(requestEntryObs,
          responseCacheObs, payloadObs, (req, res, pay) => {
            return { req, res, pay };
          });
      },
      aggregate: (input: Array<Observable<RemoteData<any>>>): Observable<RemoteData<any[]>> => {
        return Observable.of(new RemoteData(false, false, true, null, []));
      }
    };

    beforeEach(() => {
      TestBed.configureTestingModule({
        imports: [
          CommonModule,
          RouterTestingModule.withRoutes([
            { path: 'search', component: DummyComponent, pathMatch: 'full' },
          ])
        ],
        declarations: [
          DummyComponent
        ],
        providers: [
          { provide: Router, useValue: router },
          { provide: ActivatedRoute, useValue: route },
          { provide: ResponseCacheService, useValue: getMockResponseCacheService() },
          { provide: RequestService, useValue: getMockRequestService() },
          { provide: RemoteDataBuildService, useValue: remoteDataBuildService },
          { provide: HALEndpointService, useValue: halService },
          { provide: CommunityDataService, useValue: {}},
          { provide: DSpaceObjectDataService, useValue: {}},
          SearchService
        ],
      });
      searchService = TestBed.get(SearchService);
      const urlTree = Object.assign(new UrlTree(), { root: { children: { primary: 'search' } } });
      router.parseUrl.and.returnValue(urlTree);
    });

    it('should call the navigate method on the Router with view mode list parameter as a parameter when setViewMode is called', () => {
      searchService.setViewMode(SetViewMode.List);
      expect(router.navigate).toHaveBeenCalledWith(['/search'], {
        queryParams: { view: SetViewMode.List },
        queryParamsHandling: 'merge'
      });
    });

    it('should call the navigate method on the Router with view mode grid parameter as a parameter when setViewMode is called', () => {
      searchService.setViewMode(SetViewMode.Grid);
      expect(router.navigate).toHaveBeenCalledWith(['/search'], {
        queryParams: { view: SetViewMode.Grid },
        queryParamsHandling: 'merge'
      });
    });

    it('should return ViewMode.List when the viewMode is set to ViewMode.List in the ActivatedRoute', () => {
      let viewMode = SetViewMode.Grid;
      route.testParams = { view: SetViewMode.List };
      searchService.getViewMode().subscribe((mode) => viewMode = mode);
      expect(viewMode).toEqual(SetViewMode.List);
    });

    it('should return ViewMode.Grid when the viewMode is set to ViewMode.Grid in the ActivatedRoute', () => {
      let viewMode = SetViewMode.List;
      route.testParams = { view: SetViewMode.Grid };
      searchService.getViewMode().subscribe((mode) => viewMode = mode);
      expect(viewMode).toEqual(SetViewMode.Grid);
    });

    describe('when search is called', () => {
      const endPoint = 'http://endpoint.com/test/test';
      const searchOptions = new PaginatedSearchOptions({});
      const queryResponse = Object.assign(new SearchQueryResponse(), { objects: [] });
      const response = new SearchSuccessResponse(queryResponse, '200');
      const responseEntry = Object.assign(new ResponseCacheEntry(), { response: response });
      beforeEach(() => {
        spyOn((searchService as any).halService, 'getEndpoint').and.returnValue(Observable.of(endPoint));
        (searchService as any).responseCache.get.and.returnValue(Observable.of(responseEntry));
        /* tslint:disable:no-empty */
        searchService.search(searchOptions).subscribe((t) => {
        }); // subscribe to make sure all methods are called
        /* tslint:enable:no-empty */
      });

      it('should call getEndpoint on the halService', () => {
        expect((searchService as any).halService.getEndpoint).toHaveBeenCalled();
      });

      it('should send out the request on the request service', () => {
        expect((searchService as any).requestService.configure).toHaveBeenCalled();
      });

      it('should call getByHref on the request service with the correct request url', () => {
        expect((searchService as any).requestService.getByHref).toHaveBeenCalledWith(endPoint);
      });
      it('should call get on the request service with the correct request url', () => {
        expect((searchService as any).responseCache.get).toHaveBeenCalledWith(endPoint);
      });
    });

    describe('when getConfig is called without a scope', () => {
      const endPoint = 'http://endpoint.com/test/config';
      const filterConfig = [new SearchFilterConfig()];
      const response = new FacetConfigSuccessResponse(filterConfig, '200');
      const responseEntry = Object.assign(new ResponseCacheEntry(), { response: response });
      beforeEach(() => {
        spyOn((searchService as any).halService, 'getEndpoint').and.returnValue(Observable.of(endPoint));
        (searchService as any).responseCache.get.and.returnValue(Observable.of(responseEntry));
        /* tslint:disable:no-empty */
        searchService.getConfig(null).subscribe((t) => {
        }); // subscribe to make sure all methods are called
        /* tslint:enable:no-empty */
      });

      it('should call getEndpoint on the halService', () => {
        expect((searchService as any).halService.getEndpoint).toHaveBeenCalled();
      });

      it('should send out the request on the request service', () => {
        expect((searchService as any).requestService.configure).toHaveBeenCalled();
      });

      it('should call getByHref on the request service with the correct request url', () => {
        expect((searchService as any).requestService.getByHref).toHaveBeenCalledWith(endPoint);
      });
      it('should call get on the request service with the correct request url', () => {
        expect((searchService as any).responseCache.get).toHaveBeenCalledWith(endPoint);
      });
    });

    describe('when getConfig is called with a scope', () => {
      const endPoint = 'http://endpoint.com/test/config';
      const scope = 'test';
      const requestUrl = endPoint + '?scope=' + scope;
      const filterConfig = [new SearchFilterConfig()];
      const response = new FacetConfigSuccessResponse(filterConfig, '200');
      const responseEntry = Object.assign(new ResponseCacheEntry(), { response: response });
      beforeEach(() => {
        spyOn((searchService as any).halService, 'getEndpoint').and.returnValue(Observable.of(endPoint));
        (searchService as any).responseCache.get.and.returnValue(Observable.of(responseEntry));
        /* tslint:disable:no-empty */
        searchService.getConfig(scope).subscribe((t) => {
        }); // subscribe to make sure all methods are called
        /* tslint:enable:no-empty */
      });

      it('should call getEndpoint on the halService', () => {
        expect((searchService as any).halService.getEndpoint).toHaveBeenCalled();
      });

      it('should send out the request on the request service', () => {
        expect((searchService as any).requestService.configure).toHaveBeenCalled();
      });

      it('should call getByHref on the request service with the correct request url', () => {
        expect((searchService as any).requestService.getByHref).toHaveBeenCalledWith(requestUrl);
      });
      it('should call get on the request service with the correct request url', () => {
        expect((searchService as any).responseCache.get).toHaveBeenCalledWith(requestUrl);
      });
    });
  });
});<|MERGE_RESOLUTION|>--- conflicted
+++ resolved
@@ -5,13 +5,9 @@
 import { Component } from '@angular/core';
 
 import { SearchService } from './search.service';
-<<<<<<< HEAD
 import { ItemDataService } from './../../core/data/item-data.service';
 import { SetViewMode } from '../../shared/view-mode';
-import { RouteService } from '../../shared/route.service';
 import { GLOBAL_CONFIG } from '../../../config';
-=======
->>>>>>> 0455a16d
 import { RemoteDataBuildService } from '../../core/cache/builders/remote-data-build.service';
 import { ActivatedRoute, Router, UrlTree } from '@angular/router';
 import { RequestService } from '../../core/data/request.service';
