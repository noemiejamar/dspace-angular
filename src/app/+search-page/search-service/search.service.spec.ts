--- conflicted
+++ resolved
@@ -5,10 +5,6 @@
 import { Component } from '@angular/core';
 
 import { SearchService } from './search.service';
-<<<<<<< HEAD
-import { ViewMode } from '../../+search-page/search-options.model';
-=======
->>>>>>> 8c124f22
 import { RemoteDataBuildService } from '../../core/cache/builders/remote-data-build.service';
 import { ActivatedRoute, Router, UrlTree } from '@angular/router';
 import { RequestService } from '../../core/data/request.service';
@@ -25,14 +21,10 @@
 import { RequestEntry } from '../../core/data/request.reducer';
 import { getMockRequestService } from '../../shared/mocks/mock-request.service';
 import { getMockResponseCacheService } from '../../shared/mocks/mock-response-cache.service';
-<<<<<<< HEAD
-import { FacetConfigSuccessResponse, SearchSuccessResponse } from '../../core/cache/response-cache.models';
-=======
 import {
   FacetConfigSuccessResponse,
   SearchSuccessResponse
 } from '../../core/cache/response-cache.models';
->>>>>>> 8c124f22
 import { SearchQueryResponse } from './search-query-response.model';
 import { SearchFilterConfig } from './search-filter-config.model';
 import { CommunityDataService } from '../../core/data/community-data.service';
@@ -167,7 +159,7 @@
       const endPoint = 'http://endpoint.com/test/test';
       const searchOptions = new PaginatedSearchOptions({});
       const queryResponse = Object.assign(new SearchQueryResponse(), { objects: [] });
-      const response = new SearchSuccessResponse(queryResponse, 200,'OK');
+      const response = new SearchSuccessResponse(queryResponse, 200, 'OK');
       const responseEntry = Object.assign(new ResponseCacheEntry(), { response: response });
       beforeEach(() => {
         spyOn((searchService as any).halService, 'getEndpoint').and.returnValue(Observable.of(endPoint));
