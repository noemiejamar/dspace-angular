--- conflicted
+++ resolved
@@ -5,11 +5,7 @@
         <option *ngFor="let sortDirection of (sortDirections | dsKeys)"
                 [value]="sortDirection.value"
                 [selected]="sortDirection.value === direction? 'selected': null">
-<<<<<<< HEAD
-            {{sortDirection.key}}
-=======
             {{'sorting.' + sortDirection.key | translate}}
->>>>>>> 99f8d4f2
         </option>
     </select>
 </div>
