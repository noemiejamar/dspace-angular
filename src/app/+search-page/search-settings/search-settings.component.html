<h3>{{ 'search.sidebar.settings.title' | translate}}</h3>
<div *ngIf="[searchOptions].sort" class="setting-option result-order-settings mb-3 p-3">
    <h5>{{ 'search.sidebar.settings.sort-by' | translate}}</h5>
    <select class="form-control" (change)="reloadOrder($event)">
<<<<<<< HEAD
        <option *ngFor="let direction of (sortBy | dsKeys); let currentElementIndex = index"
                [value]="currentElementIndex">
            {{direction.value}}
=======
        <option *ngFor="let sortDirection of (sortDirections | dsKeys)"
                [value]="sortDirection.value"
                [selected]="sortDirection.value === direction? 'selected': null">
            {{sortDirection.key}}
>>>>>>> e374f9ec
        </option>
    </select>
    <div class="clearfix mb-2"></div>
    <h5>{{ 'search.sidebar.settings.order' | translate}}</h5>
    <select class="form-control" (change)="reloadOrder($event)">
      <option *ngFor="let direction of (sortDirections | dsKeys); let currentElementIndex = index"
              [value]="currentElementIndex"
              [selected]="direction === searchOptions.sort? 'selected': null">
        {{direction.value}}
      </option>
    </select>
</div>

<div class="setting-option page-size-settings mb-3 p-3">
    <h5>{{ 'search.sidebar.settings.rpp' | translate}}</h5>

    <select class="form-control" (change)="reloadRPP($event)">
        <option *ngFor="let pageSizeOption of pageSizeOptions" [value]="pageSizeOption"
                [selected]="pageSizeOption === pageSize ? 'selected': null">
            {{pageSizeOption}}
        </option>
    </select>
</div><|MERGE_RESOLUTION|>--- conflicted
+++ resolved
@@ -2,26 +2,11 @@
 <div *ngIf="[searchOptions].sort" class="setting-option result-order-settings mb-3 p-3">
     <h5>{{ 'search.sidebar.settings.sort-by' | translate}}</h5>
     <select class="form-control" (change)="reloadOrder($event)">
-<<<<<<< HEAD
-        <option *ngFor="let direction of (sortBy | dsKeys); let currentElementIndex = index"
-                [value]="currentElementIndex">
-            {{direction.value}}
-=======
         <option *ngFor="let sortDirection of (sortDirections | dsKeys)"
                 [value]="sortDirection.value"
                 [selected]="sortDirection.value === direction? 'selected': null">
             {{sortDirection.key}}
->>>>>>> e374f9ec
         </option>
-    </select>
-    <div class="clearfix mb-2"></div>
-    <h5>{{ 'search.sidebar.settings.order' | translate}}</h5>
-    <select class="form-control" (change)="reloadOrder($event)">
-      <option *ngFor="let direction of (sortDirections | dsKeys); let currentElementIndex = index"
-              [value]="currentElementIndex"
-              [selected]="direction === searchOptions.sort? 'selected': null">
-        {{direction.value}}
-      </option>
     </select>
 </div>
 
