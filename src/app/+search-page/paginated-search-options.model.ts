import { SortOptions } from '../core/cache/models/sort-options.model';
import { PaginationComponentOptions } from '../shared/pagination/pagination-component-options.model';
import { isNotEmpty } from '../shared/empty.util';
import { SearchOptions } from './search-options.model';
import { SearchFilter } from './search-filter.model';
import { DSpaceObjectType } from '../core/shared/dspace-object-type.model';

/**
 * This model class represents all parameters needed to request information about a certain page of a search request, in a certain order
 */
export class PaginatedSearchOptions extends SearchOptions {
  pagination?: PaginationComponentOptions;
  sort?: SortOptions;

<<<<<<< HEAD
  constructor(options: {scope?: string, query?: string, dsoType?: DSpaceObjectType, filters?: SearchFilter[], fixedFilter?: any, pagination?: PaginationComponentOptions, sort?: SortOptions}) {
=======
  constructor(options: {configuration?: string, scope?: string, query?: string, dsoType?: DSpaceObjectType, filters?: SearchFilter[], pagination?: PaginationComponentOptions, sort?: SortOptions}) {
>>>>>>> 9e0846ac
    super(options);
    this.pagination = options.pagination;
    this.sort = options.sort;
  }

  /**
   * Method to generate the URL that can be used to request a certain page with specific sort options
   * @param {string} url The URL to the REST endpoint
   * @param {string[]} args A list of query arguments that should be included in the URL
   * @returns {string} URL with all paginated search options and passed arguments as query parameters
   */
  toRestUrl(url: string, args: string[] = []): string {
    if (isNotEmpty(this.sort)) {
      args.push(`sort=${this.sort.field},${this.sort.direction}`);
    }
    if (isNotEmpty(this.pagination)) {
      args.push(`page=${this.pagination.currentPage - 1}`);
      args.push(`size=${this.pagination.pageSize}`);
    }
    return super.toRestUrl(url, args);
  }
}<|MERGE_RESOLUTION|>--- conflicted
+++ resolved
@@ -12,11 +12,7 @@
   pagination?: PaginationComponentOptions;
   sort?: SortOptions;
 
-<<<<<<< HEAD
-  constructor(options: {scope?: string, query?: string, dsoType?: DSpaceObjectType, filters?: SearchFilter[], fixedFilter?: any, pagination?: PaginationComponentOptions, sort?: SortOptions}) {
-=======
-  constructor(options: {configuration?: string, scope?: string, query?: string, dsoType?: DSpaceObjectType, filters?: SearchFilter[], pagination?: PaginationComponentOptions, sort?: SortOptions}) {
->>>>>>> 9e0846ac
+  constructor(options: {configuration?: string, scope?: string, query?: string, dsoType?: DSpaceObjectType, filters?: SearchFilter[], fixedFilter?: any, pagination?: PaginationComponentOptions, sort?: SortOptions}) {
     super(options);
     this.pagination = options.pagination;
     this.sort = options.sort;
