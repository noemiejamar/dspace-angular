--- conflicted
+++ resolved
@@ -1,10 +1,6 @@
 
 import { HeaderEffects } from './header/header.effects';
 import { StoreEffects } from './store.effects';
-<<<<<<< HEAD
-import { AuthEffects } from './core/auth/auth.effects';
-=======
->>>>>>> d8937f27
 import { NotificationsEffects } from './shared/notifications/notifications.effects';
 
 export const appEffects = [
