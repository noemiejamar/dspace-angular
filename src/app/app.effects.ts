--- conflicted
+++ resolved
@@ -1,11 +1,8 @@
 
 import { HeaderEffects } from './header/header.effects';
 import { StoreEffects } from './store.effects';
-<<<<<<< HEAD
 import { AuthEffects } from './core/auth/auth.effects';
-=======
 import { NotificationsEffects } from './shared/notifications/notifications.effects';
->>>>>>> 8bfa4846
 
 export const appEffects = [
   StoreEffects,
