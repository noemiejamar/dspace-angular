
import { HeaderEffects } from './header/header.effects';
import { StoreEffects } from './store.effects';
<<<<<<< HEAD
import { AuthEffects } from './core/auth/auth.effects';
=======
import { NotificationsEffects } from './shared/notifications/notifications.effects';
>>>>>>> f21b3e39

export const appEffects = [
  StoreEffects,
  HeaderEffects,
  NotificationsEffects
];<|MERGE_RESOLUTION|>--- conflicted
+++ resolved
@@ -1,11 +1,7 @@
 
 import { HeaderEffects } from './header/header.effects';
 import { StoreEffects } from './store.effects';
-<<<<<<< HEAD
-import { AuthEffects } from './core/auth/auth.effects';
-=======
 import { NotificationsEffects } from './shared/notifications/notifications.effects';
->>>>>>> f21b3e39
 
 export const appEffects = [
   StoreEffects,
