import {
  combineLatest as observableCombineLatest,
  Observable,
  of as observableOf,
  race as observableRace
} from 'rxjs';
import { Injectable } from '@angular/core';
import {
  distinctUntilChanged,
  first,
  flatMap,
  map,
  startWith,
  switchMap,
  take
} from 'rxjs/operators';
import { hasValue, hasValueOperator, isEmpty, isNotEmpty } from '../../../shared/empty.util';
import { PaginatedList } from '../../data/paginated-list';
import { RemoteData } from '../../data/remote-data';
import { RemoteDataError } from '../../data/remote-data-error';
import { GetRequest } from '../../data/request.models';
import { RequestEntry } from '../../data/request.reducer';
import { RequestService } from '../../data/request.service';

import { NormalizedObject } from '../models/normalized-object.model';
import { ObjectCacheService } from '../object-cache.service';
import { DSOSuccessResponse, ErrorResponse } from '../response.models';
import { getMapsTo, getRelationMetadata, getRelationships } from './build-decorators';
import { PageInfo } from '../../shared/page-info.model';
import {
  filterSuccessfulResponses,
  getRequestFromRequestHref, getRequestFromRequestUUID,
  getResourceLinksFromResponse
} from '../../shared/operators';

@Injectable()
export class RemoteDataBuildService {
  constructor(protected objectCache: ObjectCacheService,
              protected requestService: RequestService) {
  }

  buildSingle<TNormalized extends NormalizedObject, TDomain>(href$: string | Observable<string>): Observable<RemoteData<TDomain>> {
    if (typeof href$ === 'string') {
      href$ = observableOf(href$);
    }
    const requestUUID$ = href$.pipe(
      switchMap((href: string) =>
        this.objectCache.getRequestUUIDBySelfLink(href)),
    );

    const requestEntry$ = observableRace(
      href$.pipe(getRequestFromRequestHref(this.requestService)),
      requestUUID$.pipe(getRequestFromRequestUUID(this.requestService)),
<<<<<<< HEAD
    ).pipe(
      take(1)
=======
>>>>>>> 34e78bd4
    );
    // always use self link if that is cached, only if it isn't, get it via the response.
    const payload$ =
      observableCombineLatest(
        href$.pipe(
          switchMap((href: string) => this.objectCache.getBySelfLink<TNormalized>(href)),
          startWith(undefined)),
        requestEntry$.pipe(
          getResourceLinksFromResponse(),
          switchMap((resourceSelfLinks: string[]) => {
            if (isNotEmpty(resourceSelfLinks)) {
              return this.objectCache.getBySelfLink(resourceSelfLinks[0]);
            } else {
              return observableOf(undefined);
            }
          }),
          distinctUntilChanged(),
          startWith(undefined)
        )
      ).pipe(
        map(([fromSelfLink, fromResponse]) => {
          if (hasValue(fromSelfLink)) {
            return fromSelfLink;
          } else {
            return fromResponse;
          }
        }),
        hasValueOperator(),
        map((normalized: TNormalized) => {
          return this.build<TNormalized, TDomain>(normalized);
        }),
        startWith(undefined),
        distinctUntilChanged()
      );
    return this.toRemoteDataObservable(requestEntry$, payload$);
  }

  toRemoteDataObservable<T>(requestEntry$: Observable<RequestEntry>, payload$: Observable<T>) {
    return observableCombineLatest(requestEntry$, payload$).pipe(
      map(([reqEntry, payload]) => {
<<<<<<< HEAD
        const requestPending = hasValue(reqEntry) && hasValue(reqEntry.requestPending) ? reqEntry.requestPending : true;
        const responsePending = hasValue(reqEntry) && hasValue(reqEntry.responsePending) ? reqEntry.responsePending : false;
=======
        const requestPending = hasValue(reqEntry.requestPending) ? reqEntry.requestPending : true;
        const responsePending = hasValue(reqEntry.responsePending) ? reqEntry.responsePending : false;
>>>>>>> 34e78bd4
        let isSuccessful: boolean;
        let error: RemoteDataError;
        if (hasValue(reqEntry) && hasValue(reqEntry.response)) {
          isSuccessful = reqEntry.response.isSuccessful;
          const errorMessage = isSuccessful === false ? (reqEntry.response as ErrorResponse).errorMessage : undefined;
          if (hasValue(errorMessage)) {
            error = new RemoteDataError(reqEntry.response.statusCode, errorMessage);
          }
        }
        return new RemoteData(
          requestPending,
          responsePending,
          isSuccessful,
          error,
          payload
        );
      })
    );
  }

  buildList<TNormalized extends NormalizedObject, TDomain>(href$: string | Observable<string>): Observable<RemoteData<PaginatedList<TDomain>>> {
    if (typeof href$ === 'string') {
      href$ = observableOf(href$);
    }

    const requestEntry$ = href$.pipe(getRequestFromRequestHref(this.requestService));
    const tDomainList$ = requestEntry$.pipe(
      getResourceLinksFromResponse(),
      flatMap((resourceUUIDs: string[]) => {
        return this.objectCache.getList(resourceUUIDs).pipe(
          map((normList: TNormalized[]) => {
            return normList.map((normalized: TNormalized) => {
              return this.build<TNormalized, TDomain>(normalized);
            });
          }));
      }),
      startWith([]),
      distinctUntilChanged(),
    );
    const pageInfo$ = requestEntry$.pipe(
      filterSuccessfulResponses(),
      map((response: DSOSuccessResponse) => {
        if (hasValue((response as DSOSuccessResponse).pageInfo)) {
          const resPageInfo = (response as DSOSuccessResponse).pageInfo;
          if (isNotEmpty(resPageInfo) && resPageInfo.currentPage >= 0) {
            return Object.assign({}, resPageInfo, { currentPage: resPageInfo.currentPage + 1 });
          } else {
            return resPageInfo;
          }
        }
      })
    );

    const payload$ = observableCombineLatest(tDomainList$, pageInfo$).pipe(
      map(([tDomainList, pageInfo]) => {
        return new PaginatedList(pageInfo, tDomainList);
      })
    );

    return this.toRemoteDataObservable(requestEntry$, payload$);
  }

  build<TNormalized, TDomain>(normalized: TNormalized): TDomain {
    const links: any = {};
    const relationships = getRelationships(normalized.constructor) || [];

    relationships.forEach((relationship: string) => {
      let result;
      if (hasValue(normalized[relationship])) {
        const { resourceType, isList } = getRelationMetadata(normalized, relationship);
        const objectList = normalized[relationship].page || normalized[relationship];
        if (typeof objectList !== 'string') {
          objectList.forEach((href: string) => {
            this.requestService.configure(new GetRequest(this.requestService.generateRequestId(), href))
          });

          const rdArr = [];
          objectList.forEach((href: string) => {
            rdArr.push(this.buildSingle(href));
          });

          if (isList) {
            result = this.aggregate(rdArr);
          } else if (rdArr.length === 1) {
            result = rdArr[0];
          }
        } else {
          this.requestService.configure(new GetRequest(this.requestService.generateRequestId(), objectList));

          // The rest API can return a single URL to represent a list of resources (e.g. /items/:id/bitstreams)
          // in that case only 1 href will be stored in the normalized obj (so the isArray above fails),
          // but it should still be built as a list
          if (isList) {
            result = this.buildList(objectList);
          } else {
            result = this.buildSingle(objectList);
          }
        }

        if (hasValue(normalized[relationship].page)) {
          links[relationship] = this.toPaginatedList(result, normalized[relationship].pageInfo);
        } else {
          links[relationship] = result;
        }
      }
    });
    const domainModel = getMapsTo(normalized.constructor);
    return Object.assign(new domainModel(), normalized, links);
  }

  aggregate<T>(input: Array<Observable<RemoteData<T>>>): Observable<RemoteData<T[]>> {

    if (isEmpty(input)) {
      return observableOf(new RemoteData(false, false, true, null, []));
    }

    return observableCombineLatest(...input).pipe(
      map((arr) => {
        const requestPending: boolean = arr
          .map((d: RemoteData<T>) => d.isRequestPending)
          .every((b: boolean) => b === true);

        const responsePending: boolean = arr
          .map((d: RemoteData<T>) => d.isResponsePending)
          .every((b: boolean) => b === true);

        const isSuccessful: boolean = arr
          .map((d: RemoteData<T>) => d.hasSucceeded)
          .every((b: boolean) => b === true);

        const errorMessage: string = arr
          .map((d: RemoteData<T>) => d.error)
          .map((e: RemoteDataError, idx: number) => {
            if (hasValue(e)) {
              return `[${idx}]: ${e.message}`;
            }
          }).filter((e: string) => hasValue(e))
          .join(', ');

        const statusCode: string = arr
          .map((d: RemoteData<T>) => d.error)
          .map((e: RemoteDataError, idx: number) => {
            if (hasValue(e)) {
              return `[${idx}]: ${e.statusCode}`;
            }
          }).filter((c: string) => hasValue(c))
          .join(', ');

        const error = new RemoteDataError(statusCode, errorMessage);

        const payload: T[] = arr.map((d: RemoteData<T>) => d.payload);

        return new RemoteData(
          requestPending,
          responsePending,
          isSuccessful,
          error,
          payload
        );
      }))
  }

  private toPaginatedList<T>(input: Observable<RemoteData<T[] | PaginatedList<T>>>, pageInfo: PageInfo): Observable<RemoteData<PaginatedList<T>>> {
    return input.pipe(
      map((rd: RemoteData<T[] | PaginatedList<T>>) => {
        if (Array.isArray(rd.payload)) {
          return Object.assign(rd, { payload: new PaginatedList(pageInfo, rd.payload) })
        } else {
          return Object.assign(rd, { payload: new PaginatedList(pageInfo, rd.payload.page) });
        }
      })
    );
  }

}<|MERGE_RESOLUTION|>--- conflicted
+++ resolved
@@ -51,11 +51,6 @@
     const requestEntry$ = observableRace(
       href$.pipe(getRequestFromRequestHref(this.requestService)),
       requestUUID$.pipe(getRequestFromRequestUUID(this.requestService)),
-<<<<<<< HEAD
-    ).pipe(
-      take(1)
-=======
->>>>>>> 34e78bd4
     );
     // always use self link if that is cached, only if it isn't, get it via the response.
     const payload$ =
@@ -96,13 +91,8 @@
   toRemoteDataObservable<T>(requestEntry$: Observable<RequestEntry>, payload$: Observable<T>) {
     return observableCombineLatest(requestEntry$, payload$).pipe(
       map(([reqEntry, payload]) => {
-<<<<<<< HEAD
         const requestPending = hasValue(reqEntry) && hasValue(reqEntry.requestPending) ? reqEntry.requestPending : true;
         const responsePending = hasValue(reqEntry) && hasValue(reqEntry.responsePending) ? reqEntry.responsePending : false;
-=======
-        const requestPending = hasValue(reqEntry.requestPending) ? reqEntry.requestPending : true;
-        const responsePending = hasValue(reqEntry.responsePending) ? reqEntry.responsePending : false;
->>>>>>> 34e78bd4
         let isSuccessful: boolean;
         let error: RemoteDataError;
         if (hasValue(reqEntry) && hasValue(reqEntry.response)) {
