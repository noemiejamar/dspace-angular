--- conflicted
+++ resolved
@@ -1,20 +1,9 @@
 import { Injectable } from '@angular/core';
-<<<<<<< HEAD
 
 import { combineLatest as observableCombineLatest, Observable, of as observableOf, race as observableRace } from 'rxjs';
 import { distinctUntilChanged, flatMap, map, startWith, switchMap } from 'rxjs/operators';
 
 import { hasValue, hasValueOperator, isEmpty, isNotEmpty, isNotUndefined } from '../../../shared/empty.util';
-=======
-import { distinctUntilChanged, flatMap, map, startWith, switchMap, tap } from 'rxjs/operators';
-import {
-  hasValue,
-  hasValueOperator,
-  isEmpty,
-  isNotEmpty,
-  isNotUndefined
-} from '../../../shared/empty.util';
->>>>>>> c07766f5
 import { PaginatedList } from '../../data/paginated-list';
 import { RemoteData } from '../../data/remote-data';
 import { RemoteDataError } from '../../data/remote-data-error';
