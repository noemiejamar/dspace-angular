import { Injectable } from '@angular/core';
import { Observable } from 'rxjs/Observable';

import { CacheableObject } from '../object-cache.reducer';
import { ObjectCacheService } from '../object-cache.service';
import { RequestService } from '../../data/request.service';
import { ResponseCacheService } from '../response-cache.service';
import { RequestEntry } from '../../data/request.reducer';
import { hasValue, isNotEmpty } from '../../../shared/empty.util';
import { ResponseCacheEntry } from '../response-cache.reducer';
import { ErrorResponse, SuccessResponse } from '../response-cache.models';
import { RemoteData } from '../../data/remote-data';
import { GenericConstructor } from '../../shared/generic-constructor';
import { getMapsTo, getRelationMetadata, getRelationships } from './build-decorators';
import { NormalizedObjectFactory } from '../models/normalized-object-factory';
import { Request } from '../../data/request.models';
import { PageInfo } from '../../shared/page-info.model';

@Injectable()
export class RemoteDataBuildService {
<<<<<<< HEAD
  constructor(protected objectCache: ObjectCacheService,
              protected responseCache: ResponseCacheService,
              protected requestService: RequestService,
              protected store: Store<CoreState>,) {
=======
  constructor(
    protected objectCache: ObjectCacheService,
    protected responseCache: ResponseCacheService,
    protected requestService: RequestService
  ) {
>>>>>>> 6db85d1e
  }

  buildSingle<TNormalized extends CacheableObject, TDomain>(href: string,
                                                            normalizedType: GenericConstructor<TNormalized>): RemoteData<TDomain> {
    const requestHrefObs = this.objectCache.getRequestHrefBySelfLink(href);

    const requestObs = Observable.race(
      this.requestService.get(href).filter((entry) => hasValue(entry)),
      requestHrefObs.flatMap((requestHref) =>
        this.requestService.get(requestHref)).filter((entry) => hasValue(entry))
    );

    const responseCacheObs = Observable.race(
      this.responseCache.get(href).filter((entry) => hasValue(entry)),
      requestHrefObs.flatMap((requestHref) => this.responseCache.get(requestHref)).filter((entry) => hasValue(entry))
    );

    const requestPending = requestObs.map((entry: RequestEntry) => entry.requestPending).distinctUntilChanged();

    const responsePending = requestObs.map((entry: RequestEntry) => entry.responsePending).distinctUntilChanged();

    const isSuccessFul = responseCacheObs
      .map((entry: ResponseCacheEntry) => entry.response.isSuccessful).distinctUntilChanged();

    const errorMessage = responseCacheObs
      .filter((entry: ResponseCacheEntry) => !entry.response.isSuccessful)
      .map((entry: ResponseCacheEntry) => (entry.response as ErrorResponse).errorMessage)
      .distinctUntilChanged();

    const statusCode = responseCacheObs
      .map((entry: ResponseCacheEntry) => entry.response.statusCode)
      .distinctUntilChanged();

    /* tslint:disable:no-string-literal */
    const pageInfo = responseCacheObs
      .filter((entry: ResponseCacheEntry) => hasValue(entry.response) && hasValue(entry.response['pageInfo']))
      .map((entry: ResponseCacheEntry) => (entry.response as SuccessResponse).pageInfo)
      .map((pInfo: PageInfo) => {
        if (isNotEmpty(pageInfo) && pInfo.currentPage >= 0) {
          return Object.assign({}, pInfo, {currentPage: pInfo.currentPage + 1});
        } else {
          return pInfo;
        }
      })
      .distinctUntilChanged();
    /* tslint:enable:no-string-literal */

    // always use self link if that is cached, only if it isn't, get it via the response.
    const payload =
      Observable.combineLatest(
        this.objectCache.getBySelfLink<TNormalized>(href, normalizedType).startWith(undefined),
        responseCacheObs
          .filter((entry: ResponseCacheEntry) => entry.response.isSuccessful)
          .map((entry: ResponseCacheEntry) => (entry.response as SuccessResponse).resourceUUIDs)
          .flatMap((resourceUUIDs: string[]) => {
            if (isNotEmpty(resourceUUIDs)) {
              return this.objectCache.get(resourceUUIDs[0], normalizedType);
            } else {
              return Observable.of(undefined);
            }
          })
          .distinctUntilChanged()
          .startWith(undefined),
        (fromSelfLink, fromResponse) => {
          if (hasValue(fromSelfLink)) {
            return fromSelfLink;
          } else {
            return fromResponse;
          }
        }
      ).filter((normalized) => hasValue(normalized))
        .map((normalized: TNormalized) => {
          return this.build<TNormalized, TDomain>(normalized);
        }).distinctUntilChanged();

    return new RemoteData(
      href,
      requestPending,
      responsePending,
      isSuccessFul,
      errorMessage,
      statusCode,
      pageInfo,
      payload
    );
  }

<<<<<<< HEAD
  buildList<TNormalized extends CacheableObject, TDomain>(href: string,
                                                          normalizedType: GenericConstructor<TNormalized>): RemoteData<TDomain[]> {
    const requestObs = this.store.select<RequestEntry>('core', 'data', 'request', href)
=======
  buildList<TNormalized extends CacheableObject, TDomain>(
    href: string,
    normalizedType: GenericConstructor<TNormalized>
  ): RemoteData<TDomain[]> {
    const requestObs = this.requestService.get(href)
>>>>>>> 6db85d1e
      .filter((entry) => hasValue(entry));
    const responseCacheObs = this.responseCache.get(href).filter((entry) => hasValue(entry));

    const requestPending = requestObs.map((entry: RequestEntry) => entry.requestPending).distinctUntilChanged();

    const responsePending = requestObs.map((entry: RequestEntry) => entry.responsePending).distinctUntilChanged();

    const isSuccessFul = responseCacheObs
      .map((entry: ResponseCacheEntry) => entry.response.isSuccessful).distinctUntilChanged();

    const errorMessage = responseCacheObs
      .filter((entry: ResponseCacheEntry) => !entry.response.isSuccessful)
      .map((entry: ResponseCacheEntry) => (entry.response as ErrorResponse).errorMessage)
      .distinctUntilChanged();

    const statusCode = responseCacheObs
      .map((entry: ResponseCacheEntry) => entry.response.statusCode)
      .distinctUntilChanged();

    /* tslint:disable:no-string-literal */
    const pageInfo = responseCacheObs
      .filter((entry: ResponseCacheEntry) => hasValue(entry.response) && hasValue(entry.response['pageInfo']))
      .map((entry: ResponseCacheEntry) => (entry.response as SuccessResponse).pageInfo)
      .distinctUntilChanged();
    /* tslint:enable:no-string-literal */

    const payload = responseCacheObs
      .filter((entry: ResponseCacheEntry) => entry.response.isSuccessful)
      .map((entry: ResponseCacheEntry) => (entry.response as SuccessResponse).resourceUUIDs)
      .flatMap((resourceUUIDs: string[]) => {
        return this.objectCache.getList(resourceUUIDs, normalizedType)
          .map((normList: TNormalized[]) => {
            return normList.map((normalized: TNormalized) => {
              return this.build<TNormalized, TDomain>(normalized);
            });
          });
      })
      .distinctUntilChanged();

    return new RemoteData(
      href,
      requestPending,
      responsePending,
      isSuccessFul,
      errorMessage,
      statusCode,
      pageInfo,
      payload
    );
  }

  build<TNormalized extends CacheableObject, TDomain>(normalized: TNormalized): TDomain {
    const links: any = {};

    const relationships = getRelationships(normalized.constructor) || [];

    relationships.forEach((relationship: string) => {
      if (hasValue(normalized[relationship])) {
        const { resourceType, isList } = getRelationMetadata(normalized, relationship);
        const resourceConstructor = NormalizedObjectFactory.getConstructor(resourceType);
        if (Array.isArray(normalized[relationship])) {
          // without the setTimeout, the actions inside requestService.configure
          // are dispatched, but sometimes don't arrive. I'm unsure why atm.
          setTimeout(() => {
            normalized[relationship].forEach((href: string) => {
              this.requestService.configure(new Request(href))
            });
          }, 0);

          const rdArr = [];
          normalized[relationship].forEach((href: string) => {
            rdArr.push(this.buildSingle(href, resourceConstructor));
          });

          if (isList) {
            links[relationship] = this.aggregate(rdArr);
          } else if (rdArr.length === 1) {
            links[relationship] = rdArr[0];
          }
        } else {
          // without the setTimeout, the actions inside requestService.configure
          // are dispatched, but sometimes don't arrive. I'm unsure why atm.
          setTimeout(() => {
            this.requestService.configure(new Request(normalized[relationship]));
          }, 0);

          // The rest API can return a single URL to represent a list of resources (e.g. /items/:id/bitstreams)
          // in that case only 1 href will be stored in the normalized obj (so the isArray above fails),
          // but it should still be built as a list
          if (isList) {
            links[relationship] = this.buildList(normalized[relationship], resourceConstructor);
          } else {
            links[relationship] = this.buildSingle(normalized[relationship], resourceConstructor);
          }
        }
      }
    });

    const domainModel = getMapsTo(normalized.constructor);
    return Object.assign(new domainModel(), normalized, links);
  }

  aggregate<T>(input: Array<RemoteData<T>>): RemoteData<T[]> {
    const requestPending = Observable.combineLatest(
      ...input.map((rd) => rd.isRequestPending),
    ).map((...pendingArray) => pendingArray.every((e) => e === true))
      .distinctUntilChanged();

    const responsePending = Observable.combineLatest(
      ...input.map((rd) => rd.isResponsePending),
    ).map((...pendingArray) => pendingArray.every((e) => e === true))
      .distinctUntilChanged();

    const isSuccessFul = Observable.combineLatest(
      ...input.map((rd) => rd.hasSucceeded),
    ).map((...successArray) => successArray.every((e) => e === true))
      .distinctUntilChanged();

    const errorMessage = Observable.combineLatest(
      ...input.map((rd) => rd.errorMessage),
    ).map((...errors) => errors
      .map((e, idx) => {
        if (hasValue(e)) {
          return `[${idx}]: ${e}`;
        }
      })
      .filter((e) => hasValue(e))
      .join(', ')
    );

    const statusCode = Observable.combineLatest(
      ...input.map((rd) => rd.statusCode),
    ).map((...statusCodes) => statusCodes
      .map((code, idx) => {
        if (hasValue(code)) {
          return `[${idx}]: ${code}`;
        }
      })
      .filter((c) => hasValue(c))
      .join(', ')
    );

    const pageInfo = Observable.of(undefined);

    const payload = Observable.combineLatest(...input.map((rd) => rd.payload)) as Observable<T[]>;

    return new RemoteData(
      // This is an aggregated object, it doesn't necessarily correspond
      // to a single REST endpoint, so instead of a self link, use the
      // current time in ms for a somewhat unique id
      `${new Date().getTime()}`,
      requestPending,
      responsePending,
      isSuccessFul,
      errorMessage,
      statusCode,
      pageInfo,
      payload
    );
  }

}<|MERGE_RESOLUTION|>--- conflicted
+++ resolved
@@ -18,18 +18,12 @@
 
 @Injectable()
 export class RemoteDataBuildService {
-<<<<<<< HEAD
-  constructor(protected objectCache: ObjectCacheService,
-              protected responseCache: ResponseCacheService,
-              protected requestService: RequestService,
-              protected store: Store<CoreState>,) {
-=======
   constructor(
     protected objectCache: ObjectCacheService,
     protected responseCache: ResponseCacheService,
     protected requestService: RequestService
+
   ) {
->>>>>>> 6db85d1e
   }
 
   buildSingle<TNormalized extends CacheableObject, TDomain>(href: string,
@@ -117,17 +111,9 @@
     );
   }
 
-<<<<<<< HEAD
   buildList<TNormalized extends CacheableObject, TDomain>(href: string,
                                                           normalizedType: GenericConstructor<TNormalized>): RemoteData<TDomain[]> {
-    const requestObs = this.store.select<RequestEntry>('core', 'data', 'request', href)
-=======
-  buildList<TNormalized extends CacheableObject, TDomain>(
-    href: string,
-    normalizedType: GenericConstructor<TNormalized>
-  ): RemoteData<TDomain[]> {
     const requestObs = this.requestService.get(href)
->>>>>>> 6db85d1e
       .filter((entry) => hasValue(entry));
     const responseCacheObs = this.responseCache.get(href).filter((entry) => hasValue(entry));
 
