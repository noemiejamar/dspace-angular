--- conflicted
+++ resolved
@@ -5,10 +5,6 @@
   race as observableRace
 } from 'rxjs';
 import { Injectable } from '@angular/core';
-<<<<<<< HEAD
-import { distinctUntilChanged, first, flatMap, map, startWith, switchMap } from 'rxjs/operators';
-import { hasValue, hasValueOperator, isEmpty, isNotEmpty, isNotEmptyOperator } from '../../../shared/empty.util';
-=======
 import {
   distinctUntilChanged,
   first,
@@ -19,7 +15,6 @@
   take
 } from 'rxjs/operators';
 import { hasValue, hasValueOperator, isEmpty, isNotEmpty } from '../../../shared/empty.util';
->>>>>>> 9911578b
 import { PaginatedList } from '../../data/paginated-list';
 import { RemoteData } from '../../data/remote-data';
 import { RemoteDataError } from '../../data/remote-data-error';
