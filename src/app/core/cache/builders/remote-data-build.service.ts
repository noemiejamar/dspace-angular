--- conflicted
+++ resolved
@@ -8,27 +8,20 @@
 import { GetRequest } from '../../data/request.models';
 import { RequestEntry } from '../../data/request.reducer';
 import { RequestService } from '../../data/request.service';
-<<<<<<< HEAD
-
-=======
+
 import { NormalizedObject } from '../models/normalized-object.model';
->>>>>>> 43380732
 import { ObjectCacheService } from '../object-cache.service';
 import { DSOSuccessResponse, ErrorResponse } from '../response-cache.models';
 import { ResponseCacheEntry } from '../response-cache.reducer';
 import { ResponseCacheService } from '../response-cache.service';
 import { getMapsTo, getRelationMetadata, getRelationships } from './build-decorators';
-<<<<<<< HEAD
-import { NormalizedObject } from '../models/normalized-object.model';
 import { PageInfo } from '../../shared/page-info.model';
-=======
 import {
   getRequestFromSelflink,
   getResourceLinksFromResponse,
   getResponseFromSelflink,
   filterSuccessfulResponses
 } from '../../shared/operators';
->>>>>>> 43380732
 
 @Injectable()
 export class RemoteDataBuildService {
@@ -91,14 +84,8 @@
     return this.toRemoteDataObservable(requestEntry$, responseCache$, payload$);
   }
 
-<<<<<<< HEAD
-  toRemoteDataObservable<T>(requestEntryObs: Observable<RequestEntry>, responseCacheObs: Observable<ResponseCacheEntry>, payloadObs: Observable<T>) {
-
-    return Observable.combineLatest(requestEntryObs, responseCacheObs.startWith(undefined), payloadObs,
-=======
   toRemoteDataObservable<T>(requestEntry$: Observable<RequestEntry>, responseCache$: Observable<ResponseCacheEntry>, payload$: Observable<T>) {
     return Observable.combineLatest(requestEntry$, responseCache$.startWith(undefined), payload$,
->>>>>>> 43380732
       (reqEntry: RequestEntry, resEntry: ResponseCacheEntry, payload: T) => {
         const requestPending = hasValue(reqEntry.requestPending) ? reqEntry.requestPending : true;
         const responsePending = hasValue(reqEntry.responsePending) ? reqEntry.responsePending : false;
@@ -121,15 +108,9 @@
       });
   }
 
-<<<<<<< HEAD
-  buildList<TNormalized extends NormalizedObject, TDomain>(hrefObs: string | Observable<string>): Observable<RemoteData<PaginatedList<TDomain>>> {
-    if (typeof hrefObs === 'string') {
-      hrefObs = Observable.of(hrefObs);
-=======
-  buildList<TNormalized extends NormalizedObject, TDomain>(href$: string | Observable<string>): Observable<RemoteData<TDomain[] | PaginatedList<TDomain>>> {
+  buildList<TNormalized extends NormalizedObject, TDomain>(href$: string | Observable<string>): Observable<RemoteData<PaginatedList<TDomain>>> {
     if (typeof href$ === 'string') {
       href$ = Observable.of(href$);
->>>>>>> 43380732
     }
 
     const requestEntry$ = href$.pipe(getRequestFromSelflink(this.requestService));
@@ -163,17 +144,8 @@
       })
   );
 
-<<<<<<< HEAD
-    const payloadObs = Observable.combineLatest(tDomainListObs, pageInfoObs, (tDomainList, pageInfo) => {
+    const payload$ = Observable.combineLatest(tDomainList$, pageInfo$, (tDomainList, pageInfo) => {
       return new PaginatedList(pageInfo, tDomainList);
-=======
-    const payload$ = Observable.combineLatest(tDomainList$, pageInfo$, (tDomainList, pageInfo) => {
-      if (hasValue(pageInfo)) {
-        return new PaginatedList(pageInfo, tDomainList);
-      } else {
-        return tDomainList;
-      }
->>>>>>> 43380732
     });
 
     return this.toRemoteDataObservable(requestEntry$, responseCache$, payload$);
