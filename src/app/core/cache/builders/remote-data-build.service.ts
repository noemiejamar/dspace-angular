--- conflicted
+++ resolved
@@ -5,19 +5,7 @@
   race as observableRace
 } from 'rxjs';
 import { Injectable } from '@angular/core';
-<<<<<<< HEAD
-import {
-  distinctUntilChanged,
-  first,
-  flatMap,
-  map,
-  startWith,
-  switchMap,
-  takeUntil, tap
-} from 'rxjs/operators';
-=======
 import { distinctUntilChanged, first, flatMap, map, startWith, switchMap } from 'rxjs/operators';
->>>>>>> e2a6db36
 import { hasValue, hasValueOperator, isEmpty, isNotEmpty } from '../../../shared/empty.util';
 import { PaginatedList } from '../../data/paginated-list';
 import { RemoteData } from '../../data/remote-data';
@@ -33,11 +21,7 @@
 import { PageInfo } from '../../shared/page-info.model';
 import {
   filterSuccessfulResponses,
-<<<<<<< HEAD
-  getRequestFromSelflink,
-=======
   getRequestFromRequestHref, getRequestFromRequestUUID,
->>>>>>> e2a6db36
   getResourceLinksFromResponse
 } from '../../shared/operators';
 
@@ -51,18 +35,6 @@
     if (typeof href$ === 'string') {
       href$ = observableOf(href$);
     }
-<<<<<<< HEAD
-    const requestHref$ = href$.pipe(
-      switchMap((href: string) =>
-        this.objectCache.getRequestHrefBySelfLink(href)),
-    );
-
-    const requestEntry$ = observableRace(
-      href$.pipe(getRequestFromSelflink(this.requestService)),
-      requestHref$.pipe(getRequestFromSelflink(this.requestService)),
-    ).pipe(
-     first()
-=======
     const requestUUID$ = href$.pipe(
       switchMap((href: string) =>
         this.objectCache.getRequestUUIDBySelfLink(href)),
@@ -73,7 +45,6 @@
       requestUUID$.pipe(getRequestFromRequestUUID(this.requestService)),
     ).pipe(
       first()
->>>>>>> e2a6db36
     );
 
     // always use self link if that is cached, only if it isn't, get it via the response.
@@ -142,11 +113,7 @@
       href$ = observableOf(href$);
     }
 
-<<<<<<< HEAD
-    const requestEntry$ = href$.pipe(getRequestFromSelflink(this.requestService));
-=======
     const requestEntry$ = href$.pipe(getRequestFromRequestHref(this.requestService));
->>>>>>> e2a6db36
     const tDomainList$ = requestEntry$.pipe(
       getResourceLinksFromResponse(),
       flatMap((resourceUUIDs: string[]) => {
