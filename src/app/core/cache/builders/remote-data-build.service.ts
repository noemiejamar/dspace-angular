import { Injectable } from '@angular/core';
import { combineLatest as observableCombineLatest, Observable, of as observableOf, race as observableRace } from 'rxjs';
import { distinctUntilChanged, map, startWith, switchMap } from 'rxjs/operators';
import {
  hasValue,
  hasValueOperator,
  isEmpty,
  isNotEmpty,
  isNotUndefined
} from '../../../shared/empty.util';
import { createSuccessfulRemoteDataObject$ } from '../../../shared/testing/utils';
import { FollowLinkConfig } from '../../../shared/utils/follow-link-config.model';
import { PaginatedList } from '../../data/paginated-list';
import { RemoteData } from '../../data/remote-data';
import { RemoteDataError } from '../../data/remote-data-error';
import { RequestEntry } from '../../data/request.reducer';
import { RequestService } from '../../data/request.service';
import {
  filterSuccessfulResponses,
  getRequestFromRequestHref,
  getRequestFromRequestUUID,
  getResourceLinksFromResponse
} from '../../shared/operators';
import { PageInfo } from '../../shared/page-info.model';
import { CacheableObject } from '../object-cache.reducer';
import { ObjectCacheService } from '../object-cache.service';
import { DSOSuccessResponse, ErrorResponse } from '../response.models';
import { LinkService } from './link.service';

@Injectable()
export class RemoteDataBuildService {
  constructor(protected objectCache: ObjectCacheService,
              protected linkService: LinkService,
              protected requestService: RequestService) {
  }

  /**
   * Creates a single {@link RemoteData} object based on the response of a request to the REST server, with a list of
   * {@link FollowLinkConfig} that indicate which embedded info should be added to the object
   * @param href$             Observable href of object we want to retrieve
   * @param linksToFollow     List of {@link FollowLinkConfig} that indicate which {@link HALLink}s should be automatically resolved
   */
  buildSingle<T extends CacheableObject>(href$: string | Observable<string>, ...linksToFollow: Array<FollowLinkConfig<T>>): Observable<RemoteData<T>> {
    if (typeof href$ === 'string') {
      href$ = observableOf(href$);
    }
    const requestUUID$ = href$.pipe(
      switchMap((href: string) =>
        this.objectCache.getRequestUUIDBySelfLink(href)),
    );

    const requestEntry$ = observableRace(
      href$.pipe(getRequestFromRequestHref(this.requestService)),
      requestUUID$.pipe(getRequestFromRequestUUID(this.requestService)),
    );
    // always use self link if that is cached, only if it isn't, get it via the response.
    const payload$ =
      observableCombineLatest(
        href$.pipe(
          switchMap((href: string) => this.objectCache.getObjectBySelfLink<T>(href)),
          startWith(undefined)),
        requestEntry$.pipe(
          getResourceLinksFromResponse(),
          switchMap((resourceSelfLinks: string[]) => {
            if (isNotEmpty(resourceSelfLinks)) {
              return this.objectCache.getObjectBySelfLink<T>(resourceSelfLinks[0]);
            } else {
              return observableOf(undefined);
            }
          }),
          distinctUntilChanged(),
          startWith(undefined)
        )
      ).pipe(
        map(([fromSelfLink, fromResponse]) => {
          if (hasValue(fromSelfLink)) {
            return fromSelfLink;
          } else {
            return fromResponse;
          }
        }),
        hasValueOperator(),
        map((obj: T) =>
          this.linkService.resolveLinks(obj, ...linksToFollow)
        ),
        startWith(undefined),
        distinctUntilChanged()
      );
    return this.toRemoteDataObservable(requestEntry$, payload$);
  }

  toRemoteDataObservable<T>(requestEntry$: Observable<RequestEntry>, payload$: Observable<T>) {
    return observableCombineLatest(requestEntry$, payload$).pipe(
      map(([reqEntry, payload]) => {
        const requestPending = hasValue(reqEntry) && hasValue(reqEntry.requestPending) ? reqEntry.requestPending : true;
        const responsePending = hasValue(reqEntry) && hasValue(reqEntry.responsePending) ? reqEntry.responsePending : false;
        let isSuccessful: boolean;
        let error: RemoteDataError;
        const response = reqEntry ? reqEntry.response : undefined;
        if (hasValue(response)) {
          isSuccessful = response.isSuccessful;
          const errorMessage = isSuccessful === false ? (response as ErrorResponse).errorMessage : undefined;
          if (hasValue(errorMessage)) {
            error = new RemoteDataError(
              response.statusCode,
              response.statusText,
              errorMessage
            );
          }
        }
        return new RemoteData(
          requestPending,
          responsePending,
          isSuccessful,
          error,
          payload,
          hasValue(response) ? response.statusCode : undefined

        );
      })
    );
  }

  /**
   * Creates a list of {@link RemoteData} objects based on the response of a request to the REST server, with a list of
   * {@link FollowLinkConfig} that indicate which embedded info should be added to the objects
   * @param href$             Observable href of objects we want to retrieve
   * @param linksToFollow     List of {@link FollowLinkConfig} that indicate which {@link HALLink}s should be automatically resolved
   */
  buildList<T extends CacheableObject>(href$: string | Observable<string>, ...linksToFollow: Array<FollowLinkConfig<T>>): Observable<RemoteData<PaginatedList<T>>> {
    if (typeof href$ === 'string') {
      href$ = observableOf(href$);
    }

    const requestEntry$ = href$.pipe(getRequestFromRequestHref(this.requestService));
    const tDomainList$ = requestEntry$.pipe(
      getResourceLinksFromResponse(),
      switchMap((resourceUUIDs: string[]) => {
        return this.objectCache.getList(resourceUUIDs).pipe(
          map((objs: T[]) => {
            return objs.map((obj: T) =>
              this.linkService.resolveLinks(obj, ...linksToFollow)
            );
          }));
      }),
      startWith([]),
      distinctUntilChanged(),
    );
    const pageInfo$ = requestEntry$.pipe(
      filterSuccessfulResponses(),
      map((response: DSOSuccessResponse) => {
        if (hasValue((response as DSOSuccessResponse).pageInfo)) {
          const resPageInfo = (response as DSOSuccessResponse).pageInfo;
          if (isNotEmpty(resPageInfo) && resPageInfo.currentPage >= 0) {
            return Object.assign({}, resPageInfo, { currentPage: resPageInfo.currentPage + 1 });
          } else {
            return resPageInfo;
          }
        }
      })
    );

    const payload$ = observableCombineLatest(tDomainList$, pageInfo$).pipe(
      map(([tDomainList, pageInfo]) => {
        return new PaginatedList(pageInfo, tDomainList);
      })
    );

    return this.toRemoteDataObservable(requestEntry$, payload$);
  }

<<<<<<< HEAD
  build<T extends CacheableObject>(normalized: NormalizedObject<T>): T {
    const links: any = {};
    const relationships = getRelationships(normalized.constructor) || [];

    relationships.forEach((relationship: string) => {
      let result;
      if (hasValue(normalized[relationship])) {
        const { resourceType, isList } = getRelationMetadata(normalized, relationship);
        const objectList = normalized[relationship].page || normalized[relationship];
        if (typeof objectList !== 'string') {
          objectList.forEach((href: string) => {
            const request = new GetRequest(this.requestService.generateRequestId(), href);
            if (!this.requestService.isCachedOrPending(request)) {
              this.requestService.configure(request)
            }
          });

          const rdArr = [];
          objectList.forEach((href: string) => {
            rdArr.push(this.buildSingle(href));
          });

          if (isList) {
            result = this.aggregate(rdArr);
          } else if (rdArr.length === 1) {
            result = rdArr[0];
          }
        } else {
          const request = new GetRequest(this.requestService.generateRequestId(), objectList);
          if (!this.requestService.isCachedOrPending(request)) {
            this.requestService.configure(request)
          }

          // The rest API can return a single URL to represent a list of resources (e.g. /items/:id/bitstreams)
          // in that case only 1 href will be stored in the normalized obj (so the isArray above fails),
          // but it should still be built as a list
          if (isList) {
            result = this.buildList(objectList);
          } else {
            result = this.buildSingle(objectList);
          }
        }

        if (hasValue(normalized[relationship].page)) {
          links[relationship] = this.toPaginatedList(result, normalized[relationship].pageInfo);
        } else {
          links[relationship] = result;
        }
      }
    });
    const domainModel = getMapsTo(normalized.constructor);
    return Object.assign(new domainModel(), normalized, links);
  }

=======
>>>>>>> 01231ef1
  aggregate<T>(input: Array<Observable<RemoteData<T>>>): Observable<RemoteData<T[]>> {

    if (isEmpty(input)) {
      return createSuccessfulRemoteDataObject$([]);
    }

    return observableCombineLatest(...input).pipe(
      map((arr) => {
        // The request of an aggregate RD should be pending if at least one
        // of the RDs it's based on is still in the state RequestPending
        const requestPending: boolean = arr
          .map((d: RemoteData<T>) => d.isRequestPending)
          .find((b: boolean) => b === true);

        // The response of an aggregate RD should be pending if no requests
        // are still pending and at least one of the RDs it's based
        // on is still in the state ResponsePending
        const responsePending: boolean = !requestPending && arr
          .map((d: RemoteData<T>) => d.isResponsePending)
          .find((b: boolean) => b === true);

        let isSuccessful: boolean;
        // isSuccessful should be undefined until all responses have come in.
        // We can't know its state beforehand. We also can't say it's false
        // because that would imply a request failed.
        if (!(requestPending || responsePending)) {
          isSuccessful = arr
            .map((d: RemoteData<T>) => d.hasSucceeded)
            .every((b: boolean) => b === true);
        }

        const errorMessage: string = arr
          .map((d: RemoteData<T>) => d.error)
          .map((e: RemoteDataError, idx: number) => {
            if (hasValue(e)) {
              return `[${idx}]: ${e.message}`;
            }
          }).filter((e: string) => hasValue(e))
          .join(', ');

        const statusText: string = arr
          .map((d: RemoteData<T>) => d.error)
          .map((e: RemoteDataError, idx: number) => {
            if (hasValue(e)) {
              return `[${idx}]: ${e.statusText}`;
            }
          }).filter((c: string) => hasValue(c))
          .join(', ');

        const statusCode: number = arr
          .map((d: RemoteData<T>) => d.error)
          .map((e: RemoteDataError, idx: number) => {
            if (hasValue(e)) {
              return e.statusCode;
            }
          }).filter((c: number) => hasValue(c))
          .reduce((acc, status) => status, undefined);

        const error = new RemoteDataError(statusCode, statusText, errorMessage);

        const payload: T[] = arr.map((d: RemoteData<T>) => d.payload);

        return new RemoteData(
          requestPending,
          responsePending,
          isSuccessful,
          error,
          payload
        );
      }))
  }

  private toPaginatedList<T>(input: Observable<RemoteData<T[] | PaginatedList<T>>>, pageInfo: PageInfo): Observable<RemoteData<PaginatedList<T>>> {
    return input.pipe(
      map((rd: RemoteData<T[] | PaginatedList<T>>) => {
        const rdAny = rd as any;
        const newRD = new RemoteData(rdAny.requestPending, rdAny.responsePending, rdAny.isSuccessful, rd.error, undefined);
        if (Array.isArray(rd.payload)) {
          return Object.assign(newRD, { payload: new PaginatedList(pageInfo, rd.payload) })
        } else if (isNotUndefined(rd.payload)) {
          return Object.assign(newRD, { payload: new PaginatedList(pageInfo, rd.payload.page) });
        } else {
          return Object.assign(newRD, { payload: new PaginatedList(pageInfo, []) });
        }
      })
    );
  }

}<|MERGE_RESOLUTION|>--- conflicted
+++ resolved
@@ -169,63 +169,6 @@
     return this.toRemoteDataObservable(requestEntry$, payload$);
   }
 
-<<<<<<< HEAD
-  build<T extends CacheableObject>(normalized: NormalizedObject<T>): T {
-    const links: any = {};
-    const relationships = getRelationships(normalized.constructor) || [];
-
-    relationships.forEach((relationship: string) => {
-      let result;
-      if (hasValue(normalized[relationship])) {
-        const { resourceType, isList } = getRelationMetadata(normalized, relationship);
-        const objectList = normalized[relationship].page || normalized[relationship];
-        if (typeof objectList !== 'string') {
-          objectList.forEach((href: string) => {
-            const request = new GetRequest(this.requestService.generateRequestId(), href);
-            if (!this.requestService.isCachedOrPending(request)) {
-              this.requestService.configure(request)
-            }
-          });
-
-          const rdArr = [];
-          objectList.forEach((href: string) => {
-            rdArr.push(this.buildSingle(href));
-          });
-
-          if (isList) {
-            result = this.aggregate(rdArr);
-          } else if (rdArr.length === 1) {
-            result = rdArr[0];
-          }
-        } else {
-          const request = new GetRequest(this.requestService.generateRequestId(), objectList);
-          if (!this.requestService.isCachedOrPending(request)) {
-            this.requestService.configure(request)
-          }
-
-          // The rest API can return a single URL to represent a list of resources (e.g. /items/:id/bitstreams)
-          // in that case only 1 href will be stored in the normalized obj (so the isArray above fails),
-          // but it should still be built as a list
-          if (isList) {
-            result = this.buildList(objectList);
-          } else {
-            result = this.buildSingle(objectList);
-          }
-        }
-
-        if (hasValue(normalized[relationship].page)) {
-          links[relationship] = this.toPaginatedList(result, normalized[relationship].pageInfo);
-        } else {
-          links[relationship] = result;
-        }
-      }
-    });
-    const domainModel = getMapsTo(normalized.constructor);
-    return Object.assign(new domainModel(), normalized, links);
-  }
-
-=======
->>>>>>> 01231ef1
   aggregate<T>(input: Array<Observable<RemoteData<T>>>): Observable<RemoteData<T[]>> {
 
     if (isEmpty(input)) {
