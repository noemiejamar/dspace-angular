--- conflicted
+++ resolved
@@ -46,15 +46,9 @@
   });
 
   describe('add', () => {
-<<<<<<< HEAD
     it('should dispatch an ADD action with the object to panel-add, the time to live, and the current timestamp', () => {
-      service.add(objectToCache, msToLive, requestHref);
-      expect(store.dispatch).toHaveBeenCalledWith(new AddToObjectCacheAction(objectToCache, timestamp, msToLive, requestHref));
-=======
-    it('should dispatch an ADD action with the object to add, the time to live, and the current timestamp', () => {
       service.add(objectToCache, msToLive, selfLink);
       expect(store.dispatch).toHaveBeenCalledWith(new AddToObjectCacheAction(objectToCache, timestamp, msToLive, selfLink));
->>>>>>> ef13e0a0
     });
   });
 
