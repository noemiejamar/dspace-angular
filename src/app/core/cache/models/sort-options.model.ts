--- conflicted
+++ resolved
@@ -1,19 +1,10 @@
 export enum SortDirection {
-<<<<<<< HEAD
-  Ascending = 'ASC',
-  Descending = 'DESC'
-}
-
-export class SortOptions {
-  constructor(public field: string = 'dc.title', public direction: SortDirection = SortDirection.Ascending) {
-=======
   ASC = 'ASC',
   DESC = 'DESC'
 }
 
 export class SortOptions {
   constructor(public field: string, public direction: SortDirection) {
->>>>>>> 99f8d4f2
 
   }
 }