import { NormalizedBitstream } from './normalized-bitstream.model';
import { NormalizedBundle } from './normalized-bundle.model';
import { NormalizedItem } from './normalized-item.model';
import { NormalizedCollection } from './normalized-collection.model';
import { GenericConstructor } from '../../shared/generic-constructor';
import { NormalizedCommunity } from './normalized-community.model';
import { ResourceType } from '../../shared/resource-type';
import { NormalizedObject } from './normalized-object.model';
import { NormalizedLicense } from './normalized-license.model';
import { NormalizedResourcePolicy } from './normalized-resource-policy.model';
import { NormalizedWorkspaceItem } from '../../submission/models/normalized-workspaceitem.model';
import { NormalizedEPerson } from '../../eperson/models/normalized-eperson.model';
import { NormalizedGroup } from '../../eperson/models/normalized-group.model';
import { NormalizedWorkflowItem } from '../../submission/models/normalized-workflowitem.model';
import { NormalizedClaimedTask } from '../../tasks/models/normalized-claimed-task-object.model';
import { NormalizedPoolTask } from '../../tasks/models/normalized-pool-task-object.model';
import { NormalizedBitstreamFormat } from './normalized-bitstream-format.model';
import { NormalizedMetadataSchema } from '../../metadata/normalized-metadata-schema.model';
import { CacheableObject } from '../object-cache.reducer';
import { NormalizedSubmissionDefinitionsModel } from '../../config/models/normalized-config-submission-definitions.model';
import { NormalizedSubmissionFormsModel } from '../../config/models/normalized-config-submission-forms.model';
import { NormalizedSubmissionSectionModel } from '../../config/models/normalized-config-submission-section.model';

export class NormalizedObjectFactory {
  public static getConstructor(type: ResourceType): GenericConstructor<NormalizedObject<CacheableObject>> {
    switch (type) {
      case ResourceType.Bitstream: {
        return NormalizedBitstream
      }
      case ResourceType.Bundle: {
        return NormalizedBundle
      }
      case ResourceType.Item: {
        return NormalizedItem
      }
      case ResourceType.Collection: {
        return NormalizedCollection
      }
      case ResourceType.Community: {
        return NormalizedCommunity
      }
      case ResourceType.BitstreamFormat: {
        return NormalizedBitstreamFormat
      }
      case ResourceType.License: {
        return NormalizedLicense
      }
      case ResourceType.ResourcePolicy: {
        return NormalizedResourcePolicy
      }
      case ResourceType.EPerson: {
        return NormalizedEPerson
      }
      case ResourceType.Group: {
        return NormalizedGroup
      }
      case ResourceType.MetadataSchema: {
        return NormalizedMetadataSchema
      }
      case ResourceType.MetadataField: {
        return NormalizedGroup
      }
      case ResourceType.Workspaceitem: {
        return NormalizedWorkspaceItem
      }
      case ResourceType.Workflowitem: {
        return NormalizedWorkflowItem
      }
<<<<<<< HEAD
      case ResourceType.ClaimedTask: {
        return NormalizedClaimedTask
      }
      case ResourceType.PoolTask: {
        return NormalizedPoolTask
      }
      case ResourceType.BitstreamFormat: {
        return NormalizedBitstreamFormat
      }
=======
>>>>>>> d60e7149
      case ResourceType.SubmissionDefinition:
      case ResourceType.SubmissionDefinitions: {
        return NormalizedSubmissionDefinitionsModel
      }
      case ResourceType.SubmissionForm:
      case ResourceType.SubmissionForms: {
        return NormalizedSubmissionFormsModel
      }
      case ResourceType.SubmissionSection:
      case ResourceType.SubmissionSections: {
        return NormalizedSubmissionSectionModel
      }
      default: {
        return undefined;
      }
    }
  }
}<|MERGE_RESOLUTION|>--- conflicted
+++ resolved
@@ -66,18 +66,12 @@
       case ResourceType.Workflowitem: {
         return NormalizedWorkflowItem
       }
-<<<<<<< HEAD
       case ResourceType.ClaimedTask: {
         return NormalizedClaimedTask
       }
       case ResourceType.PoolTask: {
         return NormalizedPoolTask
       }
-      case ResourceType.BitstreamFormat: {
-        return NormalizedBitstreamFormat
-      }
-=======
->>>>>>> d60e7149
       case ResourceType.SubmissionDefinition:
       case ResourceType.SubmissionDefinitions: {
         return NormalizedSubmissionDefinitionsModel
