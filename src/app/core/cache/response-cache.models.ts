import { RequestError } from '../data/request.models';
import { PageInfo } from '../shared/page-info.model';
<<<<<<< HEAD
=======
import { BrowseDefinition } from '../shared/browse-definition.model';
>>>>>>> 067a95fc
import { ConfigObject } from '../shared/config/config.model';

/* tslint:disable:max-classes-per-file */
export class RestResponse {
  constructor(
    public isSuccessful: boolean,
    public statusCode: string
  ) { }
}

export class DSOSuccessResponse extends RestResponse {
  constructor(
    public resourceSelfLinks: string[],
    public statusCode: string,
    public pageInfo?: PageInfo
  ) {
    super(true, statusCode);
  }
}

export class EndpointMap {
  [linkName: string]: string
}

export class RootSuccessResponse extends RestResponse {
  constructor(
    public endpointMap: EndpointMap,
    public statusCode: string,
  ) {
    super(true, statusCode);
  }
}

export class BrowseSuccessResponse extends RestResponse {
  constructor(
    public browseDefinitions: BrowseDefinition[],
    public statusCode: string
  ) {
    super(true, statusCode);
  }
}

export class ErrorResponse extends RestResponse {
  errorMessage: string;

  constructor(error: RequestError) {
    super(false, error.statusText);
    console.error(error);
    this.errorMessage = error.message;
  }
}

export class ConfigSuccessResponse extends RestResponse {
  constructor(
    public configDefinition: ConfigObject[],
<<<<<<< HEAD
    public statusCode: string
=======
    public statusCode: string,
    public pageInfo?: PageInfo
>>>>>>> 067a95fc
  ) {
    super(true, statusCode);
  }
}
/* tslint:enable:max-classes-per-file */<|MERGE_RESOLUTION|>--- conflicted
+++ resolved
@@ -1,9 +1,6 @@
 import { RequestError } from '../data/request.models';
 import { PageInfo } from '../shared/page-info.model';
-<<<<<<< HEAD
-=======
 import { BrowseDefinition } from '../shared/browse-definition.model';
->>>>>>> 067a95fc
 import { ConfigObject } from '../shared/config/config.model';
 
 /* tslint:disable:max-classes-per-file */
@@ -59,12 +56,8 @@
 export class ConfigSuccessResponse extends RestResponse {
   constructor(
     public configDefinition: ConfigObject[],
-<<<<<<< HEAD
-    public statusCode: string
-=======
     public statusCode: string,
     public pageInfo?: PageInfo
->>>>>>> 067a95fc
   ) {
     super(true, statusCode);
   }
