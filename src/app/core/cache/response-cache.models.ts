import { RequestError } from '../data/request.models';
import { PageInfo } from '../shared/page-info.model';
import { BrowseDefinition } from '../shared/browse-definition.model';
import { ConfigObject } from '../shared/config/config.model';
<<<<<<< HEAD
import { SubmitDataResponseDefinitionObject } from '../shared/submit-data-response-definition.model';
import { NormalizedDSpaceObject } from './models/normalized-dspace-object.model';
import { NormalizedObject } from './models/normalized-object.model';
import { EpersonModel } from '../eperson/models/eperson.model';
import { IntegrationModel } from '../integration/models/integration.model';
=======
import { AuthTokenInfo } from '../auth/models/auth-token-info.model';
import { NormalizedAuthStatus } from '../auth/models/normalized-auth-status.model';
import { AuthStatus } from '../auth/models/auth-status.model';
>>>>>>> 4488a450

/* tslint:disable:max-classes-per-file */
export class RestResponse {
  public toCache = true;
  constructor(
    public isSuccessful: boolean,
    public statusCode: string,
  ) { }
}

export class DSOSuccessResponse extends RestResponse {
  constructor(
    public resourceSelfLinks: string[],
    public statusCode: string,
    public pageInfo?: PageInfo
  ) {
    super(true, statusCode);
  }
}

export class EndpointMap {
  [linkName: string]: string
}

export class RootSuccessResponse extends RestResponse {
  constructor(
    public endpointMap: EndpointMap,
    public statusCode: string,
  ) {
    super(true, statusCode);
  }
}

export class BrowseSuccessResponse extends RestResponse {
  constructor(
    public browseDefinitions: BrowseDefinition[],
    public statusCode: string
  ) {
    super(true, statusCode);
  }
}

export class ErrorResponse extends RestResponse {
  errorMessage: string;

  constructor(error: RequestError) {
    super(false, error.statusText);
    console.error(error);
    this.errorMessage = error.message;
  }
}

export class ConfigSuccessResponse extends RestResponse {
  constructor(
    public configDefinition: ConfigObject[],
    public statusCode: string,
    public pageInfo?: PageInfo
  ) {
    super(true, statusCode);
  }
}

<<<<<<< HEAD
export class PostPatchSuccessResponse extends RestResponse {
  constructor(
    public dataDefinition: any[],
    public statusCode: string,
    public pageInfo?: PageInfo
=======
export class AuthStatusResponse extends RestResponse {
  public toCache = false;
  constructor(
    public response: AuthStatus,
    public statusCode: string
>>>>>>> 4488a450
  ) {
    super(true, statusCode);
  }
}

<<<<<<< HEAD
export class SubmissionSuccessResponse extends RestResponse {
  constructor(
    public dataDefinition: Array<NormalizedObject|ConfigObject|string>,
    public statusCode: string,
    public pageInfo?: PageInfo
  ) {
    super(true, statusCode);
  }
}

export class EpersonSuccessResponse extends RestResponse {
  constructor(
    public epersonDefinition: EpersonModel[],
    public statusCode: string,
    public pageInfo?: PageInfo
=======
export class AuthSuccessResponse extends RestResponse {
  public toCache = false;
  constructor(
    public response: AuthTokenInfo,
    public statusCode: string
>>>>>>> 4488a450
  ) {
    super(true, statusCode);
  }
}

<<<<<<< HEAD
export class IntegrationSuccessResponse extends RestResponse {
  constructor(
    public dataDefinition: IntegrationModel[],
    public statusCode: string,
    public pageInfo?: PageInfo
=======
export class AuthErrorResponse extends RestResponse {
  public toCache = false;
  constructor(
    public response: any,
    public statusCode: string,
>>>>>>> 4488a450
  ) {
    super(true, statusCode);
  }
}
/* tslint:enable:max-classes-per-file */<|MERGE_RESOLUTION|>--- conflicted
+++ resolved
@@ -2,17 +2,14 @@
 import { PageInfo } from '../shared/page-info.model';
 import { BrowseDefinition } from '../shared/browse-definition.model';
 import { ConfigObject } from '../shared/config/config.model';
-<<<<<<< HEAD
+import { AuthTokenInfo } from '../auth/models/auth-token-info.model';
+import { NormalizedAuthStatus } from '../auth/models/normalized-auth-status.model';
+import { AuthStatus } from '../auth/models/auth-status.model';
 import { SubmitDataResponseDefinitionObject } from '../shared/submit-data-response-definition.model';
 import { NormalizedDSpaceObject } from './models/normalized-dspace-object.model';
 import { NormalizedObject } from './models/normalized-object.model';
 import { EpersonModel } from '../eperson/models/eperson.model';
 import { IntegrationModel } from '../integration/models/integration.model';
-=======
-import { AuthTokenInfo } from '../auth/models/auth-token-info.model';
-import { NormalizedAuthStatus } from '../auth/models/normalized-auth-status.model';
-import { AuthStatus } from '../auth/models/auth-status.model';
->>>>>>> 4488a450
 
 /* tslint:disable:max-classes-per-file */
 export class RestResponse {
@@ -75,25 +72,46 @@
   }
 }
 
-<<<<<<< HEAD
+export class AuthStatusResponse extends RestResponse {
+  public toCache = false;
+  constructor(
+    public response: AuthStatus,
+    public statusCode: string
+  ) {
+    super(true, statusCode);
+  }
+}
+
+export class AuthSuccessResponse extends RestResponse {
+  public toCache = false;
+  constructor(
+    public response: AuthTokenInfo,
+    public statusCode: string
+  ) {
+    super(true, statusCode);
+  }
+}
+
+export class AuthErrorResponse extends RestResponse {
+  public toCache = false;
+  constructor(
+    public response: any,
+    public statusCode: string,
+  ) {
+    super(true, statusCode);
+  }
+}
+
 export class PostPatchSuccessResponse extends RestResponse {
   constructor(
     public dataDefinition: any[],
     public statusCode: string,
     public pageInfo?: PageInfo
-=======
-export class AuthStatusResponse extends RestResponse {
-  public toCache = false;
-  constructor(
-    public response: AuthStatus,
-    public statusCode: string
->>>>>>> 4488a450
   ) {
     super(true, statusCode);
   }
 }
 
-<<<<<<< HEAD
 export class SubmissionSuccessResponse extends RestResponse {
   constructor(
     public dataDefinition: Array<NormalizedObject|ConfigObject|string>,
@@ -109,31 +127,16 @@
     public epersonDefinition: EpersonModel[],
     public statusCode: string,
     public pageInfo?: PageInfo
-=======
-export class AuthSuccessResponse extends RestResponse {
-  public toCache = false;
-  constructor(
-    public response: AuthTokenInfo,
-    public statusCode: string
->>>>>>> 4488a450
   ) {
     super(true, statusCode);
   }
 }
 
-<<<<<<< HEAD
 export class IntegrationSuccessResponse extends RestResponse {
   constructor(
     public dataDefinition: IntegrationModel[],
     public statusCode: string,
     public pageInfo?: PageInfo
-=======
-export class AuthErrorResponse extends RestResponse {
-  public toCache = false;
-  constructor(
-    public response: any,
-    public statusCode: string,
->>>>>>> 4488a450
   ) {
     super(true, statusCode);
   }
