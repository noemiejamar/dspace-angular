import { SearchQueryResponse } from '../../+search-page/search-service/search-query-response.model';
import { RequestError } from '../data/request.models';
import { PageInfo } from '../shared/page-info.model';
import { BrowseDefinition } from '../shared/browse-definition.model';
import { ConfigObject } from '../shared/config/config.model';
import { FacetValue } from '../../+search-page/search-service/facet-value.model';
import { SearchFilterConfig } from '../../+search-page/search-service/search-filter-config.model';
<<<<<<< HEAD
import { IntegrationModel } from '../integration/models/integration.model';
=======
import { AuthTokenInfo } from '../auth/models/auth-token-info.model';
import { NormalizedAuthStatus } from '../auth/models/normalized-auth-status.model';
import { AuthStatus } from '../auth/models/auth-status.model';
>>>>>>> 43aad52d

/* tslint:disable:max-classes-per-file */
export class RestResponse {
  public toCache = true;
  constructor(
    public isSuccessful: boolean,
    public statusCode: string,
  ) { }
}

export class DSOSuccessResponse extends RestResponse {
  constructor(
    public resourceSelfLinks: string[],
    public statusCode: string,
    public pageInfo?: PageInfo
  ) {
    super(true, statusCode);
  }
}

export class SearchSuccessResponse extends RestResponse {
  constructor(
    public results: SearchQueryResponse,
    public statusCode: string,
    public pageInfo?: PageInfo
  ) {
    super(true, statusCode);
  }
}

export class FacetConfigSuccessResponse extends RestResponse {
  constructor(
    public results: SearchFilterConfig[],
    public statusCode: string
  ) {
    super(true, statusCode);
  }
}

export class FacetValueMap {
  [name: string]: FacetValueSuccessResponse
}

export class FacetValueSuccessResponse extends RestResponse {
  constructor(
    public results: FacetValue[],
    public statusCode: string,
    public pageInfo?: PageInfo) {
    super(true, statusCode);
  }
}

export class FacetValueMapSuccessResponse extends RestResponse {
  constructor(
    public results: FacetValueMap,
    public statusCode: string,
  ) {
    super(true, statusCode);
  }
}

export class EndpointMap {
  [linkPath: string]: string
}

export class EndpointMapSuccessResponse extends RestResponse {
  constructor(
    public endpointMap: EndpointMap,
    public statusCode: string,
  ) {
    super(true, statusCode);
  }
}

export class BrowseSuccessResponse extends RestResponse {
  constructor(
    public browseDefinitions: BrowseDefinition[],
    public statusCode: string
  ) {
    super(true, statusCode);
  }
}

export class ErrorResponse extends RestResponse {
  errorMessage: string;

  constructor(error: RequestError) {
    super(false, error.statusText);
    console.error(error);
    this.errorMessage = error.message;
  }
}

export class ConfigSuccessResponse extends RestResponse {
  constructor(
    public configDefinition: ConfigObject[],
    public statusCode: string,
    public pageInfo?: PageInfo
  ) {
    super(true, statusCode);
  }
}

<<<<<<< HEAD
export class IntegrationSuccessResponse extends RestResponse {
  constructor(
    public dataDefinition: IntegrationModel[],
    public statusCode: string,
    public pageInfo?: PageInfo
=======
export class AuthStatusResponse extends RestResponse {
  public toCache = false;
  constructor(
    public response: AuthStatus,
    public statusCode: string
>>>>>>> 43aad52d
  ) {
    super(true, statusCode);
  }
}
<<<<<<< HEAD
=======

>>>>>>> 43aad52d
/* tslint:enable:max-classes-per-file */<|MERGE_RESOLUTION|>--- conflicted
+++ resolved
@@ -5,13 +5,10 @@
 import { ConfigObject } from '../shared/config/config.model';
 import { FacetValue } from '../../+search-page/search-service/facet-value.model';
 import { SearchFilterConfig } from '../../+search-page/search-service/search-filter-config.model';
-<<<<<<< HEAD
-import { IntegrationModel } from '../integration/models/integration.model';
-=======
 import { AuthTokenInfo } from '../auth/models/auth-token-info.model';
 import { NormalizedAuthStatus } from '../auth/models/normalized-auth-status.model';
 import { AuthStatus } from '../auth/models/auth-status.model';
->>>>>>> 43aad52d
+import { IntegrationModel } from '../integration/models/integration.model';
 
 /* tslint:disable:max-classes-per-file */
 export class RestResponse {
@@ -115,25 +112,24 @@
   }
 }
 
-<<<<<<< HEAD
+export class AuthStatusResponse extends RestResponse {
+  public toCache = false;
+  constructor(
+    public response: AuthStatus,
+    public statusCode: string
+  ) {
+    super(true, statusCode);
+  }
+}
+
+
 export class IntegrationSuccessResponse extends RestResponse {
   constructor(
     public dataDefinition: IntegrationModel[],
     public statusCode: string,
     public pageInfo?: PageInfo
-=======
-export class AuthStatusResponse extends RestResponse {
-  public toCache = false;
-  constructor(
-    public response: AuthStatus,
-    public statusCode: string
->>>>>>> 43aad52d
   ) {
     super(true, statusCode);
   }
 }
-<<<<<<< HEAD
-=======
-
->>>>>>> 43aad52d
 /* tslint:enable:max-classes-per-file */