--- conflicted
+++ resolved
@@ -3,18 +3,13 @@
 import { PageInfo } from '../shared/page-info.model';
 import { BrowseDefinition } from '../shared/browse-definition.model';
 import { ConfigObject } from '../shared/config/config.model';
-<<<<<<< HEAD
-import { AuthStatus } from '../auth/models/auth-status.model';
-import { NormalizedObject } from './models/normalized-object.model';
-
-=======
 import { FacetValue } from '../../+search-page/search-service/facet-value.model';
 import { SearchFilterConfig } from '../../+search-page/search-service/search-filter-config.model';
 import { AuthTokenInfo } from '../auth/models/auth-token-info.model';
 import { NormalizedAuthStatus } from '../auth/models/normalized-auth-status.model';
 import { AuthStatus } from '../auth/models/auth-status.model';
->>>>>>> d8937f27
 import { IntegrationModel } from '../integration/models/integration.model';
+import { NormalizedObject } from './models/normalized-object.model';
 
 /* tslint:disable:max-classes-per-file */
 export class RestResponse {
@@ -45,8 +40,6 @@
   }
 }
 
-<<<<<<< HEAD
-=======
 export class FacetConfigSuccessResponse extends RestResponse {
   constructor(
     public results: SearchFilterConfig[],
@@ -78,7 +71,6 @@
   }
 }
 
->>>>>>> d8937f27
 export class EndpointMap {
   [linkPath: string]: string
 }
@@ -131,7 +123,16 @@
   }
 }
 
-<<<<<<< HEAD
+
+export class IntegrationSuccessResponse extends RestResponse {
+  constructor(
+    public dataDefinition: IntegrationModel[],
+    public statusCode: string,
+    public pageInfo?: PageInfo
+  ) {
+    super(true, statusCode);
+  }
+}
 export class PostPatchSuccessResponse extends RestResponse {
   constructor(
     public dataDefinition: any[],
@@ -161,8 +162,6 @@
     super(true, statusCode);
   }
 }
-=======
->>>>>>> d8937f27
 
 export class IntegrationSuccessResponse extends RestResponse {
   constructor(
@@ -173,7 +172,6 @@
     super(true, statusCode);
   }
 }
-<<<<<<< HEAD
 
 export class MessageResponse extends RestResponse {
   public toCache = false;
@@ -194,6 +192,4 @@
     super(true, statusCode);
   }
 }
-=======
->>>>>>> d8937f27
 /* tslint:enable:max-classes-per-file */