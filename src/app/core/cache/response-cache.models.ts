--- conflicted
+++ resolved
@@ -6,9 +6,7 @@
 import { ConfigObject } from '../shared/config/config.model';
 import { FacetValue } from '../../+search-page/search-service/facet-value.model';
 import { SearchFilterConfig } from '../../+search-page/search-service/search-filter-config.model';
-<<<<<<< HEAD
 import { IntegrationModel } from '../integration/models/integration.model';
-=======
 import { RegistryMetadataschemasResponse } from '../registry/registry-metadataschemas-response.model';
 import { MetadataSchema } from '../metadata/metadataschema.model';
 import { RegistryMetadatafieldsResponse } from '../registry/registry-metadatafields-response.model';
@@ -16,7 +14,6 @@
 import { AuthTokenInfo } from '../auth/models/auth-token-info.model';
 import { NormalizedAuthStatus } from '../auth/models/normalized-auth-status.model';
 import { AuthStatus } from '../auth/models/auth-status.model';
->>>>>>> 44e58e12
 
 /* tslint:disable:max-classes-per-file */
 export class RestResponse {
@@ -160,25 +157,24 @@
   }
 }
 
-<<<<<<< HEAD
+export class AuthStatusResponse extends RestResponse {
+  public toCache = false;
+  constructor(
+    public response: AuthStatus,
+    public statusCode: string
+  ) {
+    super(true, statusCode);
+  }
+}
+
+
 export class IntegrationSuccessResponse extends RestResponse {
   constructor(
     public dataDefinition: IntegrationModel[],
     public statusCode: string,
     public pageInfo?: PageInfo
-=======
-export class AuthStatusResponse extends RestResponse {
-  public toCache = false;
-  constructor(
-    public response: AuthStatus,
-    public statusCode: string
->>>>>>> 44e58e12
   ) {
     super(true, statusCode);
   }
 }
-<<<<<<< HEAD
-=======
-
->>>>>>> 44e58e12
 /* tslint:enable:max-classes-per-file */