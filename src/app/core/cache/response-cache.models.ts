import { RequestError } from '../data/request.models';
import { PageInfo } from '../shared/page-info.model';
import { BrowseDefinition } from '../shared/browse-definition.model';
import { ConfigObject } from '../shared/config/config.model';
import { AuthTokenInfo } from '../auth/models/auth-token-info.model';
import { NormalizedAuthStatus } from '../auth/models/normalized-auth-status.model';
import { AuthStatus } from '../auth/models/auth-status.model';
import { SubmitDataResponseDefinitionObject } from '../shared/submit-data-response-definition.model';
import { NormalizedDSpaceObject } from './models/normalized-dspace-object.model';
import { NormalizedObject } from './models/normalized-object.model';

import { IntegrationModel } from '../integration/models/integration.model';
import { Eperson } from '../eperson/models/eperson.model';
import { DSpaceObject } from '../shared/dspace-object.model';

/* tslint:disable:max-classes-per-file */
export class RestResponse {
  public toCache = true;
  constructor(
    public isSuccessful: boolean,
    public statusCode: string,
  ) { }
}

export class DSOSuccessResponse extends RestResponse {
  constructor(
    public resourceSelfLinks: string[],
    public statusCode: string,
    public pageInfo?: PageInfo
  ) {
    super(true, statusCode);
  }
}

export class EndpointMap {
  [linkName: string]: string
}

export class RootSuccessResponse extends RestResponse {
  constructor(
    public endpointMap: EndpointMap,
    public statusCode: string,
  ) {
    super(true, statusCode);
  }
}

export class BrowseSuccessResponse extends RestResponse {
  constructor(
    public browseDefinitions: BrowseDefinition[],
    public statusCode: string
  ) {
    super(true, statusCode);
  }
}

export class ErrorResponse extends RestResponse {
  errorMessage: string;

  constructor(error: RequestError) {
    super(false, error.statusText);
    console.error(error);
    this.errorMessage = error.message;
  }
}

export class ConfigSuccessResponse extends RestResponse {
  constructor(
    public configDefinition: ConfigObject[],
    public statusCode: string,
    public pageInfo?: PageInfo
  ) {
    super(true, statusCode);
  }
}

export class AuthStatusResponse extends RestResponse {
  public toCache = false;
  constructor(
    public response: AuthStatus,
    public statusCode: string
  ) {
    super(true, statusCode);
  }
}

<<<<<<< HEAD
export class AuthSuccessResponse extends RestResponse {
  public toCache = false;
  constructor(
    public response: AuthTokenInfo,
    public statusCode: string
  ) {
    super(true, statusCode);
  }
}

export class AuthErrorResponse extends RestResponse {
  public toCache = false;
  constructor(
    public response: any,
    public statusCode: string,
  ) {
    super(true, statusCode);
  }
}

export class PostPatchSuccessResponse extends RestResponse {
  constructor(
    public dataDefinition: any[],
    public statusCode: string,
    public pageInfo?: PageInfo
  ) {
    super(true, statusCode);
  }
}

export class SubmissionSuccessResponse extends RestResponse {
  constructor(
    public dataDefinition: Array<NormalizedObject|ConfigObject|string>,
    public statusCode: string,
    public pageInfo?: PageInfo
  ) {
    super(true, statusCode);
  }
}

export class EpersonSuccessResponse extends RestResponse {
  constructor(
    public epersonDefinition: NormalizedObject[],
    public statusCode: string,
    public pageInfo?: PageInfo
  ) {
    super(true, statusCode);
  }
}

export class IntegrationSuccessResponse extends RestResponse {
  constructor(
    public dataDefinition: IntegrationModel[],
    public statusCode: string,
    public pageInfo?: PageInfo
  ) {
    super(true, statusCode);
  }
}

export class MessageResponse extends RestResponse {
  public toCache = false;
  constructor(
    public statusCode: string,
    public pageInfo?: PageInfo
  ) {
    super(true, statusCode);
  }
}

export class TaskResponse extends RestResponse {
  public toCache = false;
  constructor(
    public statusCode: string,
    public pageInfo?: PageInfo
  ) {
    super(true, statusCode);
  }
}
=======
>>>>>>> 3ccc81f8
/* tslint:enable:max-classes-per-file */<|MERGE_RESOLUTION|>--- conflicted
+++ resolved
@@ -84,26 +84,6 @@
   }
 }
 
-<<<<<<< HEAD
-export class AuthSuccessResponse extends RestResponse {
-  public toCache = false;
-  constructor(
-    public response: AuthTokenInfo,
-    public statusCode: string
-  ) {
-    super(true, statusCode);
-  }
-}
-
-export class AuthErrorResponse extends RestResponse {
-  public toCache = false;
-  constructor(
-    public response: any,
-    public statusCode: string,
-  ) {
-    super(true, statusCode);
-  }
-}
 
 export class PostPatchSuccessResponse extends RestResponse {
   constructor(
@@ -164,6 +144,4 @@
     super(true, statusCode);
   }
 }
-=======
->>>>>>> 3ccc81f8
 /* tslint:enable:max-classes-per-file */