--- conflicted
+++ resolved
@@ -2,7 +2,6 @@
 import { Inject, Injectable } from '@angular/core';
 import { Actions, Effect, ofType } from '@ngrx/effects';
 import { coreSelector } from '../core.selectors';
-import { DSpaceSerializer } from '../dspace-rest-v2/dspace.serializer';
 import {
   AddToSSBAction,
   CommitSSBAction,
@@ -16,10 +15,9 @@
 import { ServerSyncBufferEntry, ServerSyncBufferState } from './server-sync-buffer.reducer';
 import { combineLatest as observableCombineLatest, of as observableOf } from 'rxjs';
 import { RequestService } from '../data/request.service';
-import { PatchRequest, PutRequest } from '../data/request.models';
+import { PatchRequest } from '../data/request.models';
 import { ObjectCacheService } from './object-cache.service';
 import { ApplyPatchObjectCacheAction } from './object-cache.actions';
-import { GenericConstructor } from '../shared/generic-constructor';
 import { hasValue, isNotEmpty, isNotUndefined } from '../../shared/empty.util';
 import { Observable } from 'rxjs/internal/Observable';
 import { RestRequestMethod } from '../data/rest-request-method';
@@ -101,7 +99,6 @@
     const patchObject = this.objectCache.getBySelfLink(href).pipe(take(1));
 
     return patchObject.pipe(
-<<<<<<< HEAD
       map((entry: ObjectCacheEntry) => {
         if (isNotEmpty(entry.patches)) {
           const flatPatch: Operation[] = [].concat(...entry.patches.map((patch) => patch.operations));
@@ -111,14 +108,6 @@
           }
         }
         return new ApplyPatchObjectCacheAction(href);
-=======
-      map((object) => {
-        const serializedObject = new DSpaceSerializer(object.constructor as GenericConstructor<{}>).serialize(object);
-
-        this.requestService.configure(new PutRequest(this.requestService.generateRequestId(), href, serializedObject));
-
-        return new ApplyPatchObjectCacheAction(href)
->>>>>>> 01231ef1
       })
     )
   }
