--- conflicted
+++ resolved
@@ -254,25 +254,17 @@
   }
 }
 
-<<<<<<< HEAD
-export class FilteredDiscoveryQueryResponse extends RestResponse {
-  constructor(
-    public filterQuery: string,
-=======
 export class MessageResponse extends RestResponse {
   public toCache = false;
 
   constructor(
->>>>>>> 9e0846ac
-    public statusCode: number,
-    public statusText: string,
-    public pageInfo?: PageInfo
-  ) {
-    super(true, statusCode, statusText);
-  }
-}
-<<<<<<< HEAD
-=======
+    public statusCode: number,
+    public statusText: string,
+    public pageInfo?: PageInfo
+  ) {
+    super(true, statusCode, statusText);
+  }
+}
 
 export class TaskResponse extends RestResponse {
   public toCache = false;
@@ -286,5 +278,14 @@
   }
 }
 
->>>>>>> 9e0846ac
+export class FilteredDiscoveryQueryResponse extends RestResponse {
+  constructor(
+    public filterQuery: string,
+    public statusCode: number,
+    public statusText: string,
+    public pageInfo?: PageInfo
+  ) {
+    super(true, statusCode, statusText);
+  }
+}
 /* tslint:enable:max-classes-per-file */