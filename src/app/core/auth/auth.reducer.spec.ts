--- conflicted
+++ resolved
@@ -26,14 +26,10 @@
   SetRedirectUrlAction
 } from './auth.actions';
 import { AuthTokenInfo } from './models/auth-token-info.model';
-<<<<<<< HEAD
-import { EPersonMock } from '../../shared/testing/eperson.mock';
-=======
 import { EPersonMock } from '../../shared/testing/eperson-mock';
 import { AuthStatus } from './models/auth-status.model';
 import { AuthMethod } from './models/auth.method';
 import { AuthMethodType } from './models/auth.method-type';
->>>>>>> b535d166
 
 describe('authReducer', () => {
 
