import { Injectable, Injector } from '@angular/core';
import {
  HttpEvent, HttpInterceptor, HttpHandler, HttpRequest, HttpResponse,
  HttpErrorResponse, HttpResponseBase
} from '@angular/common/http';

import { Observable } from 'rxjs/Rx';
import 'rxjs/add/observable/throw'
import 'rxjs/add/operator/catch';

import { find } from 'lodash';

import { AppState } from '../../app.reducer';
import { AuthService } from './auth.service';
import { AuthStatus } from './models/auth-status.model';
import { AuthTokenInfo } from './models/auth-token-info.model';
import { isNotEmpty, isUndefined } from '../../shared/empty.util';
import { RedirectWhenTokenExpiredAction, RefreshTokenAction } from './auth.actions';
import { Store } from '@ngrx/store';
import { Router } from '@angular/router';

@Injectable()
export class AuthInterceptor implements HttpInterceptor {

  // Intercetor is called twice per request,
  // so to prevent RefreshTokenAction is dispatched twice
  // we're creating a refresh token request list
  protected refreshTokenRequestUrls = [];

<<<<<<< HEAD
  constructor(private inj: Injector, private store: Store<AppState>, private router: Router) { }
=======
  constructor(private inj: Injector, private router: Router, private store: Store<AppState>) { }
>>>>>>> 9b1f7fba

  private isUnauthorized(response: HttpResponseBase): boolean {
    // invalid_token The access token provided is expired, revoked, malformed, or invalid for other reasons
    return response.status === 401;
  }

  private isSuccess(response: HttpResponseBase): boolean {
    return response.status === 200;
  }

  private isAuthRequest(http: HttpRequest<any> | HttpResponseBase): boolean {
    return http && http.url
      && (http.url.endsWith('/authn/login')
        || http.url.endsWith('/authn/logout')
        || http.url.endsWith('/authn/status'));
  }

  private isLoginResponse(http: HttpRequest<any> | HttpResponseBase): boolean {
    return http.url && http.url.endsWith('/authn/login');
  }

  private isLogoutResponse(http: HttpRequest<any> | HttpResponseBase): boolean {
    return http.url && http.url.endsWith('/authn/logout');
  }

  private makeAuthStatusObject(authenticated:boolean, accessToken?: string, error?: string, location?: string): AuthStatus {
    const authStatus = new AuthStatus();
    authStatus.id = null;
    authStatus.okay = true;
    authStatus.ssoLoginUrl = location;
    if (authenticated) {
      authStatus.authenticated = true;
      authStatus.token = new AuthTokenInfo(accessToken);
    } else {
      authStatus.authenticated = false;
      authStatus.error = isNotEmpty(error) ? ((typeof error === 'string') ? JSON.parse(error) : error) : null;
    }
    return authStatus;
  }

  intercept(req: HttpRequest<any>, next: HttpHandler): Observable<HttpEvent<any>> {

    const authService = this.inj.get(AuthService);

    const token = authService.getToken();
    let newReq;

    if (authService.isTokenExpired()) {
      authService.setRedirectUrl(this.router.url);
      // The access token is expired
      // Redirect to the login route
      this.store.dispatch(new RedirectWhenTokenExpiredAction('Your session has expired. Please log in again.'));
      return Observable.of(null);
    } else if (!this.isAuthRequest(req) && isNotEmpty(token)) {
      // Intercept a request that is not to the authentication endpoint
      authService.isTokenExpiring()
        .filter((isExpiring) => isExpiring)
        .subscribe(() => {
          // If the current request url is already in the refresh token request list, skip it
          if (isUndefined(find(this.refreshTokenRequestUrls, req.url))) {
            // When a token is about to expire, refresh it
            this.store.dispatch(new RefreshTokenAction(token));
            this.refreshTokenRequestUrls.push(req.url);
          }
        });
      // Get the auth header from the service.
      const Authorization = authService.buildAuthHeader(token);
      // Clone the request to add the new header.
      newReq = req.clone({headers: req.headers.set('authorization', Authorization)});
    } else {
      newReq = req;
    }

    // Pass on the new request instead of the original request.
    return next.handle(newReq)
      .map((response) => {
        // Intercept a Login/Logout response
        if (response instanceof HttpResponse && this.isSuccess(response) && (this.isLoginResponse(response) || this.isLogoutResponse(response))) {
          // It's a success Login/Logout response
          let authRes: HttpResponse<any>;
          if (this.isLoginResponse(response)) {
            // login successfully
            const newToken = response.headers.get('authorization');
            authRes = response.clone({body: this.makeAuthStatusObject(true, newToken)});

            // clean eventually refresh Requests list
            this.refreshTokenRequestUrls = [];
          } else {
            // logout successfully
            authRes = response.clone({body: this.makeAuthStatusObject(false)});
          }
          return authRes;
        } else {
          return response;
        }
      })
      .catch((error, caught) => {
        // Intercept an error response
        if (error instanceof HttpErrorResponse) {
          // Checks if is a response from a request to an authentication endpoint
          if (this.isAuthRequest(error)) {
            // clean eventually refresh Requests list
            this.refreshTokenRequestUrls = [];
            const location = error.headers.get('Location');
            // Create a new HttpResponse and return it, so it can be handle properly by AuthService.
            const authResponse = new HttpResponse({
              body: this.makeAuthStatusObject(false, null, error.error, location),
              headers: error.headers,
              status: error.status,
              statusText: error.statusText,
              url: error.url
            });
            return Observable.of(authResponse);
          } else if (this.isUnauthorized(error)) {
            // The access token provided is expired, revoked, malformed, or invalid for other reasons
            // Redirect to the login route
            this.store.dispatch(new RedirectWhenTokenExpiredAction('auth.messages.expired'));
          }
        }
        // Return error response as is.
        return Observable.throw(error);
      }) as any;

  }
}<|MERGE_RESOLUTION|>--- conflicted
+++ resolved
@@ -27,11 +27,7 @@
   // we're creating a refresh token request list
   protected refreshTokenRequestUrls = [];
 
-<<<<<<< HEAD
-  constructor(private inj: Injector, private store: Store<AppState>, private router: Router) { }
-=======
   constructor(private inj: Injector, private router: Router, private store: Store<AppState>) { }
->>>>>>> 9b1f7fba
 
   private isUnauthorized(response: HttpResponseBase): boolean {
     // invalid_token The access token provided is expired, revoked, malformed, or invalid for other reasons
