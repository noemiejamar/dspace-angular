import { Inject, Injectable } from '@angular/core';
<<<<<<< HEAD
import { Location } from '@angular/common';
import { NavigationExtras, PRIMARY_OUTLET, Router, UrlSegmentGroup, UrlTree } from '@angular/router';
=======
import { PRIMARY_OUTLET, Router, UrlSegmentGroup, UrlTree } from '@angular/router';
>>>>>>> 04be7170

import { Observable } from 'rxjs/Observable';
import { map, withLatestFrom } from 'rxjs/operators';

import { Eperson } from '../eperson/models/eperson.model';
import { AuthRequestService } from './auth-request.service';
import { HttpHeaders } from '@angular/common/http';
import { HttpOptions } from '../dspace-rest-v2/dspace-rest-v2.service';
import { AuthStatus } from './models/auth-status.model';
import { AuthTokenInfo, TOKENITEM } from './models/auth-token-info.model';
import { isEmpty, isNotEmpty, isNotNull, isNotUndefined } from '../../shared/empty.util';
import { CookieService } from '../../shared/services/cookie.service';
import { getAuthenticationToken, getRedirectUrl, isAuthenticated, isTokenRefreshing } from './selectors';
import { AppState, routerStateSelector } from '../../app.reducer';
import { Store } from '@ngrx/store';
import { ResetAuthenticationMessagesAction, SetRedirectUrlAction } from './auth.actions';
import { RouterReducerState } from '@ngrx/router-store';
import { CookieAttributes } from 'js-cookie';
import { NativeWindowRef, NativeWindowService } from '../../shared/services/window.service';
<<<<<<< HEAD
import { GlobalConfig } from '../../../config/global-config.interface';
import { GLOBAL_CONFIG } from '../../../config';
=======
import { PlatformService } from '../../shared/services/platform.service';
>>>>>>> 04be7170

export const LOGIN_ROUTE = '/login';

export const REDIRECT_COOKIE = 'dsRedirectUrl';

/**
 * The auth service.
 */
@Injectable()
export class AuthService {

  /**
   * True if authenticated
   * @type boolean
   */
  private _authenticated: boolean;

  constructor(@Inject(NativeWindowService) private _window: NativeWindowRef,
              @Inject(GLOBAL_CONFIG) public config: GlobalConfig,
              private authRequestService: AuthRequestService,
<<<<<<< HEAD
              private location: Location,
=======
              private platform: PlatformService,
>>>>>>> 04be7170
              private router: Router,
              private storage: CookieService,
              private store: Store<AppState>) {
    this.store.select(isAuthenticated)
      .startWith(false)
      .subscribe((authenticated: boolean) => this._authenticated = authenticated);

    // If current route is different from the one setted in authentication guard
    // and is not the login route, clear redirect url and messages
    const routeUrlObs = this.store.select(routerStateSelector)
      .filter((routerState: RouterReducerState) => isNotUndefined(routerState) && isNotUndefined(routerState.state))
      .filter((routerState: RouterReducerState) => !this.isLoginRoute(routerState.state.url))
      .map((routerState: RouterReducerState) => routerState.state.url);
    const redirectUrlObs = this.getRedirectUrl();
    routeUrlObs.pipe(
      withLatestFrom(redirectUrlObs),
      map(([routeUrl, redirectUrl]) => [routeUrl, redirectUrl])
    ).filter(([routeUrl, redirectUrl]) => isNotEmpty(redirectUrl) && (routeUrl !== redirectUrl))
      .subscribe(() => {
        this.clearRedirectUrl();
      });
  }

  protected isLoginRoute(url: string) {
    const urlTree: UrlTree = this.router.parseUrl(url);
    const g: UrlSegmentGroup = urlTree.root.children[PRIMARY_OUTLET];
    const segment = '/' + g.toString();
    return segment === LOGIN_ROUTE;
  }
  /**
   * Check if is a login page route
   *
   * @param {string} url
   * @returns {Boolean}.
   */
  protected isLoginRoute(url: string) {
    const urlTree: UrlTree = this.router.parseUrl(url);
    const g: UrlSegmentGroup = urlTree.root.children[PRIMARY_OUTLET];
    const segment = '/' + g.toString();
    return segment === LOGIN_ROUTE;
  }

  /**
   * Authenticate the user
   *
   * @param {string} user The user name
   * @param {string} password The user's password
   * @returns {Observable<User>} The authenticated user observable.
   */
  public authenticate(user: string, password: string): Observable<AuthStatus> {
    // Attempt authenticating the user using the supplied credentials.
    const body = encodeURI(`password=${password}&user=${user}`);
    const options: HttpOptions = Object.create({});
    let headers = new HttpHeaders();
    headers = headers.append('Content-Type', 'application/x-www-form-urlencoded');
    options.headers = headers;
    return this.authRequestService.postToEndpoint('login', body, options)
      .map((status: AuthStatus) => {
        if (status.authenticated) {
          return status;
        } else {
          throw(new Error('Invalid email or password'));
        }
      })

  }

  /**
   * Determines if the user is authenticated
   * @returns {Observable<boolean>}
   */
  public isAuthenticated(): Observable<boolean> {
    return this.store.select(isAuthenticated);
  }

  /**
   * Returns the authenticated user
   * @returns {User}
   */
  public authenticatedUser(token: AuthTokenInfo): Observable<Eperson> {
    // Determine if the user has an existing auth session on the server
    const options: HttpOptions = Object.create({});
    let headers = new HttpHeaders();
    headers = headers.append('Accept', 'application/json');
    headers = headers.append('Authorization', `Bearer ${token.accessToken}`);
    options.headers = headers;
    return this.authRequestService.getRequest('status', options)
      .map((status: AuthStatus) => {
        if (status.authenticated) {
          return status.eperson[0];
        } else {
          throw(new Error('Not authenticated'));
        }
      });
  }

  /**
   * Checks if token is present into storage and is not expired
   */
  public checkAuthenticationToken(): Observable<AuthTokenInfo> {
    const token = this.getToken();
    return isNotEmpty(token) && !this.isTokenExpired() ? Observable.of(token) : Observable.throw(false);
  }

  /**
   * Checks if token is present into storage
   */
  public refreshAuthenticationToken(token: AuthTokenInfo): Observable<AuthTokenInfo> {
    const options: HttpOptions = Object.create({});
    let headers = new HttpHeaders();
    headers = headers.append('Accept', 'application/json');
    headers = headers.append('Authorization', `Bearer ${token.accessToken}`);
    options.headers = headers;
    return this.authRequestService.postToEndpoint('login', {}, options)
      .map((status: AuthStatus) => {
        if (status.authenticated) {
          return status.token;
        } else {
          throw(new Error('Not authenticated'));
        }
      });
  }

  /**
   * Clear authentication errors
   */
  public resetAuthenticationError(): void {
    this.store.dispatch(new ResetAuthenticationMessagesAction());
  }

  /**
   * Retrieve authentication methods available
   * @returns {User}
   */
  public retrieveAuthMethods(): Observable<string> {
    return this.authRequestService.getRequest('login')
      .map((status: AuthStatus) => {
        let url = '';
        if (isNotEmpty(status.ssoLoginUrl)) {
          url = this.parseSSOLocation(status.ssoLoginUrl);
        }
        return url;
      });
  }

  private parseSSOLocation(url: string): string {
    const parseUrl = decodeURIComponent(url);
    // const urlTree: UrlTree = this.router.parseUrl(url);
    // this.router.parseUrl(url);
    // if (url.endsWith('/')) {
    //   url += 'login';
    // } else {
    //   url = url.replace('/?target=http(.+)/g', 'https://hasselt-dspace.dev01.4science.it/dspace-spring-rest/shib.html');
    // }
    // console.log(url);
    const target = `?target=${this.config.auth.target.host}${this.config.auth.target.page}`;
    return parseUrl.replace(/\?target=http.+/g, target);
  }

  /**
   * Create a new user
   * @returns {User}
   */
  public create(user: Eperson): Observable<Eperson> {
    // Normally you would do an HTTP request to POST the user
    // details and then return the new user object
    // but, let's just return the new user for this example.
    // this._authenticated = true;
    return Observable.of(user);
  }

  /**
   * End session
   * @returns {Observable<boolean>}
   */
  public logout(): Observable<boolean> {
    // Send a request that sign end the session
    let headers = new HttpHeaders();
    headers = headers.append('Content-Type', 'application/x-www-form-urlencoded');
    const options: HttpOptions = Object.create({headers, responseType: 'text'});
    return this.authRequestService.getRequest('logout', options)
      .map((status: AuthStatus) => {
        if (!status.authenticated) {
          return true;
        } else {
          throw(new Error('auth.errors.invalid-user'));
        }
      })

  }

  /**
   * Retrieve authentication token info and make authorization header
   * @returns {string}
   */
  public buildAuthHeader(token?: AuthTokenInfo): string {
    if (isEmpty(token)) {
      token = this.getToken();
    }
    return (this._authenticated && isNotNull(token)) ? `Bearer ${token.accessToken}` : '';
  }

  /**
   * Get authentication token info
   * @returns {AuthTokenInfo}
   */
  public getToken(): AuthTokenInfo {
    let token: AuthTokenInfo;
    this.store.select(getAuthenticationToken)
      .subscribe((authTokenInfo: AuthTokenInfo) => {
        // Retrieve authentication token info and check if is valid
        token = isNotEmpty(authTokenInfo) ? authTokenInfo : this.storage.get(TOKENITEM);
        if (isEmpty(token) || !token.hasOwnProperty('accessToken') || isEmpty(token.accessToken)) {
          token = null;
        }
      });
    return token;
  }

  /**
   * Check if a token is next to be expired
   * @returns {boolean}
   */
  public isTokenExpiring(): Observable<boolean> {
    return this.store.select(isTokenRefreshing)
      .take(1)
      .map((isRefreshing: boolean) => {
        if (this.isTokenExpired() || isRefreshing) {
          return false;
        } else {
          const token = this.getToken();
          return token.expires - (60 * 5 * 1000) < Date.now();
        }
      })
  }

  /**
   * Check if a token is expired
   * @returns {boolean}
   */
  public isTokenExpired(): boolean {
    const token = this.getToken();
    return token && token.expires < Date.now();
  }

  /**
   * Save authentication token info
   *
   * @param {AuthTokenInfo} token The token to save
   * @returns {AuthTokenInfo}
   */
  public storeToken(token: AuthTokenInfo) {
    // Add 1 day to the current date
    const expireDate = Date.now() + (1000 * 60 * 60 * 24 * 1);

    // Set the cookie expire date
    const expires = new Date(expireDate);
    const options: CookieAttributes = {expires: expires};

    // Save cookie with the token
    return this.storage.set(TOKENITEM, token, options);
  }

  /**
   * Remove authentication token info
   */
  public removeToken() {
    return this.storage.remove(TOKENITEM);
  }

  /**
   * Replace authentication token info with a new one
   */
  public replaceToken(token: AuthTokenInfo) {
    this.removeToken();
    return this.storeToken(token);
  }

  /**
   * Redirect to the login route
   */
  public redirectToLogin() {
    this.router.navigate([LOGIN_ROUTE]);
  }

  /**
   * Redirect to the login route when token has expired
   */
  public redirectToLoginWhenTokenExpired() {
    const redirectUrl = LOGIN_ROUTE + '?expired=true';
    if (this._window.nativeWindow.location) {
      // Hard redirect to login page, so that all state is definitely lost
      this._window.nativeWindow.location.href = redirectUrl;
    } else {
      this.router.navigateByUrl(redirectUrl);
    }
  }

  /**
   * Redirect to the route navigated before the login
   */
  public redirectToPreviousUrl() {
    this.getRedirectUrl()
      .take(1)
      .subscribe((redirectUrl) => {
        if (isNotEmpty(redirectUrl)) {
          if (this.platform.isBrowser) {
            console.log('CLEAR REDIRECT!!!!')
            this.clearRedirectUrl();
          }

          // override the route reuse strategy
          this.router.routeReuseStrategy.shouldReuseRoute = () => {
            return false;
          };
          this.router.navigated = false;
          const url = decodeURIComponent(redirectUrl);
          this.router.navigateByUrl(url);
        } else {
          this.router.navigate(['/']);
        }
      })

  }

  /**
   * Refresh route navigated
   */
  public refreshAfterLogout() {
    this.router.navigate(['/home']);
    // Hard redirect to home page, so that all state is definitely lost
    this._window.nativeWindow.location.href = '/home';
  }

  /**
   * Get redirect url
   */
  getRedirectUrl(): Observable<string> {
    const redirectUrl = this.storage.get(REDIRECT_COOKIE);
    if (isNotEmpty(redirectUrl)) {
      return Observable.of(redirectUrl);
    } else {
      return this.store.select(getRedirectUrl);
    }
  }

  /**
   * Set redirect url
   */
  setRedirectUrl(url: string) {
    // Add 1 day to the current date
    const expireDate = Date.now() + (1000 * 60 * 60 * 24 * 1);

    // Set the cookie expire date
    const expires = new Date(expireDate);
    const options: CookieAttributes = {expires: expires};
    this.storage.set(REDIRECT_COOKIE, url, options);
    this.store.dispatch(new SetRedirectUrlAction(isNotUndefined(url) ? url : ''));
  }

  /**
   * Clear redirect url
   */
  clearRedirectUrl() {
    this.store.dispatch(new SetRedirectUrlAction(''));
    this.storage.remove(REDIRECT_COOKIE);
  }
}<|MERGE_RESOLUTION|>--- conflicted
+++ resolved
@@ -1,10 +1,6 @@
 import { Inject, Injectable } from '@angular/core';
-<<<<<<< HEAD
 import { Location } from '@angular/common';
 import { NavigationExtras, PRIMARY_OUTLET, Router, UrlSegmentGroup, UrlTree } from '@angular/router';
-=======
-import { PRIMARY_OUTLET, Router, UrlSegmentGroup, UrlTree } from '@angular/router';
->>>>>>> 04be7170
 
 import { Observable } from 'rxjs/Observable';
 import { map, withLatestFrom } from 'rxjs/operators';
@@ -24,12 +20,9 @@
 import { RouterReducerState } from '@ngrx/router-store';
 import { CookieAttributes } from 'js-cookie';
 import { NativeWindowRef, NativeWindowService } from '../../shared/services/window.service';
-<<<<<<< HEAD
+import { PlatformService } from '../../shared/services/platform.service';
 import { GlobalConfig } from '../../../config/global-config.interface';
 import { GLOBAL_CONFIG } from '../../../config';
-=======
-import { PlatformService } from '../../shared/services/platform.service';
->>>>>>> 04be7170
 
 export const LOGIN_ROUTE = '/login';
 
@@ -50,11 +43,8 @@
   constructor(@Inject(NativeWindowService) private _window: NativeWindowRef,
               @Inject(GLOBAL_CONFIG) public config: GlobalConfig,
               private authRequestService: AuthRequestService,
-<<<<<<< HEAD
               private location: Location,
-=======
               private platform: PlatformService,
->>>>>>> 04be7170
               private router: Router,
               private storage: CookieService,
               private store: Store<AppState>) {
@@ -78,12 +68,6 @@
       });
   }
 
-  protected isLoginRoute(url: string) {
-    const urlTree: UrlTree = this.router.parseUrl(url);
-    const g: UrlSegmentGroup = urlTree.root.children[PRIMARY_OUTLET];
-    const segment = '/' + g.toString();
-    return segment === LOGIN_ROUTE;
-  }
   /**
    * Check if is a login page route
    *
