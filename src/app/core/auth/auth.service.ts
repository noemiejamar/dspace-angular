import { Inject, Injectable } from '@angular/core';
import { Location } from '@angular/common';
import { NavigationExtras, PRIMARY_OUTLET, Router, UrlSegmentGroup, UrlTree } from '@angular/router';

import { Observable } from 'rxjs/Observable';
import { map, withLatestFrom } from 'rxjs/operators';

import { Eperson } from '../eperson/models/eperson.model';
import { AuthRequestService } from './auth-request.service';
import { HttpHeaders } from '@angular/common/http';
import { HttpOptions } from '../dspace-rest-v2/dspace-rest-v2.service';
import { AuthStatus } from './models/auth-status.model';
import { AuthTokenInfo, TOKENITEM } from './models/auth-token-info.model';
import { isEmpty, isNotEmpty, isNotNull, isNotUndefined } from '../../shared/empty.util';
import { CookieService } from '../../shared/services/cookie.service';
import { getAuthenticationToken, getRedirectUrl, isAuthenticated, isTokenRefreshing } from './selectors';
import { AppState, routerStateSelector } from '../../app.reducer';
import { Store } from '@ngrx/store';
import { ResetAuthenticationMessagesAction, SetRedirectUrlAction } from './auth.actions';
import { RouterReducerState } from '@ngrx/router-store';
import { CookieAttributes } from 'js-cookie';
import { NativeWindowRef, NativeWindowService } from '../../shared/services/window.service';
<<<<<<< HEAD
import { GlobalConfig } from '../../../config/global-config.interface';
import { GLOBAL_CONFIG } from '../../../config';
import { PlatformService } from '../../shared/services/platform.service';
=======
import { PlatformService } from '../../shared/services/platform.service';
import { GlobalConfig } from '../../../config/global-config.interface';
import { GLOBAL_CONFIG } from '../../../config';
>>>>>>> c2d5e2ad

export const LOGIN_ROUTE = '/login';

export const REDIRECT_COOKIE = 'dsRedirectUrl';

/**
 * The auth service.
 */
@Injectable()
export class AuthService {

  /**
   * True if authenticated
   * @type boolean
   */
  private _authenticated: boolean;

  constructor(@Inject(NativeWindowService) private _window: NativeWindowRef,
              @Inject(GLOBAL_CONFIG) public config: GlobalConfig,
              private authRequestService: AuthRequestService,
<<<<<<< HEAD
=======
              private location: Location,
>>>>>>> c2d5e2ad
              private platform: PlatformService,
              private router: Router,
              private storage: CookieService,
              private store: Store<AppState>) {
    this.store.select(isAuthenticated)
      .startWith(false)
      .subscribe((authenticated: boolean) => this._authenticated = authenticated);

    // If current route is different from the one setted in authentication guard
    // and is not the login route, clear redirect url and messages
    const routeUrlObs = this.store.select(routerStateSelector)
      .filter((routerState: RouterReducerState) => isNotUndefined(routerState) && isNotUndefined(routerState.state))
      .filter((routerState: RouterReducerState) => !this.isLoginRoute(routerState.state.url))
      .map((routerState: RouterReducerState) => routerState.state.url);
    const redirectUrlObs = this.getRedirectUrl();
    routeUrlObs.pipe(
      withLatestFrom(redirectUrlObs),
      map(([routeUrl, redirectUrl]) => [routeUrl, redirectUrl])
    ).filter(([routeUrl, redirectUrl]) => isNotEmpty(redirectUrl) && (routeUrl !== redirectUrl))
      .subscribe(() => {
        this.clearRedirectUrl();
      });
  }

  /**
   * Check if is a login page route
   *
   * @param {string} url
   * @returns {Boolean}.
   */
  protected isLoginRoute(url: string) {
    const urlTree: UrlTree = this.router.parseUrl(url);
    const g: UrlSegmentGroup = urlTree.root.children[PRIMARY_OUTLET];
    const segment = '/' + g.toString();
    return segment === LOGIN_ROUTE;
  }

  /**
   * Authenticate the user
   *
   * @param {string} user The user name
   * @param {string} password The user's password
   * @returns {Observable<User>} The authenticated user observable.
   */
  public authenticate(user: string, password: string): Observable<AuthStatus> {
    // Attempt authenticating the user using the supplied credentials.
    const body = encodeURI(`password=${password}&user=${user}`);
    const options: HttpOptions = Object.create({});
    let headers = new HttpHeaders();
    headers = headers.append('Content-Type', 'application/x-www-form-urlencoded');
    options.headers = headers;
    return this.authRequestService.postToEndpoint('login', body, options)
      .map((status: AuthStatus) => {
        if (status.authenticated) {
          return status;
        } else {
          throw(new Error('Invalid email or password'));
        }
      })

  }

  /**
   * Determines if the user is authenticated
   * @returns {Observable<boolean>}
   */
  public isAuthenticated(): Observable<boolean> {
    return this.store.select(isAuthenticated);
  }

  /**
   * Returns the authenticated user
   * @returns {User}
   */
  public authenticatedUser(token: AuthTokenInfo): Observable<Eperson> {
    // Determine if the user has an existing auth session on the server
    const options: HttpOptions = Object.create({});
    let headers = new HttpHeaders();
    headers = headers.append('Accept', 'application/json');
    headers = headers.append('Authorization', `Bearer ${token.accessToken}`);
    options.headers = headers;
    return this.authRequestService.getRequest('status', options)
      .map((status: AuthStatus) => {
        if (status.authenticated) {
          return status.eperson[0];
        } else {
          throw(new Error('Not authenticated'));
        }
      });
  }

  /**
   * Checks if token is present into storage and is not expired
   */
  public checkAuthenticationToken(): Observable<AuthTokenInfo> {
    const token = this.getToken();
    return isNotEmpty(token) && !this.isTokenExpired() ? Observable.of(token) : Observable.throw(false);
  }

  /**
   * Checks if token is present into storage
   */
  public refreshAuthenticationToken(token: AuthTokenInfo): Observable<AuthTokenInfo> {
    const options: HttpOptions = Object.create({});
    let headers = new HttpHeaders();
    headers = headers.append('Accept', 'application/json');
    headers = headers.append('Authorization', `Bearer ${token.accessToken}`);
    options.headers = headers;
    return this.authRequestService.postToEndpoint('login', {}, options)
      .map((status: AuthStatus) => {
        if (status.authenticated) {
          return status.token;
        } else {
          throw(new Error('Not authenticated'));
        }
      });
  }

  /**
   * Clear authentication errors
   */
  public resetAuthenticationError(): void {
    this.store.dispatch(new ResetAuthenticationMessagesAction());
  }

  /**
   * Retrieve authentication methods available
   * @returns {User}
   */
  public retrieveAuthMethods(): Observable<string> {
    return this.authRequestService.getRequest('login')
      .map((status: AuthStatus) => {
        let url = '';
        if (isNotEmpty(status.ssoLoginUrl)) {
          url = this.parseSSOLocation(status.ssoLoginUrl);
        }
        return url;
      });
  }

  private parseSSOLocation(url: string): string {
    const parseUrl = decodeURIComponent(url);
    // const urlTree: UrlTree = this.router.parseUrl(url);
    // this.router.parseUrl(url);
    // if (url.endsWith('/')) {
    //   url += 'login';
    // } else {
    //   url = url.replace('/?target=http(.+)/g', 'https://hasselt-dspace.dev01.4science.it/dspace-spring-rest/shib.html');
    // }
    // console.log(url);
    const target = `?target=${this.config.auth.target.host}${this.config.auth.target.page}`;
    return parseUrl.replace(/\?target=http.+/g, target);
  }

  /**
   * Create a new user
   * @returns {User}
   */
  public create(user: Eperson): Observable<Eperson> {
    // Normally you would do an HTTP request to POST the user
    // details and then return the new user object
    // but, let's just return the new user for this example.
    // this._authenticated = true;
    return Observable.of(user);
  }

  /**
   * End session
   * @returns {Observable<boolean>}
   */
  public logout(): Observable<boolean> {
    // Send a request that sign end the session
    let headers = new HttpHeaders();
    headers = headers.append('Content-Type', 'application/x-www-form-urlencoded');
    const options: HttpOptions = Object.create({headers, responseType: 'text'});
    return this.authRequestService.getRequest('logout', options)
      .map((status: AuthStatus) => {
        if (!status.authenticated) {
          return true;
        } else {
          throw(new Error('auth.errors.invalid-user'));
        }
      })

  }

  /**
   * Retrieve authentication token info and make authorization header
   * @returns {string}
   */
  public buildAuthHeader(token?: AuthTokenInfo): string {
    if (isEmpty(token)) {
      token = this.getToken();
    }
    return (this._authenticated && isNotNull(token)) ? `Bearer ${token.accessToken}` : '';
  }

  /**
   * Get authentication token info
   * @returns {AuthTokenInfo}
   */
  public getToken(): AuthTokenInfo {
    let token: AuthTokenInfo;
    this.store.select(getAuthenticationToken)
      .subscribe((authTokenInfo: AuthTokenInfo) => {
        // Retrieve authentication token info and check if is valid
        token = isNotEmpty(authTokenInfo) ? authTokenInfo : this.storage.get(TOKENITEM);
        if (isEmpty(token) || !token.hasOwnProperty('accessToken') || isEmpty(token.accessToken)) {
          token = null;
        }
      });
    return token;
  }

  /**
   * Check if a token is next to be expired
   * @returns {boolean}
   */
  public isTokenExpiring(): Observable<boolean> {
    return this.store.select(isTokenRefreshing)
      .take(1)
      .map((isRefreshing: boolean) => {
        if (this.isTokenExpired() || isRefreshing) {
          return false;
        } else {
          const token = this.getToken();
          return token.expires - (60 * 5 * 1000) < Date.now();
        }
      })
  }

  /**
   * Check if a token is expired
   * @returns {boolean}
   */
  public isTokenExpired(): boolean {
    const token = this.getToken();
    return token && token.expires < Date.now();
  }

  /**
   * Save authentication token info
   *
   * @param {AuthTokenInfo} token The token to save
   * @returns {AuthTokenInfo}
   */
  public storeToken(token: AuthTokenInfo) {
    // Add 1 day to the current date
    const expireDate = Date.now() + (1000 * 60 * 60 * 24 * 1);

    // Set the cookie expire date
    const expires = new Date(expireDate);
    const options: CookieAttributes = {expires: expires};

    // Save cookie with the token
    return this.storage.set(TOKENITEM, token, options);
  }

  /**
   * Remove authentication token info
   */
  public removeToken() {
    return this.storage.remove(TOKENITEM);
  }

  /**
   * Replace authentication token info with a new one
   */
  public replaceToken(token: AuthTokenInfo) {
    this.removeToken();
    return this.storeToken(token);
  }

  /**
   * Redirect to the login route
   */
  public redirectToLogin() {
    this.router.navigate([LOGIN_ROUTE]);
  }

  /**
   * Redirect to the login route when token has expired
   */
  public redirectToLoginWhenTokenExpired() {
    const redirectUrl = LOGIN_ROUTE + '?expired=true';
    if (this._window.nativeWindow.location) {
      // Hard redirect to login page, so that all state is definitely lost
      this._window.nativeWindow.location.href = redirectUrl;
    } else {
      this.router.navigateByUrl(redirectUrl);
    }
  }

  /**
   * Redirect to the route navigated before the login
   */
  public redirectToPreviousUrl() {
    this.getRedirectUrl()
      .take(1)
      .subscribe((redirectUrl) => {
        if (isNotEmpty(redirectUrl)) {
          if (this.platform.isBrowser) {
            console.log('CLEAR REDIRECT!!!!')
            this.clearRedirectUrl();
          }

          // override the route reuse strategy
          this.router.routeReuseStrategy.shouldReuseRoute = () => {
            return false;
          };
          this.router.navigated = false;
          const url = decodeURIComponent(redirectUrl);
          this.router.navigateByUrl(url);
        } else {
          this.router.navigate(['/']);
        }
      })

  }

  /**
   * Refresh route navigated
   */
  public refreshAfterLogout() {
    this.router.navigate(['/home']);
    // Hard redirect to home page, so that all state is definitely lost
    this._window.nativeWindow.location.href = '/home';
  }

  /**
   * Get redirect url
   */
  getRedirectUrl(): Observable<string> {
    const redirectUrl = this.storage.get(REDIRECT_COOKIE);
    if (isNotEmpty(redirectUrl)) {
      return Observable.of(redirectUrl);
    } else {
      return this.store.select(getRedirectUrl);
    }
  }

  /**
   * Set redirect url
   */
  setRedirectUrl(url: string) {
    // Add 1 day to the current date
    const expireDate = Date.now() + (1000 * 60 * 60 * 24 * 1);

    // Set the cookie expire date
    const expires = new Date(expireDate);
    const options: CookieAttributes = {expires: expires};
    this.storage.set(REDIRECT_COOKIE, url, options);
    this.store.dispatch(new SetRedirectUrlAction(isNotUndefined(url) ? url : ''));
  }

  /**
   * Clear redirect url
   */
  clearRedirectUrl() {
    this.store.dispatch(new SetRedirectUrlAction(''));
    this.storage.remove(REDIRECT_COOKIE);
  }
}<|MERGE_RESOLUTION|>--- conflicted
+++ resolved
@@ -20,15 +20,10 @@
 import { RouterReducerState } from '@ngrx/router-store';
 import { CookieAttributes } from 'js-cookie';
 import { NativeWindowRef, NativeWindowService } from '../../shared/services/window.service';
-<<<<<<< HEAD
+import { PlatformService } from '../../shared/services/platform.service';
 import { GlobalConfig } from '../../../config/global-config.interface';
 import { GLOBAL_CONFIG } from '../../../config';
 import { PlatformService } from '../../shared/services/platform.service';
-=======
-import { PlatformService } from '../../shared/services/platform.service';
-import { GlobalConfig } from '../../../config/global-config.interface';
-import { GLOBAL_CONFIG } from '../../../config';
->>>>>>> c2d5e2ad
 
 export const LOGIN_ROUTE = '/login';
 
@@ -49,10 +44,7 @@
   constructor(@Inject(NativeWindowService) private _window: NativeWindowRef,
               @Inject(GLOBAL_CONFIG) public config: GlobalConfig,
               private authRequestService: AuthRequestService,
-<<<<<<< HEAD
-=======
-              private location: Location,
->>>>>>> c2d5e2ad
+              private platform: PlatformService,
               private platform: PlatformService,
               private router: Router,
               private storage: CookieService,
