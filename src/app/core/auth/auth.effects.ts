--- conflicted
+++ resolved
@@ -83,20 +83,12 @@
     });
 
   @Effect()
-<<<<<<< HEAD
-  public checkTokenError: Observable<Action> = this.actions$
-=======
   public checkTokenError$: Observable<Action> = this.actions$
->>>>>>> d8937f27
     .ofType(AuthActionTypes.CHECK_AUTHENTICATION_TOKEN_ERROR)
     .map(() => new RetrieveAuthMethodsAction());
 
   @Effect()
-<<<<<<< HEAD
-  public createUser: Observable<Action> = this.actions$
-=======
   public createUser$: Observable<Action> = this.actions$
->>>>>>> d8937f27
     .ofType(AuthActionTypes.REGISTRATION)
     .debounceTime(500) // to remove when functionality is implemented
     .switchMap((action: RegistrationAction) => {
@@ -163,11 +155,7 @@
     .do(() => this.authService.redirectToLoginWhenTokenExpired());
 
   @Effect()
-<<<<<<< HEAD
-  public retrieveMethods: Observable<Action> = this.actions$
-=======
   public retrieveMethods$: Observable<Action> = this.actions$
->>>>>>> d8937f27
     .ofType(AuthActionTypes.RETRIEVE_AUTH_METHODS)
     .switchMap(() => {
       return this.authService.retrieveAuthMethods()
