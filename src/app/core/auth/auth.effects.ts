--- conflicted
+++ resolved
@@ -83,16 +83,12 @@
     });
 
   @Effect()
-<<<<<<< HEAD
-  public checkTokenError: Observable<Action> = this.actions$
+  public checkTokenError$: Observable<Action> = this.actions$
     .ofType(AuthActionTypes.CHECK_AUTHENTICATION_TOKEN_ERROR)
     .map(() => new RetrieveAuthMethodsAction());
 
   @Effect()
-  public createUser: Observable<Action> = this.actions$
-=======
   public createUser$: Observable<Action> = this.actions$
->>>>>>> d43d3651
     .ofType(AuthActionTypes.REGISTRATION)
     .debounceTime(500) // to remove when functionality is implemented
     .switchMap((action: RegistrationAction) => {
@@ -159,7 +155,7 @@
     .do(() => this.authService.redirectToLoginWhenTokenExpired());
 
   @Effect()
-  public retrieveMethods: Observable<Action> = this.actions$
+  public retrieveMethods$: Observable<Action> = this.actions$
     .ofType(AuthActionTypes.RETRIEVE_AUTH_METHODS)
     .switchMap(() => {
       return this.authService.retrieveAuthMethods()
