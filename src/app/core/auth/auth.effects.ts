--- conflicted
+++ resolved
@@ -142,7 +142,12 @@
     .do(() => this.authService.removeToken())
     .do(() => this.authService.redirectToLogin());
 
-<<<<<<< HEAD
+  @Effect({dispatch: false})
+  public redirectToLoginTokenExpired: Observable<Action> = this.actions$
+    .ofType(AuthActionTypes.REDIRECT_TOKEN_EXPIRED)
+    .do(() => this.authService.removeToken())
+    .do(() => this.authService.redirectToLoginWhenTokenExpired());
+
   @Effect()
   public retrieveMethods: Observable<Action> = this.actions$
     .ofType(AuthActionTypes.RETRIEVE_AUTH_METHODS)
@@ -151,13 +156,6 @@
         .map((location: any) => new RetrieveAuthMethodsSuccessAction(location))
         .catch((error) => Observable.of(new RetrieveAuthMethodsErrorAction()));
     });
-=======
-  @Effect({dispatch: false})
-  public redirectToLoginTokenExpired: Observable<Action> = this.actions$
-    .ofType(AuthActionTypes.REDIRECT_TOKEN_EXPIRED)
-    .do(() => this.authService.removeToken())
-    .do(() => this.authService.redirectToLoginWhenTokenExpired());
->>>>>>> 04be7170
 
   /**
    * @constructor
