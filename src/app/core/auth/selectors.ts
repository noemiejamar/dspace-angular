import { createSelector } from '@ngrx/store';

import { AuthState } from './auth.reducers';
import { coreSelector, CoreState } from '../core.reducers';

/**
 * Every reducer module's default export is the reducer function itself. In
 * addition, each module should export a type or interface that describes
 * the state of the reducer plus any selector functions. The `* as`
 * notation packages up all of the exports into a single object.
 */
import * as auth from './auth.reducers';
import { AppState } from '../../app.reducer';

/**
 * Returns the user state.
 * @function getUserState
 * @param {AppState} state Top level state.
 * @return {AuthState}
 */
export const getAuthState = (state: any) => state.core.auth;

/**
 * Returns the authenticated user
 * @function getAuthenticatedUser
 * @param {AuthState} state
 * @param {any} props
 * @return {User}
 */
export const getAuthenticatedUser = createSelector(getAuthState, auth._getAuthenticatedUser);

/**
 * Returns the authentication error.
 * @function getAuthenticationError
 * @param {AuthState} state
 * @param {any} props
 * @return {Error}
 */
export const getAuthenticationError = createSelector(getAuthState, auth._getAuthenticationError);

/**
 * Returns the authentication info message.
 * @function getAuthenticationInfo
 * @param {AuthState} state
 * @param {any} props
 * @return {string}
 */
export const getAuthenticationInfo = createSelector(getAuthState, auth._getAuthenticationInfo);

/**
 * Returns true if the user is authenticated
 * @function isAuthenticated
 * @param {AuthState} state
 * @param {any} props
 * @return {boolean}
 */
export const isAuthenticated = createSelector(getAuthState, auth._isAuthenticated);

/**
 * Returns true if the user is authenticated
 * @function isAuthenticated
 * @param {AuthState} state
 * @param {any} props
 * @return {boolean}
 */
export const isAuthenticatedLoaded = createSelector(getAuthState, auth._isAuthenticatedLoaded);

/**
 * Returns true if the authentication request is loading.
 * @function isAuthenticationLoading
 * @param {AuthState} state
 * @param {any} props
 * @return {boolean}
 */
export const isAuthenticationLoading = createSelector(getAuthState, auth._isLoading);
<<<<<<< HEAD
=======

/**
 * Returns true if the refresh token request is loading.
 * @function isTokenRefreshing
 * @param {AuthState} state
 * @param {any} props
 * @return {boolean}
 */
export const isTokenRefreshing = createSelector(getAuthState, auth._isRefreshing);
>>>>>>> 3ccc81f8

/**
 * Returns the log out error.
 * @function getLogOutError
 * @param {AuthState} state
 * @param {any} props
 * @return {Error}
 */
export const getLogOutError = createSelector(getAuthState, auth._getLogOutError);

/**
 * Returns the registration error.
 * @function getRegistrationError
 * @param {AuthState} state
 * @param {any} props
 * @return {Error}
 */
export const getRegistrationError = createSelector(getAuthState, auth._getRegistrationError);

/**
 * Returns the redirect url..
 * @function getRedirectUrl
 * @param {AuthState} state
 * @param {any} props
 * @return {string}
 */
export const getRedirectUrl = createSelector(getAuthState, auth._getRedirectUrl);<|MERGE_RESOLUTION|>--- conflicted
+++ resolved
@@ -73,8 +73,6 @@
  * @return {boolean}
  */
 export const isAuthenticationLoading = createSelector(getAuthState, auth._isLoading);
-<<<<<<< HEAD
-=======
 
 /**
  * Returns true if the refresh token request is loading.
@@ -84,7 +82,6 @@
  * @return {boolean}
  */
 export const isTokenRefreshing = createSelector(getAuthState, auth._isRefreshing);
->>>>>>> 3ccc81f8
 
 /**
  * Returns the log out error.
