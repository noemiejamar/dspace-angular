import { createSelector } from '@ngrx/store';

/**
 * Every reducer module's default export is the reducer function itself. In
 * addition, each module should export a type or interface that describes
 * the state of the reducer plus any selector functions. The `* as`
 * notation packages up all of the exports into a single object.
 */
import { AuthState } from './auth.reducer';
import { AppState } from '../../app.reducer';

/**
 * Returns the user state.
 * @function getUserState
 * @param {AppState} state Top level state.
 * @return {AuthState}
 */
export const getAuthState = (state: any) => state.core.auth;

/**
 * Returns true if the user is authenticated.
 * @function _isAuthenticated
 * @param {State} state
 * @returns {boolean}
 */
const _isAuthenticated = (state: AuthState) => state.authenticated;

/**
 * Returns true if the authenticated has loaded.
 * @function _isAuthenticatedLoaded
 * @param {State} state
 * @returns {boolean}
 */
const _isAuthenticatedLoaded = (state: AuthState) => state.loaded;

/**
 * Return the users state
 * @function _getAuthenticatedUser
 * @param {State} state
 * @returns {User}
 */
const _getAuthenticatedUser = (state: AuthState) => state.user;

/**
 * Returns the authentication error.
 * @function _getAuthenticationError
 * @param {State} state
 * @returns {string}
 */
const _getAuthenticationError = (state: AuthState) => state.error;

/**
 * Returns the authentication info message.
 * @function _getAuthenticationInfo
 * @param {State} state
 * @returns {string}
 */
const _getAuthenticationInfo = (state: AuthState) => state.info;

/**
 * Returns true if request is in progress.
 * @function _isLoading
 * @param {State} state
 * @returns {boolean}
 */
const _isLoading = (state: AuthState) => state.loading;

/**
 * Returns true if a refresh token request is in progress.
 * @function _isRefreshing
 * @param {State} state
 * @returns {boolean}
 */
const _isRefreshing = (state: AuthState) => state.refreshing;

/**
 * Returns the authentication token.
 * @function _getAuthenticationToken
 * @param {State} state
 * @returns {AuthToken}
 */
const _getAuthenticationToken = (state: AuthState) => state.authToken;

/**
 * Returns the sign out error.
 * @function _getLogOutError
 * @param {State} state
 * @returns {string}
 */
const _getLogOutError = (state: AuthState) => state.error;

/**
 * Returns the sign up error.
 * @function _getRegistrationError
 * @param {State} state
 * @returns {string}
 */
const _getRegistrationError = (state: AuthState) => state.error;

/**
 * Returns the redirect url.
 * @function _getRedirectUrl
 * @param {State} state
 * @returns {string}
 */
const _getRedirectUrl = (state: AuthState) => state.redirectUrl;

/**
 * Returns the authenticated user
 * @function getAuthenticatedUser
 * @param {AuthState} state
 * @param {any} props
 * @return {User}
 */
export const getAuthenticatedUser = createSelector(getAuthState, _getAuthenticatedUser);

/**
 * Returns the authentication error.
 * @function getAuthenticationError
 * @param {AuthState} state
 * @param {any} props
 * @return {Error}
 */
export const getAuthenticationError = createSelector(getAuthState, _getAuthenticationError);

/**
 * Returns the authentication info message.
 * @function getAuthenticationInfo
 * @param {AuthState} state
 * @param {any} props
 * @return {string}
 */
export const getAuthenticationInfo = createSelector(getAuthState, _getAuthenticationInfo);

/**
 * Returns true if the user is authenticated
 * @function isAuthenticated
 * @param {AuthState} state
 * @param {any} props
 * @return {boolean}
 */
export const isAuthenticated = createSelector(getAuthState, _isAuthenticated);

/**
 * Returns true if the user is authenticated
 * @function isAuthenticated
 * @param {AuthState} state
 * @param {any} props
 * @return {boolean}
 */
export const isAuthenticatedLoaded = createSelector(getAuthState, _isAuthenticatedLoaded);

/**
 * Returns true if the authentication request is loading.
 * @function isAuthenticationLoading
 * @param {AuthState} state
 * @param {any} props
 * @return {boolean}
 */
export const isAuthenticationLoading = createSelector(getAuthState, _isLoading);

/**
 * Returns true if the refresh token request is loading.
 * @function isTokenRefreshing
 * @param {AuthState} state
 * @param {any} props
 * @return {boolean}
 */
export const isTokenRefreshing = createSelector(getAuthState, _isRefreshing);

/**
 * Returns the authentication token.
 * @function getAuthenticationToken
 * @param {State} state
 * @returns {AuthToken}
 */
export const getAuthenticationToken = createSelector(getAuthState, _getAuthenticationToken);

/**
 * Returns the log out error.
 * @function getLogOutError
 * @param {AuthState} state
 * @param {any} props
 * @return {Error}
 */
export const getLogOutError = createSelector(getAuthState, _getLogOutError);

/**
 * Returns the registration error.
 * @function getRegistrationError
 * @param {AuthState} state
 * @param {any} props
 * @return {Error}
 */
export const getRegistrationError = createSelector(getAuthState, _getRegistrationError);

/**
 * Returns the redirect url.
 * @function getRedirectUrl
 * @param {AuthState} state
 * @param {any} props
 * @return {string}
 */
<<<<<<< HEAD
export const getRedirectUrl = createSelector(getAuthState, auth._getRedirectUrl);

/**
 * Returns the sso login url.
 * @function getSSOLoginUrl
 * @param {AuthState} state
 * @param {any} props
 * @return {string}
 */
export const getSSOLoginUrl = createSelector(getAuthState, auth._getSSOLoginUrl);
=======
export const getRedirectUrl = createSelector(getAuthState, _getRedirectUrl);
>>>>>>> 66295d10
<|MERGE_RESOLUTION|>--- conflicted
+++ resolved
@@ -106,6 +106,14 @@
 const _getRedirectUrl = (state: AuthState) => state.redirectUrl;
 
 /**
+ * Returns the sso login url.
+ * @function _getSSOLoginUrl
+ * @param {State} state
+ * @returns {string}
+ */
+const _getSSOLoginUrl = (state: AuthState) => state.ssoLoginUrl;
+
+/**
  * Returns the authenticated user
  * @function getAuthenticatedUser
  * @param {AuthState} state
@@ -201,8 +209,7 @@
  * @param {any} props
  * @return {string}
  */
-<<<<<<< HEAD
-export const getRedirectUrl = createSelector(getAuthState, auth._getRedirectUrl);
+export const getRedirectUrl = createSelector(getAuthState, _getRedirectUrl);
 
 /**
  * Returns the sso login url.
@@ -211,7 +218,4 @@
  * @param {any} props
  * @return {string}
  */
-export const getSSOLoginUrl = createSelector(getAuthState, auth._getSSOLoginUrl);
-=======
-export const getRedirectUrl = createSelector(getAuthState, _getRedirectUrl);
->>>>>>> 66295d10
+export const getSSOLoginUrl = createSelector(getAuthState, _getSSOLoginUrl);