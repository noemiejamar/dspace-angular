--- conflicted
+++ resolved
@@ -8,14 +8,11 @@
 import { EPERSON } from '../../eperson/models/eperson.resource-type';
 import { HALLink } from '../../shared/hal-link.model';
 import { ResourceType } from '../../shared/resource-type';
-<<<<<<< HEAD
-import { AuthMethod } from './auth.method';
-=======
 import { excludeFromEquals } from '../../utilities/equals.decorators';
 import { AuthError } from './auth-error.model';
 import { AUTH_STATUS } from './auth-status.resource-type';
 import { AuthTokenInfo } from './auth-token-info.model';
->>>>>>> a6f1a6d1
+import { AuthMethod } from './auth.method';
 
 /**
  * Object that represents the authenticated status of a user
@@ -82,16 +79,12 @@
   /**
    * Authentication error if there was one for this status
    */
-<<<<<<< HEAD
-  self: string;
+  // TODO should be refactored to use the RemoteData error
+  error?: AuthError;
 
   /**
    * All authentication methods enabled at the backend
    */
   authMethods: AuthMethod[];
 
-=======
-  // TODO should be refactored to use the RemoteData error
-  error?: AuthError;
->>>>>>> a6f1a6d1
 }