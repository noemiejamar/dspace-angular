import { AuthError } from './auth-error.model';
import { AuthTokenInfo } from './auth-token-info.model';
import { DSpaceObject } from '../../shared/dspace-object.model';
import { Eperson } from '../../eperson/models/eperson.model';

export class AuthStatus {

  id: string;

  okay: boolean;

  authenticated: boolean;

  error?: AuthError;

  eperson: Eperson[];

<<<<<<< HEAD
  ssoLoginUrl?: string;

  token?: AuthTokenInfo
=======
  token?: AuthTokenInfo;

  self: string;
>>>>>>> 66295d10
}<|MERGE_RESOLUTION|>--- conflicted
+++ resolved
@@ -15,13 +15,9 @@
 
   eperson: Eperson[];
 
-<<<<<<< HEAD
   ssoLoginUrl?: string;
 
-  token?: AuthTokenInfo
-=======
   token?: AuthTokenInfo;
 
   self: string;
->>>>>>> 66295d10
 }