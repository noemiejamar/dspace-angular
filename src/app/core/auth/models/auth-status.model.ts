--- conflicted
+++ resolved
@@ -2,11 +2,7 @@
 import { AuthTokenInfo } from './auth-token-info.model';
 import { EPerson } from '../../eperson/models/eperson.model';
 import { RemoteData } from '../../data/remote-data';
-<<<<<<< HEAD
-import { Observable } from 'rxjs/internal/Observable';
-=======
 import { Observable } from 'rxjs';
->>>>>>> 3a8f7754
 
 export class AuthStatus {
 
