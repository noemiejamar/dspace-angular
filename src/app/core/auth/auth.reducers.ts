// import actions
import {
  AuthActions, AuthActionTypes, AuthenticatedSuccessAction, AuthenticationErrorAction,
  AuthenticationSuccessAction, LogOutErrorAction, RedirectWhenAuthenticationIsRequiredAction,
  RedirectWhenTokenExpiredAction, SetRedirectUrlAction
} from './auth.actions';

// import models
import { Eperson } from '../eperson/models/eperson.model';

/**
 * The auth state.
 * @interface State
 */
export interface AuthState {

  // boolean if user is authenticated
  authenticated: boolean;

  // error message
  error?: string;

  // true if we have attempted existing auth session
  loaded: boolean;

  // true when loading
  loading: boolean;

  // info message
  info?: string;

<<<<<<< HEAD
  // redirect url
  redirectUrl?: string;

=======
  // redirect url after login
  redirectUrl?: string;

  // true when refreshing token
  refreshing?: boolean;

>>>>>>> 3ccc81f8
  // the authenticated user
  user?: Eperson;
}

/**
 * The initial state.
 */
const initialState: AuthState = {
  authenticated: false,
  loaded: false,
  loading: false,
};

/**
 * The reducer function.
 * @function reducer
 * @param {State} state Current state
 * @param {AuthActions} action Incoming action
 */
export function authReducer(state: any = initialState, action: AuthActions): AuthState {

  switch (action.type) {
    case AuthActionTypes.AUTHENTICATE:
      return Object.assign({}, state, {
        error: undefined,
        loading: true,
        info: undefined
      });

    case AuthActionTypes.AUTHENTICATED_ERROR:
      return Object.assign({}, state, {
        authenticated: false,
        error: (action as AuthenticationErrorAction).payload.message,
        loaded: true,
        loading: false
      });

    case AuthActionTypes.AUTHENTICATED_SUCCESS:
      return Object.assign({}, state, {
        authenticated: true,
        loaded: true,
        error: undefined,
        loading: false,
        info: undefined,
        user: (action as AuthenticatedSuccessAction).payload.user
      });

    case AuthActionTypes.AUTHENTICATE_ERROR:
    case AuthActionTypes.REGISTRATION_ERROR:
      return Object.assign({}, state, {
        authenticated: false,
        error: (action as AuthenticationErrorAction).payload.message,
        loading: false
      });

    case AuthActionTypes.AUTHENTICATE_SUCCESS:
      return state;

    case AuthActionTypes.CHECK_AUTHENTICATION_TOKEN:
      return Object.assign({}, state, {
        loading: true
      });

    case AuthActionTypes.CHECK_AUTHENTICATION_TOKEN_ERROR:
      return Object.assign({}, state, {
        loading: false
      });

    case AuthActionTypes.LOG_OUT_ERROR:
      return Object.assign({}, state, {
        authenticated: true,
        error: (action as LogOutErrorAction).payload.message,
        user: undefined
      });

    case AuthActionTypes.LOG_OUT_SUCCESS:
    case AuthActionTypes.REFRESH_TOKEN_ERROR:
      return Object.assign({}, state, {
        authenticated: false,
        error: undefined,
        loaded: false,
        loading: false,
        info: undefined,
        refreshing: false,
        user: undefined
      });

    case AuthActionTypes.REDIRECT_AUTHENTICATION_REQUIRED:
    case AuthActionTypes.REDIRECT_TOKEN_EXPIRED:
      return Object.assign({}, state, {
        authenticated: false,
        loaded: false,
        loading: false,
        info: (action as RedirectWhenTokenExpiredAction as RedirectWhenAuthenticationIsRequiredAction).payload,
        user: undefined
      });

    case AuthActionTypes.REGISTRATION:
      return Object.assign({}, state, {
        authenticated: false,
        error: undefined,
        loading: true,
        info: undefined
      });

    case AuthActionTypes.REGISTRATION_SUCCESS:
      return state;

    case AuthActionTypes.REFRESH_TOKEN:
      return Object.assign({}, state, {
        refreshing: true,
      });

    case AuthActionTypes.REFRESH_TOKEN_SUCCESS:
      return Object.assign({}, state, {
        refreshing: false,
      });

    case AuthActionTypes.RESET_MESSAGES:
      return Object.assign({}, state, {
        authenticated: state.authenticated,
        error: undefined,
        loaded: state.loaded,
        loading: state.loading,
        info: undefined,
      });

    case AuthActionTypes.SET_REDIRECT_URL:
      return Object.assign({}, state, {
        redirectUrl: (action as SetRedirectUrlAction).payload,
      });

    default:
      return state;
  }
}

/**
 * Returns true if the user is authenticated.
 * @function _isAuthenticated
 * @param {State} state
 * @returns {boolean}
 */
export const _isAuthenticated = (state: AuthState) => state.authenticated;

/**
 * Returns true if the authenticated has loaded.
 * @function _isAuthenticatedLoaded
 * @param {State} state
 * @returns {boolean}
 */
export const _isAuthenticatedLoaded = (state: AuthState) => state.loaded;

/**
 * Return the users state
 * @function _getAuthenticatedUser
 * @param {State} state
 * @returns {User}
 */
export const _getAuthenticatedUser = (state: AuthState) => state.user;

/**
 * Returns the authentication error.
 * @function _getAuthenticationError
 * @param {State} state
 * @returns {string}
 */
export const _getAuthenticationError = (state: AuthState) => state.error;

/**
 * Returns the authentication info message.
 * @function _getAuthenticationInfo
 * @param {State} state
 * @returns {string}
 */
export const _getAuthenticationInfo = (state: AuthState) => state.info;

/**
 * Returns true if request is in progress.
 * @function _isLoading
 * @param {State} state
 * @returns {boolean}
 */
export const _isLoading = (state: AuthState) => state.loading;
<<<<<<< HEAD
=======

/**
 * Returns true if a refresh token request is in progress.
 * @function _isRefreshing
 * @param {State} state
 * @returns {boolean}
 */
export const _isRefreshing = (state: AuthState) => state.refreshing;
>>>>>>> 3ccc81f8

/**
 * Returns the sign out error.
 * @function _getLogOutError
 * @param {State} state
 * @returns {string}
 */
export const _getLogOutError = (state: AuthState) => state.error;

/**
 * Returns the sign up error.
 * @function _getRegistrationError
 * @param {State} state
 * @returns {string}
 */
export const _getRegistrationError = (state: AuthState) => state.error;

/**
 * Returns the redirect url.
 * @function _getRedirectUrl
 * @param {State} state
 * @returns {string}
<<<<<<< HEAD
 */
export const _getRegistrationError = (state: AuthState) => state.error;

/**
 * Returns the redirect url.
 * @function getRedirectUrl
 * @param {State} state
 * @returns {string}
=======
>>>>>>> 3ccc81f8
 */
export const _getRedirectUrl = (state: AuthState) => state.redirectUrl;<|MERGE_RESOLUTION|>--- conflicted
+++ resolved
@@ -29,18 +29,12 @@
   // info message
   info?: string;
 
-<<<<<<< HEAD
-  // redirect url
-  redirectUrl?: string;
-
-=======
   // redirect url after login
   redirectUrl?: string;
 
   // true when refreshing token
   refreshing?: boolean;
 
->>>>>>> 3ccc81f8
   // the authenticated user
   user?: Eperson;
 }
@@ -225,8 +219,6 @@
  * @returns {boolean}
  */
 export const _isLoading = (state: AuthState) => state.loading;
-<<<<<<< HEAD
-=======
 
 /**
  * Returns true if a refresh token request is in progress.
@@ -235,7 +227,6 @@
  * @returns {boolean}
  */
 export const _isRefreshing = (state: AuthState) => state.refreshing;
->>>>>>> 3ccc81f8
 
 /**
  * Returns the sign out error.
@@ -258,16 +249,5 @@
  * @function _getRedirectUrl
  * @param {State} state
  * @returns {string}
-<<<<<<< HEAD
- */
-export const _getRegistrationError = (state: AuthState) => state.error;
-
-/**
- * Returns the redirect url.
- * @function getRedirectUrl
- * @param {State} state
- * @returns {string}
-=======
->>>>>>> 3ccc81f8
  */
 export const _getRedirectUrl = (state: AuthState) => state.redirectUrl;