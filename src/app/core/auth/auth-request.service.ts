--- conflicted
+++ resolved
@@ -12,13 +12,8 @@
 import { HttpOptions } from '../dspace-rest-v2/dspace-rest-v2.service';
 
 @Injectable()
-<<<<<<< HEAD
-export class AuthRequestService extends HALEndpointService {
-  protected linkPath = 'authn';
-=======
 export class AuthRequestService {
   protected linkName = 'authn';
->>>>>>> d8937f27
   protected browseEndpoint = '';
 
   constructor(@Inject(GLOBAL_CONFIG) protected EnvConfig: GlobalConfig,
