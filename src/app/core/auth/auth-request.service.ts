--- conflicted
+++ resolved
@@ -6,16 +6,9 @@
 import { GLOBAL_CONFIG } from '../../../config';
 import { GlobalConfig } from '../../../config/global-config.interface';
 import { isNotEmpty } from '../../shared/empty.util';
-<<<<<<< HEAD
-import { AuthGetRequest, AuthPostRequest, PostRequest, RestRequest } from '../data/request.models';
-import { AuthStatusResponse, ErrorResponse } from '../cache/response.models';
-import { HttpOptions } from '../dspace-rest-v2/dspace-rest-v2.service';
-import { RequestEntry } from '../data/request.reducer';
-=======
 import { AuthGetRequest, AuthPostRequest, GetRequest, PostRequest, RestRequest } from '../data/request.models';
 import { AuthStatusResponse, ErrorResponse } from '../cache/response.models';
 import { HttpOptions } from '../dspace-rest-v2/dspace-rest-v2.service';
->>>>>>> 2d07cc19
 import { getResponseFromEntry } from '../shared/operators';
 
 @Injectable()
@@ -31,11 +24,6 @@
   protected fetchRequest(request: RestRequest): Observable<any> {
     return this.requestService.getByUUID(request.uuid).pipe(
       getResponseFromEntry(),
-<<<<<<< HEAD
-      // TODO to review when https://github.com/DSpace/dspace-angular/issues/217 will be fixed
-      // tap(() => this.responseCache.remove(request.href)),
-=======
->>>>>>> 2d07cc19
       mergeMap((response) => {
         if (response.isSuccessful && isNotEmpty(response)) {
           return observableOf((response as AuthStatusResponse).response);
