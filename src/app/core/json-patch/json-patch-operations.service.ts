--- conflicted
+++ resolved
@@ -1,28 +1,8 @@
-<<<<<<< HEAD
-import { merge as observableMerge, Observable, throwError as observableThrowError } from 'rxjs';
+import { merge as observableMerge, Observable } from 'rxjs';
 import { distinctUntilChanged, filter, find, map, mergeMap, partition, take, tap } from 'rxjs/operators';
-=======
-import { merge as observableMerge, Observable } from 'rxjs';
-import {
-  distinctUntilChanged,
-  filter,
-  find,
-  flatMap,
-  map,
-  partition,
-  take,
-  tap
-} from 'rxjs/operators';
->>>>>>> 85303576
 import { Store } from '@ngrx/store';
 
-import {
-  hasValue,
-  isEmpty,
-  isNotEmpty,
-  isNotUndefined,
-  isUndefined
-} from '../../shared/empty.util';
+import { hasValue, isEmpty, isNotEmpty, isNotUndefined, isUndefined } from '../../shared/empty.util';
 import { PatchRequest } from '../data/request.models';
 import { RequestService } from '../data/request.service';
 import { HALEndpointService } from '../shared/hal-endpoint.service';
@@ -106,24 +86,7 @@
         filter((request: PatchRequestDefinition) => isNotEmpty(request.body)),
         tap(() => this.store.dispatch(new StartTransactionPatchOperationsAction(resourceType, resourceId, startTransactionTime))),
         tap((request: PatchRequestDefinition) => this.requestService.configure(request)),
-<<<<<<< HEAD
         mergeMap(() => {
-          const [successResponse$, errorResponse$] = partition((response: RestResponse) => response.isSuccessful)(this.requestService.getByUUID(requestId).pipe(
-            getResponseFromEntry(),
-            find((entry: RestResponse) => startTransactionTime < entry.timeAdded),
-            map((entry: RestResponse) => entry),
-          ));
-          return observableMerge(
-            errorResponse$.pipe(
-              tap(() => this.store.dispatch(new RollbacktPatchOperationsAction(resourceType, resourceId))),
-              mergeMap((error: ErrorResponse) => observableThrowError(error))),
-            successResponse$.pipe(
-              filter((response: PostPatchSuccessResponse) => isNotEmpty(response)),
-              tap(() => this.store.dispatch(new CommitPatchOperationsAction(resourceType, resourceId))),
-              map((response: PostPatchSuccessResponse) => response.dataDefinition),
-              distinctUntilChanged()));
-=======
-        flatMap(() => {
           return this.rdbService.buildFromRequestUUID(requestId).pipe(
             getFirstCompletedRemoteData(),
             find((rd: RemoteData<any>) => startTransactionTime < rd.timeCompleted),
@@ -137,8 +100,7 @@
               }
             }),
             distinctUntilChanged()
-        )
->>>>>>> 85303576
+        );
         }))
     );
   }
