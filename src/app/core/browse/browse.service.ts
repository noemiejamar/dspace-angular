import { Inject, Injectable } from '@angular/core';
import { Observable } from 'rxjs/Observable';
import { GLOBAL_CONFIG } from '../../../config';
import { GlobalConfig } from '../../../config/global-config.interface';
import { isEmpty, isNotEmpty } from '../../shared/empty.util';
import { BrowseSuccessResponse, ErrorResponse, RestResponse } from '../cache/response-cache.models';
import { ResponseCacheEntry } from '../cache/response-cache.reducer';
import { ResponseCacheService } from '../cache/response-cache.service';
import { BrowseEndpointRequest, RestRequest } from '../data/request.models';
import { RequestService } from '../data/request.service';
import { BrowseDefinition } from '../shared/browse-definition.model';
import { HALEndpointService } from '../shared/hal-endpoint.service';

@Injectable()
<<<<<<< HEAD
export class BrowseService extends HALEndpointService {
=======
export class BrowseService {
>>>>>>> d8937f27
  protected linkPath = 'browses';

  private static toSearchKeyArray(metadatumKey: string): string[] {
    const keyParts = metadatumKey.split('.');
    const searchFor = [];
    searchFor.push('*');
    for (let i = 0; i < keyParts.length - 1; i++) {
      const prevParts = keyParts.slice(0, i + 1);
      const nextPart = [...prevParts, '*'].join('.');
      searchFor.push(nextPart);
    }
    searchFor.push(metadatumKey);
    return searchFor;
  }

  constructor(
    protected responseCache: ResponseCacheService,
    protected requestService: RequestService,
    protected halService: HALEndpointService) {
  }

  getBrowseURLFor(metadatumKey: string, linkPath: string): Observable<string> {
    const searchKeyArray = BrowseService.toSearchKeyArray(metadatumKey);
    return this.halService.getEndpoint(this.linkPath)
      .filter((href: string) => isNotEmpty(href))
      .distinctUntilChanged()
      .map((endpointURL: string) => new BrowseEndpointRequest(this.requestService.generateRequestId(), endpointURL))
      .do((request: RestRequest) => this.requestService.configure(request))
      .flatMap((request: RestRequest) => {
        const [successResponse, errorResponse] = this.responseCache.get(request.href)
          .map((entry: ResponseCacheEntry) => entry.response)
          .partition((response: RestResponse) => response.isSuccessful);

        return Observable.merge(
          errorResponse.flatMap((response: ErrorResponse) =>
            Observable.throw(new Error(`Couldn't retrieve the browses endpoint`))),
          successResponse
            .filter((response: BrowseSuccessResponse) => isNotEmpty(response.browseDefinitions))
            .map((response: BrowseSuccessResponse) => response.browseDefinitions)
            .map((browseDefinitions: BrowseDefinition[]) => browseDefinitions
              .find((def: BrowseDefinition) => {
                const matchingKeys = def.metadataKeys.find((key: string) => searchKeyArray.indexOf(key) >= 0);
                return isNotEmpty(matchingKeys);
              })
            ).map((def: BrowseDefinition) => {
            if (isEmpty(def) || isEmpty(def._links) || isEmpty(def._links[linkPath])) {
              throw new Error(`A browse endpoint for ${linkPath} on ${metadatumKey} isn't configured`);
            } else {
              return def._links[linkPath];
            }
          })
        );
      }).startWith(undefined)
      .distinctUntilChanged();
  }

}<|MERGE_RESOLUTION|>--- conflicted
+++ resolved
@@ -12,11 +12,7 @@
 import { HALEndpointService } from '../shared/hal-endpoint.service';
 
 @Injectable()
-<<<<<<< HEAD
-export class BrowseService extends HALEndpointService {
-=======
 export class BrowseService {
->>>>>>> d8937f27
   protected linkPath = 'browses';
 
   private static toSearchKeyArray(metadatumKey: string): string[] {
