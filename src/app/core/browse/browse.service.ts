import { Injectable } from '@angular/core';
import { Observable, of as observableOf } from 'rxjs';
import { distinctUntilChanged, map, startWith, take } from 'rxjs/operators';
import {
  ensureArrayHasValue, hasValue,
  hasValueOperator,
  isEmpty,
  isNotEmpty,
  isNotEmptyOperator
} from '../../shared/empty.util';
import { RemoteDataBuildService } from '../cache/builders/remote-data-build.service';
<<<<<<< HEAD
import { GenericSuccessResponse } from '../cache/response-cache.models';
import { ResponseCacheEntry } from '../cache/response-cache.reducer';
import { ResponseCacheService } from '../cache/response-cache.service';
=======
import { SortOptions } from '../cache/models/sort-options.model';
import { GenericSuccessResponse } from '../cache/response.models';
>>>>>>> 34e78bd4
import { PaginatedList } from '../data/paginated-list';
import { RemoteData } from '../data/remote-data';
import {
  BrowseEndpointRequest,
  BrowseEntriesRequest,
  BrowseItemsRequest,
  RestRequest
} from '../data/request.models';
import { RequestService } from '../data/request.service';
import { BrowseDefinition } from '../shared/browse-definition.model';
import { BrowseEntry } from '../shared/browse-entry.model';
import { HALEndpointService } from '../shared/hal-endpoint.service';
import {
  configureRequest,
<<<<<<< HEAD
  filterSuccessfulResponses, getBrowseDefinitionLinks, getFirstOccurrence,
  getRemoteDataPayload,
  getRequestFromSelflink,
  getResponseFromSelflink
=======
  filterSuccessfulResponses,
  getBrowseDefinitionLinks,
  getRemoteDataPayload, getRequestFromRequestHref
>>>>>>> 34e78bd4
} from '../shared/operators';
import { URLCombiner } from '../url-combiner/url-combiner';
import { Item } from '../shared/item.model';
import { DSpaceObject } from '../shared/dspace-object.model';
import { BrowseEntrySearchOptions } from './browse-entry-search-options.model';

/**
 * The service handling all browse requests
 */
@Injectable()
export class BrowseService {
  protected linkPath = 'browses';

  private static toSearchKeyArray(metadatumKey: string): string[] {
    const keyParts = metadatumKey.split('.');
    const searchFor = [];
    searchFor.push('*');
    for (let i = 0; i < keyParts.length - 1; i++) {
      const prevParts = keyParts.slice(0, i + 1);
      const nextPart = [...prevParts, '*'].join('.');
      searchFor.push(nextPart);
    }
    searchFor.push(metadatumKey);
    return searchFor;
  }

  constructor(
    protected requestService: RequestService,
    protected halService: HALEndpointService,
    private rdb: RemoteDataBuildService,
  ) {
  }

  /**
   * Get all BrowseDefinitions
   */
  getBrowseDefinitions(): Observable<RemoteData<BrowseDefinition[]>> {
    const request$ = this.halService.getEndpoint(this.linkPath).pipe(
      isNotEmptyOperator(),
      distinctUntilChanged(),
      map((endpointURL: string) => new BrowseEndpointRequest(this.requestService.generateRequestId(), endpointURL)),
      configureRequest(this.requestService)
    );

    const href$ = request$.pipe(map((request: RestRequest) => request.href));
    const requestEntry$ = href$.pipe(getRequestFromRequestHref(this.requestService));
    const payload$ = requestEntry$.pipe(
      filterSuccessfulResponses(),
      map((response: GenericSuccessResponse<BrowseDefinition[]>) => response.payload),
      ensureArrayHasValue(),
      map((definitions: BrowseDefinition[]) => definitions
        .map((definition: BrowseDefinition) => Object.assign(new BrowseDefinition(), definition))),
      distinctUntilChanged()
    );

    return this.rdb.toRemoteDataObservable(requestEntry$, payload$);
  }

  /**
   * Get all BrowseEntries filtered or modified by BrowseEntrySearchOptions
   * @param options
   */
  getBrowseEntriesFor(options: BrowseEntrySearchOptions): Observable<RemoteData<PaginatedList<BrowseEntry>>> {
    return this.getBrowseDefinitions().pipe(
      getBrowseDefinitionLinks(options.metadataDefinition),
      hasValueOperator(),
      map((_links: any) => _links.entries),
      hasValueOperator(),
      map((href: string) => {
        // TODO nearly identical to PaginatedSearchOptions => refactor
        const args = [];
        if (isNotEmpty(options.sort)) {
          args.push(`scope=${options.scope}`);
        }
        if (isNotEmpty(options.sort)) {
          args.push(`sort=${options.sort.field},${options.sort.direction}`);
        }
        if (isNotEmpty(options.pagination)) {
          args.push(`page=${options.pagination.currentPage - 1}`);
          args.push(`size=${options.pagination.pageSize}`);
        }
        if (isNotEmpty(options.startsWith)) {
          args.push(`startsWith=${options.startsWith}`);
        }
        if (isNotEmpty(args)) {
          href = new URLCombiner(href, `?${args.join('&')}`).toString();
        }
        return href;
      }),
      getBrowseEntriesFor(this.requestService, this.responseCache, this.rdb)
    );
<<<<<<< HEAD
=======

    const href$ = request$.pipe(map((request: RestRequest) => request.href));

    const requestEntry$ = href$.pipe(getRequestFromRequestHref(this.requestService));

    const payload$ = requestEntry$.pipe(
      filterSuccessfulResponses(),
      map((response: GenericSuccessResponse<BrowseEntry[]>) => new PaginatedList(response.pageInfo, response.payload)),
      map((list: PaginatedList<BrowseEntry>) => Object.assign(list, {
        page: list.page ? list.page.map((entry: BrowseEntry) => Object.assign(new BrowseEntry(), entry)) : list.page
      })),
      distinctUntilChanged()
    );

    return this.rdb.toRemoteDataObservable(requestEntry$, payload$);
>>>>>>> 34e78bd4
  }

  /**
   * Get all items linked to a certain metadata value
   * @param {string} filterValue      metadata value to filter by (e.g. author's name)
   * @param options                   Options to narrow down your search
   * @returns {Observable<RemoteData<PaginatedList<Item>>>}
   */
  getBrowseItemsFor(filterValue: string, options: BrowseEntrySearchOptions): Observable<RemoteData<PaginatedList<Item>>> {
    return this.getBrowseDefinitions().pipe(
      getBrowseDefinitionLinks(options.metadataDefinition),
      hasValueOperator(),
      map((_links: any) => _links.items),
      hasValueOperator(),
      map((href: string) => {
        const args = [];
        if (isNotEmpty(options.sort)) {
          args.push(`scope=${options.scope}`);
        }
        if (isNotEmpty(options.sort)) {
          args.push(`sort=${options.sort.field},${options.sort.direction}`);
        }
        if (isNotEmpty(options.pagination)) {
          args.push(`page=${options.pagination.currentPage - 1}`);
          args.push(`size=${options.pagination.pageSize}`);
        }
        if (isNotEmpty(options.startsWith)) {
          args.push(`startsWith=${options.startsWith}`);
        }
        if (isNotEmpty(filterValue)) {
          args.push(`filterValue=${filterValue}`);
        }
        if (isNotEmpty(args)) {
          href = new URLCombiner(href, `?${args.join('&')}`).toString();
        }
        return href;
      }),
      getBrowseItemsFor(this.requestService, this.responseCache, this.rdb)
    );
  }

  /**
   * Get the first item for a metadata definition in an optional scope
   * @param definition
   * @param scope
   */
  getFirstItemFor(definition: string, scope?: string): Observable<RemoteData<Item>> {
    return this.getBrowseDefinitions().pipe(
      getBrowseDefinitionLinks(definition),
      hasValueOperator(),
      map((_links: any) => _links.items),
      hasValueOperator(),
      map((href: string) => {
        const args = [];
        if (hasValue(scope)) {
          args.push(`scope=${scope}`);
        }
        args.push('page=0');
        args.push('size=1');
        if (isNotEmpty(args)) {
          href = new URLCombiner(href, `?${args.join('&')}`).toString();
        }
        return href;
      }),
      getBrowseItemsFor(this.requestService, this.responseCache, this.rdb),
      getFirstOccurrence()
    );
  }

<<<<<<< HEAD
  /**
   * Get the previous page of items using the paginated list's prev link
   * @param items
   */
  getPrevBrowseItems(items: RemoteData<PaginatedList<Item>>): Observable<RemoteData<PaginatedList<Item>>> {
    return observableOf(items.payload.prev).pipe(
      getBrowseItemsFor(this.requestService, this.responseCache, this.rdb)
    );
  }

  /**
   * Get the next page of items using the paginated list's next link
   * @param items
   */
  getNextBrowseItems(items: RemoteData<PaginatedList<Item>>): Observable<RemoteData<PaginatedList<Item>>> {
    return observableOf(items.payload.next).pipe(
      getBrowseItemsFor(this.requestService, this.responseCache, this.rdb)
=======
    const requestEntry$ = href$.pipe(getRequestFromRequestHref(this.requestService));

    const payload$ = requestEntry$.pipe(
      filterSuccessfulResponses(),
      map((response: GenericSuccessResponse<Item[]>) => new PaginatedList(response.pageInfo, response.payload)),
      map((list: PaginatedList<Item>) => Object.assign(list, {
        page: list.page ? list.page.map((item: DSpaceObject) => Object.assign(new Item(), item)) : list.page
      })),
      distinctUntilChanged()
>>>>>>> 34e78bd4
    );
  }

<<<<<<< HEAD
  /**
   * Get the previous page of browse-entries using the paginated list's prev link
   * @param entries
   */
  getPrevBrowseEntries(entries: RemoteData<PaginatedList<BrowseEntry>>): Observable<RemoteData<PaginatedList<BrowseEntry>>> {
    return observableOf(entries.payload.prev).pipe(
      getBrowseEntriesFor(this.requestService, this.responseCache, this.rdb)
    );
  }

  /**
   * Get the next page of browse-entries using the paginated list's next link
   * @param entries
   */
  getNextBrowseEntries(entries: RemoteData<PaginatedList<BrowseEntry>>): Observable<RemoteData<PaginatedList<BrowseEntry>>> {
    return observableOf(entries.payload.next).pipe(
      getBrowseEntriesFor(this.requestService, this.responseCache, this.rdb)
    );
=======
    return this.rdb.toRemoteDataObservable(requestEntry$, payload$);
>>>>>>> 34e78bd4
  }

  /**
   * Get the browse URL by providing a metadatum key and linkPath
   * @param metadatumKey
   * @param linkPath
   */
  getBrowseURLFor(metadatumKey: string, linkPath: string): Observable<string> {
    const searchKeyArray = BrowseService.toSearchKeyArray(metadatumKey);
    return this.getBrowseDefinitions().pipe(
      getRemoteDataPayload(),
      map((browseDefinitions: BrowseDefinition[]) => browseDefinitions
        .find((def: BrowseDefinition) => {
          const matchingKeys = def.metadataKeys.find((key: string) => searchKeyArray.indexOf(key) >= 0);
          return isNotEmpty(matchingKeys);
        })
      ),
      map((def: BrowseDefinition) => {
        if (isEmpty(def) || isEmpty(def._links) || isEmpty(def._links[linkPath])) {
          throw new Error(`A browse endpoint for ${linkPath} on ${metadatumKey} isn't configured`);
        } else {
          return def._links[linkPath];
        }
      }),
      startWith(undefined),
      distinctUntilChanged()
    );
  }

}

/**
 * Operator for turning a href into a PaginatedList of BrowseEntries
 * @param requestService
 * @param responseCache
 * @param rdb
 */
export const getBrowseEntriesFor = (requestService: RequestService, responseCache: ResponseCacheService, rdb: RemoteDataBuildService) =>
  (source: Observable<string>): Observable<RemoteData<PaginatedList<BrowseEntry>>> =>
    source.pipe(
      map((href: string) => new BrowseEntriesRequest(requestService.generateRequestId(), href)),
      configureRequest(requestService),
      toRDPaginatedBrowseEntries(requestService, responseCache, rdb)
    );

/**
 * Operator for turning a href into a PaginatedList of Items
 * @param requestService
 * @param responseCache
 * @param rdb
 */
export const getBrowseItemsFor = (requestService: RequestService, responseCache: ResponseCacheService, rdb: RemoteDataBuildService) =>
  (source: Observable<string>): Observable<RemoteData<PaginatedList<Item>>> =>
    source.pipe(
      map((href: string) => new BrowseItemsRequest(requestService.generateRequestId(), href)),
      configureRequest(requestService),
      toRDPaginatedBrowseItems(requestService, responseCache, rdb)
    );

/**
 * Operator for turning a RestRequest into a PaginatedList of Items
 * @param requestService
 * @param responseCache
 * @param rdb
 */
export const toRDPaginatedBrowseItems = (requestService: RequestService, responseCache: ResponseCacheService, rdb: RemoteDataBuildService) =>
  (source: Observable<RestRequest>): Observable<RemoteData<PaginatedList<Item>>> => {
    const href$ = source.pipe(map((request: RestRequest) => request.href));

    const requestEntry$ = href$.pipe(getRequestFromSelflink(requestService));
    const responseCache$ = href$.pipe(getResponseFromSelflink(responseCache));

    const payload$ = responseCache$.pipe(
      filterSuccessfulResponses(),
      map((entry: ResponseCacheEntry) => entry.response),
      map((response: GenericSuccessResponse<Item[]>) => new PaginatedList(response.pageInfo, response.payload)),
      map((list: PaginatedList<Item>) => Object.assign(list, {
        page: list.page ? list.page.map((item: DSpaceObject) => Object.assign(new Item(), item)) : list.page
      })),
      distinctUntilChanged()
    );

    return rdb.toRemoteDataObservable(requestEntry$, responseCache$, payload$);
  };

/**
 * Operator for turning a RestRequest into a PaginatedList of BrowseEntries
 * @param requestService
 * @param responseCache
 * @param rdb
 */
export const toRDPaginatedBrowseEntries = (requestService: RequestService, responseCache: ResponseCacheService, rdb: RemoteDataBuildService) =>
  (source: Observable<RestRequest>): Observable<RemoteData<PaginatedList<BrowseEntry>>> => {
    const href$ = source.pipe(map((request: RestRequest) => request.href));

    const requestEntry$ = href$.pipe(getRequestFromSelflink(requestService));
    const responseCache$ = href$.pipe(getResponseFromSelflink(responseCache));

    const payload$ = responseCache$.pipe(
      filterSuccessfulResponses(),
      map((entry: ResponseCacheEntry) => entry.response),
      map((response: GenericSuccessResponse<BrowseEntry[]>) => new PaginatedList(response.pageInfo, response.payload)),
      map((list: PaginatedList<BrowseEntry>) => Object.assign(list, {
        page: list.page ? list.page.map((entry: BrowseEntry) => Object.assign(new BrowseEntry(), entry)) : list.page
      })),
      distinctUntilChanged()
    );

    return rdb.toRemoteDataObservable(requestEntry$, responseCache$, payload$);
  };<|MERGE_RESOLUTION|>--- conflicted
+++ resolved
@@ -9,14 +9,6 @@
   isNotEmptyOperator
 } from '../../shared/empty.util';
 import { RemoteDataBuildService } from '../cache/builders/remote-data-build.service';
-<<<<<<< HEAD
-import { GenericSuccessResponse } from '../cache/response-cache.models';
-import { ResponseCacheEntry } from '../cache/response-cache.reducer';
-import { ResponseCacheService } from '../cache/response-cache.service';
-=======
-import { SortOptions } from '../cache/models/sort-options.model';
-import { GenericSuccessResponse } from '../cache/response.models';
->>>>>>> 34e78bd4
 import { PaginatedList } from '../data/paginated-list';
 import { RemoteData } from '../data/remote-data';
 import {
@@ -31,21 +23,16 @@
 import { HALEndpointService } from '../shared/hal-endpoint.service';
 import {
   configureRequest,
-<<<<<<< HEAD
   filterSuccessfulResponses, getBrowseDefinitionLinks, getFirstOccurrence,
   getRemoteDataPayload,
-  getRequestFromSelflink,
-  getResponseFromSelflink
-=======
-  filterSuccessfulResponses,
-  getBrowseDefinitionLinks,
-  getRemoteDataPayload, getRequestFromRequestHref
->>>>>>> 34e78bd4
+  getRequestFromRequestHref
 } from '../shared/operators';
 import { URLCombiner } from '../url-combiner/url-combiner';
 import { Item } from '../shared/item.model';
 import { DSpaceObject } from '../shared/dspace-object.model';
 import { BrowseEntrySearchOptions } from './browse-entry-search-options.model';
+import { GenericSuccessResponse } from '../cache/response.models';
+import { RequestEntry } from '../data/request.reducer';
 
 /**
  * The service handling all browse requests
@@ -130,26 +117,8 @@
         }
         return href;
       }),
-      getBrowseEntriesFor(this.requestService, this.responseCache, this.rdb)
-    );
-<<<<<<< HEAD
-=======
-
-    const href$ = request$.pipe(map((request: RestRequest) => request.href));
-
-    const requestEntry$ = href$.pipe(getRequestFromRequestHref(this.requestService));
-
-    const payload$ = requestEntry$.pipe(
-      filterSuccessfulResponses(),
-      map((response: GenericSuccessResponse<BrowseEntry[]>) => new PaginatedList(response.pageInfo, response.payload)),
-      map((list: PaginatedList<BrowseEntry>) => Object.assign(list, {
-        page: list.page ? list.page.map((entry: BrowseEntry) => Object.assign(new BrowseEntry(), entry)) : list.page
-      })),
-      distinctUntilChanged()
-    );
-
-    return this.rdb.toRemoteDataObservable(requestEntry$, payload$);
->>>>>>> 34e78bd4
+      getBrowseEntriesFor(this.requestService, this.rdb)
+    );
   }
 
   /**
@@ -187,7 +156,7 @@
         }
         return href;
       }),
-      getBrowseItemsFor(this.requestService, this.responseCache, this.rdb)
+      getBrowseItemsFor(this.requestService, this.rdb)
     );
   }
 
@@ -214,19 +183,18 @@
         }
         return href;
       }),
-      getBrowseItemsFor(this.requestService, this.responseCache, this.rdb),
+      getBrowseItemsFor(this.requestService, this.rdb),
       getFirstOccurrence()
     );
   }
 
-<<<<<<< HEAD
   /**
    * Get the previous page of items using the paginated list's prev link
    * @param items
    */
   getPrevBrowseItems(items: RemoteData<PaginatedList<Item>>): Observable<RemoteData<PaginatedList<Item>>> {
     return observableOf(items.payload.prev).pipe(
-      getBrowseItemsFor(this.requestService, this.responseCache, this.rdb)
+      getBrowseItemsFor(this.requestService, this.rdb)
     );
   }
 
@@ -236,29 +204,17 @@
    */
   getNextBrowseItems(items: RemoteData<PaginatedList<Item>>): Observable<RemoteData<PaginatedList<Item>>> {
     return observableOf(items.payload.next).pipe(
-      getBrowseItemsFor(this.requestService, this.responseCache, this.rdb)
-=======
-    const requestEntry$ = href$.pipe(getRequestFromRequestHref(this.requestService));
-
-    const payload$ = requestEntry$.pipe(
-      filterSuccessfulResponses(),
-      map((response: GenericSuccessResponse<Item[]>) => new PaginatedList(response.pageInfo, response.payload)),
-      map((list: PaginatedList<Item>) => Object.assign(list, {
-        page: list.page ? list.page.map((item: DSpaceObject) => Object.assign(new Item(), item)) : list.page
-      })),
-      distinctUntilChanged()
->>>>>>> 34e78bd4
-    );
-  }
-
-<<<<<<< HEAD
+      getBrowseItemsFor(this.requestService, this.rdb)
+    );
+  }
+
   /**
    * Get the previous page of browse-entries using the paginated list's prev link
    * @param entries
    */
   getPrevBrowseEntries(entries: RemoteData<PaginatedList<BrowseEntry>>): Observable<RemoteData<PaginatedList<BrowseEntry>>> {
     return observableOf(entries.payload.prev).pipe(
-      getBrowseEntriesFor(this.requestService, this.responseCache, this.rdb)
+      getBrowseEntriesFor(this.requestService, this.rdb)
     );
   }
 
@@ -268,11 +224,8 @@
    */
   getNextBrowseEntries(entries: RemoteData<PaginatedList<BrowseEntry>>): Observable<RemoteData<PaginatedList<BrowseEntry>>> {
     return observableOf(entries.payload.next).pipe(
-      getBrowseEntriesFor(this.requestService, this.responseCache, this.rdb)
-    );
-=======
-    return this.rdb.toRemoteDataObservable(requestEntry$, payload$);
->>>>>>> 34e78bd4
+      getBrowseEntriesFor(this.requestService, this.rdb)
+    );
   }
 
   /**
@@ -310,12 +263,12 @@
  * @param responseCache
  * @param rdb
  */
-export const getBrowseEntriesFor = (requestService: RequestService, responseCache: ResponseCacheService, rdb: RemoteDataBuildService) =>
+export const getBrowseEntriesFor = (requestService: RequestService, rdb: RemoteDataBuildService) =>
   (source: Observable<string>): Observable<RemoteData<PaginatedList<BrowseEntry>>> =>
     source.pipe(
       map((href: string) => new BrowseEntriesRequest(requestService.generateRequestId(), href)),
       configureRequest(requestService),
-      toRDPaginatedBrowseEntries(requestService, responseCache, rdb)
+      toRDPaginatedBrowseEntries(requestService, rdb)
     );
 
 /**
@@ -324,12 +277,12 @@
  * @param responseCache
  * @param rdb
  */
-export const getBrowseItemsFor = (requestService: RequestService, responseCache: ResponseCacheService, rdb: RemoteDataBuildService) =>
+export const getBrowseItemsFor = (requestService: RequestService, rdb: RemoteDataBuildService) =>
   (source: Observable<string>): Observable<RemoteData<PaginatedList<Item>>> =>
     source.pipe(
       map((href: string) => new BrowseItemsRequest(requestService.generateRequestId(), href)),
       configureRequest(requestService),
-      toRDPaginatedBrowseItems(requestService, responseCache, rdb)
+      toRDPaginatedBrowseItems(requestService, rdb)
     );
 
 /**
@@ -338,16 +291,14 @@
  * @param responseCache
  * @param rdb
  */
-export const toRDPaginatedBrowseItems = (requestService: RequestService, responseCache: ResponseCacheService, rdb: RemoteDataBuildService) =>
+export const toRDPaginatedBrowseItems = (requestService: RequestService, rdb: RemoteDataBuildService) =>
   (source: Observable<RestRequest>): Observable<RemoteData<PaginatedList<Item>>> => {
     const href$ = source.pipe(map((request: RestRequest) => request.href));
 
-    const requestEntry$ = href$.pipe(getRequestFromSelflink(requestService));
-    const responseCache$ = href$.pipe(getResponseFromSelflink(responseCache));
-
-    const payload$ = responseCache$.pipe(
+    const requestEntry$ = href$.pipe(getRequestFromRequestHref(requestService));
+
+    const payload$ = requestEntry$.pipe(
       filterSuccessfulResponses(),
-      map((entry: ResponseCacheEntry) => entry.response),
       map((response: GenericSuccessResponse<Item[]>) => new PaginatedList(response.pageInfo, response.payload)),
       map((list: PaginatedList<Item>) => Object.assign(list, {
         page: list.page ? list.page.map((item: DSpaceObject) => Object.assign(new Item(), item)) : list.page
@@ -355,7 +306,7 @@
       distinctUntilChanged()
     );
 
-    return rdb.toRemoteDataObservable(requestEntry$, responseCache$, payload$);
+    return rdb.toRemoteDataObservable(requestEntry$, payload$);
   };
 
 /**
@@ -364,16 +315,14 @@
  * @param responseCache
  * @param rdb
  */
-export const toRDPaginatedBrowseEntries = (requestService: RequestService, responseCache: ResponseCacheService, rdb: RemoteDataBuildService) =>
+export const toRDPaginatedBrowseEntries = (requestService: RequestService, rdb: RemoteDataBuildService) =>
   (source: Observable<RestRequest>): Observable<RemoteData<PaginatedList<BrowseEntry>>> => {
     const href$ = source.pipe(map((request: RestRequest) => request.href));
 
-    const requestEntry$ = href$.pipe(getRequestFromSelflink(requestService));
-    const responseCache$ = href$.pipe(getResponseFromSelflink(responseCache));
-
-    const payload$ = responseCache$.pipe(
+    const requestEntry$ = href$.pipe(getRequestFromRequestHref(requestService));
+
+    const payload$ = requestEntry$.pipe(
       filterSuccessfulResponses(),
-      map((entry: ResponseCacheEntry) => entry.response),
       map((response: GenericSuccessResponse<BrowseEntry[]>) => new PaginatedList(response.pageInfo, response.payload)),
       map((list: PaginatedList<BrowseEntry>) => Object.assign(list, {
         page: list.page ? list.page.map((entry: BrowseEntry) => Object.assign(new BrowseEntry(), entry)) : list.page
@@ -381,5 +330,5 @@
       distinctUntilChanged()
     );
 
-    return rdb.toRemoteDataObservable(requestEntry$, responseCache$, payload$);
+    return rdb.toRemoteDataObservable(requestEntry$, payload$);
   };