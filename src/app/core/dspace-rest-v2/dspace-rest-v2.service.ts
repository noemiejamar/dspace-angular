--- conflicted
+++ resolved
@@ -1,20 +1,12 @@
-<<<<<<< HEAD
-import { Inject, Injectable } from '@angular/core';
-import { Http, RequestOptionsArgs, Headers } from '@angular/http';
-=======
 import { Injectable } from '@angular/core';
 import { HttpClient, HttpResponse } from '@angular/common/http';
->>>>>>> a4bdc6d8
 import { Observable } from 'rxjs/Observable';
 
 import { DSpaceRESTV2Response } from './dspace-rest-v2-response.model';
 
-<<<<<<< HEAD
 import { GLOBAL_CONFIG, GlobalConfig } from '../../../config';
 import { HttpHeaders } from '@angular/common/http';
 
-=======
->>>>>>> a4bdc6d8
 /**
  * Service to access DSpace's REST API
  */
