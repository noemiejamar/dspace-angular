--- conflicted
+++ resolved
@@ -1,11 +1,6 @@
 import { Injectable } from '@angular/core';
-<<<<<<< HEAD
-import { HttpClient, HttpHeaders, HttpResponse } from '@angular/common/http';
-import { RequestOptionsArgs } from '@angular/http';
-=======
 import { Request } from '@angular/http';
 import { HttpClient, HttpResponse } from '@angular/common/http'
->>>>>>> 90c3d16e
 import { Observable } from 'rxjs/Observable';
 import { RestRequestMethod } from '../data/request.models';
 
@@ -19,25 +14,6 @@
 
   constructor(private http: HttpClient) {
 
-  }
-
-  /**
-   * Performs a request to the REST API with the `delte` http method.
-   *
-   * @param absoluteURL
-   *      A URL
-   * @param options
-   *      A RequestOptionsArgs object, with options for the http call.
-   * @return {Observable<string>}
-   *      An Observable<string> containing the response from the server
-   */
-  delete(absoluteURL: string, options?: RequestOptionsArgs): Observable<DSpaceRESTV2Response> {
-    return this.http.delete(absoluteURL, {observe: 'response'})
-      .map((res: HttpResponse<any>) => ({ payload: res.body, statusCode: res.statusText }))
-      .catch((err) => {
-        console.log('Error: ', err);
-        return Observable.throw(err);
-      });
   }
 
   /**
@@ -58,22 +34,6 @@
   }
 
   /**
-<<<<<<< HEAD
-   * Performs a request to the REST API with the `post` http method.
-   *
-   * @param absoluteURL
-   *      A URL
-   * @param body
-   *      The request body
-   * @param options
-   *      A RequestOptionsArgs object, with options for the http call.
-   * @return {Observable<string>}
-   *      An Observable<string> containing the response from the server
-   */
-  post(absoluteURL: string, body: any, options?: RequestOptionsArgs): Observable<DSpaceRESTV2Response> {
-    return this.http.post(absoluteURL, body, {observe: 'response'})
-      .map((res: HttpResponse<any>) => ({ payload: res.body, statusCode: res.statusText }))
-=======
    * Performs a request to the REST API.
    *
    * @param method
@@ -88,42 +48,10 @@
   request(method: RestRequestMethod, url: string, body?: any): Observable<DSpaceRESTV2Response> {
     return this.http.request(method, url, { body, observe: 'response' })
       .map((res) => ({ payload: res.body, statusCode: res.statusText }))
->>>>>>> 90c3d16e
       .catch((err) => {
         console.log('Error: ', err);
         return Observable.throw(err);
       });
   }
 
-<<<<<<< HEAD
-  /**
-   * Performs a request to the REST API with the `patch` http method.
-   *
-   * @param absoluteURL
-   *      A URL
-   * @param body
-   *      The request body
-   * @param options
-   *      A RequestOptionsArgs object, with options for the http call.
-   * @return {Observable<string>}
-   *      An Observable<string> containing the response from the server
-   */
-  patch(absoluteURL: string, body: any, options?: RequestOptionsArgs): Observable<DSpaceRESTV2Response> {
-    options = {};
-    const headers = {
-      headers: new HttpHeaders().set('\'Content-Type', 'application/json; charset=UTF-8'),
-      observe: 'response'
-    };
-    return this.http.patch(absoluteURL, body, {
-      headers: new HttpHeaders().set('\'Content-Type', 'application/json; charset=UTF-8'),
-      observe: 'response'
-    })
-      .map((res: HttpResponse<any>) => ({ payload: res.body, statusCode: res.statusText }))
-      .catch((err) => {
-        console.log('Error: ', err);
-        return Observable.throw(err);
-      });
-  }
-=======
->>>>>>> 90c3d16e
 }