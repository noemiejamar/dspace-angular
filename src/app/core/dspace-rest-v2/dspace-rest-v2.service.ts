--- conflicted
+++ resolved
@@ -1,10 +1,6 @@
 import { Injectable } from '@angular/core';
 import { Request } from '@angular/http';
-<<<<<<< HEAD
-import { HttpClient, HttpHeaders, HttpResponse } from '@angular/common/http'
-=======
 import { HttpClient, HttpHeaders, HttpParams, HttpResponse } from '@angular/common/http'
->>>>>>> 4488a450
 import { Observable } from 'rxjs/Observable';
 import { RestRequestMethod } from '../data/request.models';
 
@@ -60,14 +56,6 @@
    * @return {Observable<string>}
    *      An Observable<string> containing the response from the server
    */
-<<<<<<< HEAD
-  request(method: RestRequestMethod, url: string, body?: any): Observable<DSpaceRESTV2Response> {
-    return this.http.request(method, url, {
-      body,
-      headers: new HttpHeaders().set('\'Content-Type', 'application/json; charset=UTF-8'),
-      observe: 'response'
-    }).map((res) => ({ payload: res.body, statusCode: res.statusText }))
-=======
   request(method: RestRequestMethod, url: string, body?: any, options?: HttpOptions): Observable<DSpaceRESTV2Response> {
     const requestOptions: HttpOptions = {};
     requestOptions.body = body;
@@ -83,7 +71,6 @@
         console.log(res);
         return ({ payload: res.body, headers: res.headers, statusCode: res.statusText })
       })
->>>>>>> 4488a450
       .catch((err) => {
         console.log('Error: ', err);
         return Observable.throw(err);
