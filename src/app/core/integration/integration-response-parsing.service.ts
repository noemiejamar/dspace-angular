--- conflicted
+++ resolved
@@ -33,11 +33,7 @@
   parse(request: RestRequest, data: DSpaceRESTV2Response): RestResponse {
     if (isNotEmpty(data.payload) && isNotEmpty(data.payload._links)) {
       const dataDefinition = this.process<IntegrationModel,IntegrationType>(data.payload, request.href);
-<<<<<<< HEAD
-      return new IntegrationSuccessResponse(dataDefinition[Object.keys(dataDefinition)[0]], data.statusCode, data.statusText, this.processPageInfo(data.payload));
-=======
-      return new IntegrationSuccessResponse(dataDefinition, data.statusCode, this.processPageInfo(data.payload.page));
->>>>>>> 8c124f22
+      return new IntegrationSuccessResponse(dataDefinition, data.statusCode, data.statusText, this.processPageInfo(data.payload.page));
     } else {
       return new ErrorResponse(
         Object.assign(
