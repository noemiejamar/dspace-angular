import { ErrorResponse, IntegrationSuccessResponse } from '../cache/response-cache.models';

import { ObjectCacheService } from '../cache/object-cache.service';
import { GlobalConfig } from '../../../config/global-config.interface';

import { Store } from '@ngrx/store';
import { CoreState } from '../core.reducers';
import { IntegrationResponseParsingService } from './integration-response-parsing.service';
import { IntegrationRequest } from '../data/request.models';
import { AuthorityValueModel } from './models/authority-value.model';
import { PageInfo } from '../shared/page-info.model';
import { PaginatedList } from '../data/paginated-list';

describe('IntegrationResponseParsingService', () => {
  let service: IntegrationResponseParsingService;

  const EnvConfig = {} as GlobalConfig;
  const store = {} as Store<CoreState>;
  const objectCacheService = new ObjectCacheService(store);
  const name = 'type';
  const metadata = 'dc.type';
  const query = '';
  const uuid = 'd9d30c0c-69b7-4369-8397-ca67c888974d';
  const integrationEndpoint = 'https://rest.api/integration/authorities';
  const entriesEndpoint = `${integrationEndpoint}/${name}/entries?query=${query}&metadata=${metadata}&uuid=${uuid}`;

  let validRequest;

  let validResponse;

  let invalidResponse1;

  let invalidResponse2;

  let definitions;

  beforeEach(() => {
    service = new IntegrationResponseParsingService(EnvConfig, objectCacheService);
    validRequest = new IntegrationRequest('69f375b5-19f4-4453-8c7a-7dc5c55aafbb', entriesEndpoint);
    validResponse = {
      payload: {
        page: {
          number: 0,
          size: 5,
          totalElements: 5,
          totalPages: 1
        },
        _embedded: {
          authorityEntries: [
            {
              display: 'One',
              id: 'One',
              otherInformation: {},
              type: 'authority',
              value: 'One'
            },
            {
              display: 'Two',
              id: 'Two',
              otherInformation: {},
              type: 'authority',
              value: 'Two'
            },
            {
              display: 'Three',
              id: 'Three',
              otherInformation: {},
              type: 'authority',
              value: 'Three'
            },
            {
              display: 'Four',
              id: 'Four',
              otherInformation: {},
              type: 'authority',
              value: 'Four'
            },
            {
              display: 'Five',
              id: 'Five',
              otherInformation: {},
              type: 'authority',
              value: 'Five'
            },
          ],

        },
        _links: {
          self: { href: 'https://rest.api/integration/authorities/type/entries' }
        }
      },
      statusCode: 200,
      statusText: 'OK'
    };
    invalidResponse1 = {
      payload: {},
      statusCode: 400,
      statusText: 'Bad Request'
    };
    invalidResponse2 = {
      payload: {
        page: {
          number: 0,
          size: 5,
          totalElements: 5,
          totalPages: 1
        },
        _embedded: {
          authorityEntries: [
            {
              display: 'One',
              id: 'One',
              otherInformation: {},
              type: 'authority',
              value: 'One'
            },
            {
              display: 'Two',
              id: 'Two',
              otherInformation: {},
              type: 'authority',
              value: 'Two'
            },
            {
              display: 'Three',
              id: 'Three',
              otherInformation: {},
              type: 'authority',
              value: 'Three'
            },
            {
              display: 'Four',
              id: 'Four',
              otherInformation: {},
              type: 'authority',
              value: 'Four'
            },
            {
              display: 'Five',
              id: 'Five',
              otherInformation: {},
              type: 'authority',
              value: 'Five'
            },
          ],

        },
        _links: {}
      },
      statusCode: 500,
      statusText: 'Internal Server Error'
    };
<<<<<<< HEAD
    definitions = [
      Object.assign(new AuthorityValueModel(), {
=======
    const pageinfo = Object.assign(new PageInfo(), { elementsPerPage: 5, totalElements: 5, totalPages: 1, currentPage: 1 });
    const definitions = new PaginatedList(pageinfo,[
      Object.assign({}, new AuthorityValueModel(), {
        type: 'authority',
>>>>>>> 8c124f22
        display: 'One',
        id: 'One',
        otherInformation: undefined,
        value: 'One'
      }),
      Object.assign({}, new AuthorityValueModel(), {
        type: 'authority',
        display: 'Two',
        id: 'Two',
        otherInformation: undefined,
        value: 'Two'
      }),
      Object.assign({}, new AuthorityValueModel(), {
        type: 'authority',
        display: 'Three',
        id: 'Three',
        otherInformation: undefined,
        value: 'Three'
      }),
      Object.assign({}, new AuthorityValueModel(), {
        type: 'authority',
        display: 'Four',
        id: 'Four',
        otherInformation: undefined,
        value: 'Four'
      }),
      Object.assign({}, new AuthorityValueModel(), {
        type: 'authority',
        display: 'Five',
        id: 'Five',
        otherInformation: undefined,
        value: 'Five'
      })
<<<<<<< HEAD
    ];
  });

  describe('parse', () => {
=======
    ]);
>>>>>>> 8c124f22

    it('should return a IntegrationSuccessResponse if data contains a valid endpoint response', () => {
      const response = service.parse(validRequest, validResponse);
      expect(response.constructor).toBe(IntegrationSuccessResponse);
    });

    it('should return an ErrorResponse if data contains an invalid config endpoint response', () => {
      const response1 = service.parse(validRequest, invalidResponse1);
      const response2 = service.parse(validRequest, invalidResponse2);
      expect(response1.constructor).toBe(ErrorResponse);
      expect(response2.constructor).toBe(ErrorResponse);
    });

    it('should return a IntegrationSuccessResponse with data definition', () => {
      const response = service.parse(validRequest, validResponse);
      expect((response as any).dataDefinition).toEqual(definitions);
    });

  });
});<|MERGE_RESOLUTION|>--- conflicted
+++ resolved
@@ -150,15 +150,10 @@
       statusCode: 500,
       statusText: 'Internal Server Error'
     };
-<<<<<<< HEAD
-    definitions = [
-      Object.assign(new AuthorityValueModel(), {
-=======
     const pageinfo = Object.assign(new PageInfo(), { elementsPerPage: 5, totalElements: 5, totalPages: 1, currentPage: 1 });
     const definitions = new PaginatedList(pageinfo,[
       Object.assign({}, new AuthorityValueModel(), {
         type: 'authority',
->>>>>>> 8c124f22
         display: 'One',
         id: 'One',
         otherInformation: undefined,
@@ -192,14 +187,10 @@
         otherInformation: undefined,
         value: 'Five'
       })
-<<<<<<< HEAD
-    ];
+    ]);
   });
 
   describe('parse', () => {
-=======
-    ]);
->>>>>>> 8c124f22
 
     it('should return a IntegrationSuccessResponse if data contains a valid endpoint response', () => {
       const response = service.parse(validRequest, validResponse);
