import { ErrorResponse, IntegrationSuccessResponse } from '../cache/response.models';

import { ObjectCacheService } from '../cache/object-cache.service';
import { GlobalConfig } from '../../../config/global-config.interface';

import { Store } from '@ngrx/store';
import { CoreState } from '../core.reducers';
import { IntegrationResponseParsingService } from './integration-response-parsing.service';
import { IntegrationRequest } from '../data/request.models';
import { AuthorityValue } from './models/authority.value';
import { PageInfo } from '../shared/page-info.model';
import { PaginatedList } from '../data/paginated-list';

describe('IntegrationResponseParsingService', () => {
  let service: IntegrationResponseParsingService;

  const EnvConfig = {} as GlobalConfig;
  const store = {} as Store<CoreState>;
  const objectCacheService = new ObjectCacheService(store);
  const name = 'type';
  const metadata = 'dc.type';
  const query = '';
  const uuid = 'd9d30c0c-69b7-4369-8397-ca67c888974d';
  const integrationEndpoint = 'https://rest.api/integration/authorities';
  const entriesEndpoint = `${integrationEndpoint}/${name}/entries?query=${query}&metadata=${metadata}&uuid=${uuid}`;
  let validRequest;

<<<<<<< HEAD
  let validRequest;

  let validResponse;

  let invalidResponse1;

  let invalidResponse2;

  let definitions;

  beforeEach(() => {
    service = new IntegrationResponseParsingService(EnvConfig, objectCacheService);
    validRequest = new IntegrationRequest('69f375b5-19f4-4453-8c7a-7dc5c55aafbb', entriesEndpoint);
=======
  let validResponse;

  let invalidResponse1;
  let invalidResponse2;
  let pageInfo;
  let definitions;

  function initVars() {
    pageInfo = Object.assign(new PageInfo(), { elementsPerPage: 5, totalElements: 5, totalPages: 1, currentPage: 1, self: 'https://rest.api/integration/authorities/type/entries'});
    definitions = new PaginatedList(pageInfo,[
      Object.assign({}, new AuthorityValueModel(), {
        type: 'authority',
        display: 'One',
        id: 'One',
        otherInformation: undefined,
        value: 'One'
      }),
      Object.assign({}, new AuthorityValueModel(), {
        type: 'authority',
        display: 'Two',
        id: 'Two',
        otherInformation: undefined,
        value: 'Two'
      }),
      Object.assign({}, new AuthorityValueModel(), {
        type: 'authority',
        display: 'Three',
        id: 'Three',
        otherInformation: undefined,
        value: 'Three'
      }),
      Object.assign({}, new AuthorityValueModel(), {
        type: 'authority',
        display: 'Four',
        id: 'Four',
        otherInformation: undefined,
        value: 'Four'
      }),
      Object.assign({}, new AuthorityValueModel(), {
        type: 'authority',
        display: 'Five',
        id: 'Five',
        otherInformation: undefined,
        value: 'Five'
      })
    ]);
    validRequest = new IntegrationRequest('69f375b5-19f4-4453-8c7a-7dc5c55aafbb', entriesEndpoint);

>>>>>>> 34e78bd4
    validResponse = {
      payload: {
        page: {
          number: 0,
          size: 5,
          totalElements: 5,
          totalPages: 1
        },
        _embedded: {
          authorityEntries: [
            {
              display: 'One',
              id: 'One',
              otherInformation: {},
              type: 'authority',
              value: 'One'
            },
            {
              display: 'Two',
              id: 'Two',
              otherInformation: {},
              type: 'authority',
              value: 'Two'
            },
            {
              display: 'Three',
              id: 'Three',
              otherInformation: {},
              type: 'authority',
              value: 'Three'
            },
            {
              display: 'Four',
              id: 'Four',
              otherInformation: {},
              type: 'authority',
              value: 'Four'
            },
            {
              display: 'Five',
              id: 'Five',
              otherInformation: {},
              type: 'authority',
              value: 'Five'
            },
          ],

        },
        _links: {
          self: { href: 'https://rest.api/integration/authorities/type/entries' }
        }
      },
      statusCode: 200,
      statusText: 'OK'
    };
<<<<<<< HEAD
=======

>>>>>>> 34e78bd4
    invalidResponse1 = {
      payload: {},
      statusCode: 400,
      statusText: 'Bad Request'
    };
<<<<<<< HEAD
=======

>>>>>>> 34e78bd4
    invalidResponse2 = {
      payload: {
        page: {
          number: 0,
          size: 5,
          totalElements: 5,
          totalPages: 1
        },
        _embedded: {
          authorityEntries: [
            {
              display: 'One',
              id: 'One',
              otherInformation: {},
              type: 'authority',
              value: 'One'
            },
            {
              display: 'Two',
              id: 'Two',
              otherInformation: {},
              type: 'authority',
              value: 'Two'
            },
            {
              display: 'Three',
              id: 'Three',
              otherInformation: {},
              type: 'authority',
              value: 'Three'
            },
            {
              display: 'Four',
              id: 'Four',
              otherInformation: {},
              type: 'authority',
              value: 'Four'
            },
            {
              display: 'Five',
              id: 'Five',
              otherInformation: {},
              type: 'authority',
              value: 'Five'
            },
          ],

        },
        _links: {}
      },
      statusCode: 500,
      statusText: 'Internal Server Error'
    };
<<<<<<< HEAD
    const pageinfo = Object.assign(new PageInfo(), { elementsPerPage: 5, totalElements: 5, totalPages: 1, currentPage: 1 });
    definitions = new PaginatedList(pageinfo,[
      Object.assign(new AuthorityValue(), {
        type: 'authority',
        display: 'One',
        id: 'One',
        otherInformation: undefined,
        value: 'One'
      }),
      Object.assign(new AuthorityValue(), {
        type: 'authority',
        display: 'Two',
        id: 'Two',
        otherInformation: undefined,
        value: 'Two'
      }),
      Object.assign(new AuthorityValue(), {
        type: 'authority',
        display: 'Three',
        id: 'Three',
        otherInformation: undefined,
        value: 'Three'
      }),
      Object.assign(new AuthorityValue(), {
        type: 'authority',
        display: 'Four',
        id: 'Four',
        otherInformation: undefined,
        value: 'Four'
      }),
      Object.assign(new AuthorityValue(), {
        type: 'authority',
        display: 'Five',
        id: 'Five',
        otherInformation: undefined,
        value: 'Five'
      })
    ]);
  });

  describe('parse', () => {
=======
  }
  beforeEach(() => {
    initVars();
    service = new IntegrationResponseParsingService(EnvConfig, objectCacheService);
  });
>>>>>>> 34e78bd4

  describe('parse', () => {
    it('should return a IntegrationSuccessResponse if data contains a valid endpoint response', () => {
      const response = service.parse(validRequest, validResponse);
      expect(response.constructor).toBe(IntegrationSuccessResponse);
    });

    it('should return an ErrorResponse if data contains an invalid config endpoint response', () => {
      const response1 = service.parse(validRequest, invalidResponse1);
      const response2 = service.parse(validRequest, invalidResponse2);
      expect(response1.constructor).toBe(ErrorResponse);
      expect(response2.constructor).toBe(ErrorResponse);
    });

    it('should return a IntegrationSuccessResponse with data definition', () => {
      const response = service.parse(validRequest, validResponse);
      expect((response as any).dataDefinition).toEqual(definitions);
    });

  });
});<|MERGE_RESOLUTION|>--- conflicted
+++ resolved
@@ -25,21 +25,6 @@
   const entriesEndpoint = `${integrationEndpoint}/${name}/entries?query=${query}&metadata=${metadata}&uuid=${uuid}`;
   let validRequest;
 
-<<<<<<< HEAD
-  let validRequest;
-
-  let validResponse;
-
-  let invalidResponse1;
-
-  let invalidResponse2;
-
-  let definitions;
-
-  beforeEach(() => {
-    service = new IntegrationResponseParsingService(EnvConfig, objectCacheService);
-    validRequest = new IntegrationRequest('69f375b5-19f4-4453-8c7a-7dc5c55aafbb', entriesEndpoint);
-=======
   let validResponse;
 
   let invalidResponse1;
@@ -50,35 +35,35 @@
   function initVars() {
     pageInfo = Object.assign(new PageInfo(), { elementsPerPage: 5, totalElements: 5, totalPages: 1, currentPage: 1, self: 'https://rest.api/integration/authorities/type/entries'});
     definitions = new PaginatedList(pageInfo,[
-      Object.assign({}, new AuthorityValueModel(), {
+      Object.assign({}, new AuthorityValue(), {
         type: 'authority',
         display: 'One',
         id: 'One',
         otherInformation: undefined,
         value: 'One'
       }),
-      Object.assign({}, new AuthorityValueModel(), {
+      Object.assign({}, new AuthorityValue(), {
         type: 'authority',
         display: 'Two',
         id: 'Two',
         otherInformation: undefined,
         value: 'Two'
       }),
-      Object.assign({}, new AuthorityValueModel(), {
+      Object.assign({}, new AuthorityValue(), {
         type: 'authority',
         display: 'Three',
         id: 'Three',
         otherInformation: undefined,
         value: 'Three'
       }),
-      Object.assign({}, new AuthorityValueModel(), {
+      Object.assign({}, new AuthorityValue(), {
         type: 'authority',
         display: 'Four',
         id: 'Four',
         otherInformation: undefined,
         value: 'Four'
       }),
-      Object.assign({}, new AuthorityValueModel(), {
+      Object.assign({}, new AuthorityValue(), {
         type: 'authority',
         display: 'Five',
         id: 'Five',
@@ -88,7 +73,6 @@
     ]);
     validRequest = new IntegrationRequest('69f375b5-19f4-4453-8c7a-7dc5c55aafbb', entriesEndpoint);
 
->>>>>>> 34e78bd4
     validResponse = {
       payload: {
         page: {
@@ -144,19 +128,13 @@
       statusCode: 200,
       statusText: 'OK'
     };
-<<<<<<< HEAD
-=======
-
->>>>>>> 34e78bd4
+
     invalidResponse1 = {
       payload: {},
       statusCode: 400,
       statusText: 'Bad Request'
     };
-<<<<<<< HEAD
-=======
-
->>>>>>> 34e78bd4
+
     invalidResponse2 = {
       payload: {
         page: {
@@ -210,55 +188,11 @@
       statusCode: 500,
       statusText: 'Internal Server Error'
     };
-<<<<<<< HEAD
-    const pageinfo = Object.assign(new PageInfo(), { elementsPerPage: 5, totalElements: 5, totalPages: 1, currentPage: 1 });
-    definitions = new PaginatedList(pageinfo,[
-      Object.assign(new AuthorityValue(), {
-        type: 'authority',
-        display: 'One',
-        id: 'One',
-        otherInformation: undefined,
-        value: 'One'
-      }),
-      Object.assign(new AuthorityValue(), {
-        type: 'authority',
-        display: 'Two',
-        id: 'Two',
-        otherInformation: undefined,
-        value: 'Two'
-      }),
-      Object.assign(new AuthorityValue(), {
-        type: 'authority',
-        display: 'Three',
-        id: 'Three',
-        otherInformation: undefined,
-        value: 'Three'
-      }),
-      Object.assign(new AuthorityValue(), {
-        type: 'authority',
-        display: 'Four',
-        id: 'Four',
-        otherInformation: undefined,
-        value: 'Four'
-      }),
-      Object.assign(new AuthorityValue(), {
-        type: 'authority',
-        display: 'Five',
-        id: 'Five',
-        otherInformation: undefined,
-        value: 'Five'
-      })
-    ]);
-  });
-
-  describe('parse', () => {
-=======
   }
   beforeEach(() => {
     initVars();
     service = new IntegrationResponseParsingService(EnvConfig, objectCacheService);
   });
->>>>>>> 34e78bd4
 
   describe('parse', () => {
     it('should return a IntegrationSuccessResponse if data contains a valid endpoint response', () => {
