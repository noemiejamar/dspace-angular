--- conflicted
+++ resolved
@@ -14,7 +14,7 @@
 import { NotificationsService } from '../../shared/notifications/notifications.service';
 import { FollowLinkConfig } from '../../shared/utils/follow-link-config.model';
 import { RemoteDataBuildService } from '../cache/builders/remote-data-build.service';
-import { SearchParam } from '../cache/models/search-param.model';
+import { RequestParam } from '../cache/models/request-param.model';
 import { ObjectCacheService } from '../cache/object-cache.service';
 import { RestResponse } from '../cache/response.models';
 import { DataService } from '../data/data.service';
@@ -35,17 +35,6 @@
 import { configureRequest, getResponseFromEntry} from '../shared/operators';
 import { EPerson } from './models/eperson.model';
 import { Group } from './models/group.model';
-<<<<<<< HEAD
-import { RemoteDataBuildService } from '../cache/builders/remote-data-build.service';
-import { CoreState } from '../core.reducers';
-import { ObjectCacheService } from '../cache/object-cache.service';
-import { RequestParam } from '../cache/models/request-param.model';
-import { RemoteData } from '../data/remote-data';
-import { PaginatedList } from '../data/paginated-list';
-import { NotificationsService } from '../../shared/notifications/notifications.service';
-import { DSOChangeAnalyzer } from '../data/dso-change-analyzer.service';
-=======
->>>>>>> 2fdb5a4c
 import { dataService } from '../cache/builders/build-decorators';
 import { GROUP } from './models/group.resource-type';
 import { DSONameService } from '../breadcrumbs/dso-name.service';
@@ -108,7 +97,7 @@
    * @param linksToFollow
    */
   public searchGroups(query: string, options?: FindListOptions, ...linksToFollow: Array<FollowLinkConfig<Group>>): Observable<RemoteData<PaginatedList<Group>>> {
-    const searchParams = [new SearchParam('query', query)];
+    const searchParams = [new RequestParam('query', query)];
     let findListOptions = new FindListOptions();
     if (options) {
       findListOptions = Object.assign(new FindListOptions(), options);
