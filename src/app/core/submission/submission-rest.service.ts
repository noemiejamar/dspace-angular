import { Injectable } from '@angular/core';

<<<<<<< HEAD
import { merge as observableMerge, Observable, throwError as observableThrowError } from 'rxjs';
import { distinctUntilChanged, filter, map, mergeMap, tap } from 'rxjs/operators';
=======
import { Observable } from 'rxjs';
import { distinctUntilChanged, filter, flatMap, map, tap } from 'rxjs/operators';
>>>>>>> 85303576

import { RequestService } from '../data/request.service';
import { isNotEmpty, hasValue } from '../../shared/empty.util';
import {
  DeleteRequest,
  PostRequest,
  RestRequest,
  SubmissionDeleteRequest,
  SubmissionPatchRequest,
  SubmissionPostRequest,
  SubmissionRequest
} from '../data/request.models';
import { SubmitDataResponseDefinitionObject } from '../shared/submit-data-response-definition.model';
import { HttpOptions } from '../dspace-rest/dspace-rest.service';
import { HALEndpointService } from '../shared/hal-endpoint.service';
import { RemoteDataBuildService } from '../cache/builders/remote-data-build.service';
<<<<<<< HEAD
import { ErrorResponse, RestResponse, SubmissionSuccessResponse } from '../cache/response.models';
import { getResponseFromEntry } from '../shared/operators';
import { URLCombiner } from '../url-combiner/url-combiner';
=======
import { getFirstCompletedRemoteData } from '../shared/operators';
import {URLCombiner} from '../url-combiner/url-combiner';
import { RemoteData } from '../data/remote-data';
import { SubmissionResponse } from './submission-response.model';
>>>>>>> 85303576

/**
 * The service handling all submission REST requests
 */
@Injectable()
export class SubmissionRestService {
  protected linkPath = 'workspaceitems';

  constructor(
    protected rdbService: RemoteDataBuildService,
    protected requestService: RequestService,
    protected halService: HALEndpointService) {
  }

  /**
   * Fetch a RestRequest
   *
   * @param requestId
   *    The base endpoint for the type of object
   * @return Observable<SubmitDataResponseDefinitionObject>
   *     server response
   */
  protected fetchRequest(requestId: string): Observable<SubmitDataResponseDefinitionObject> {
    return this.rdbService.buildFromRequestUUID<SubmissionResponse>(requestId).pipe(
      getFirstCompletedRemoteData(),
      map((response: RemoteData<SubmissionResponse>) => {
        if (response.hasFailed) {
          throw new Error(response.errorMessage);
        } else {
          return hasValue(response.payload) ? response.payload.dataDefinition : response.payload;
        }
      }),
      distinctUntilChanged()
    );
  }

  /**
   * Create the HREF for a specific submission object based on its identifier
   *
   * @param endpoint
   *    The base endpoint for the type of object
   * @param resourceID
   *    The identifier for the object
   * @param collectionId
   *    The owning collection for the object
   */
  protected getEndpointByIDHref(endpoint, resourceID, collectionId?: string): string {
    let url = isNotEmpty(resourceID) ? `${endpoint}/${resourceID}` : `${endpoint}`;
    url = new URLCombiner(url, '?projection=full').toString();
    if (collectionId) {
      url = new URLCombiner(url, `&owningCollection=${collectionId}`).toString();
    }
    return url;
  }

  /**
   * Delete an existing submission Object on the server
   *
   * @param scopeId
   *    The submission Object to be removed
   * @param linkName
   *    The endpoint link name
   * @return Observable<SubmitDataResponseDefinitionObject>
   *     server response
   */
  public deleteById(scopeId: string, linkName?: string): Observable<SubmitDataResponseDefinitionObject> {
    const requestId = this.requestService.generateRequestId();
    return this.halService.getEndpoint(linkName || this.linkPath).pipe(
      filter((href: string) => isNotEmpty(href)),
      distinctUntilChanged(),
      map((endpointURL: string) => this.getEndpointByIDHref(endpointURL, scopeId)),
      map((endpointURL: string) => new SubmissionDeleteRequest(requestId, endpointURL)),
      tap((request: DeleteRequest) => this.requestService.configure(request)),
      mergeMap(() => this.fetchRequest(requestId)),
      distinctUntilChanged());
  }

  /**
   * Return an existing submission Object from the server
   *
   * @param linkName
   *    The endpoint link name
   * @param id
   *    The submission Object to retrieve
   * @return Observable<SubmitDataResponseDefinitionObject>
   *     server response
   */
  public getDataById(linkName: string, id: string): Observable<SubmitDataResponseDefinitionObject> {
    const requestId = this.requestService.generateRequestId();
    return this.halService.getEndpoint(linkName).pipe(
      map((endpointURL: string) => this.getEndpointByIDHref(endpointURL, id)),
      filter((href: string) => isNotEmpty(href)),
      distinctUntilChanged(),
      map((endpointURL: string) => new SubmissionRequest(requestId, endpointURL)),
      tap((request: RestRequest) => {
        this.requestService.removeByHrefSubstring(request.href);
        this.requestService.configure(request);
      }),
      mergeMap(() => this.fetchRequest(requestId)),
      distinctUntilChanged());
  }

  /**
   * Make a new post request
   *
   * @param linkName
   *    The endpoint link name
   * @param body
   *    The post request body
   * @param scopeId
   *    The submission Object id
   * @param options
   *    The [HttpOptions] object
   * @return Observable<SubmitDataResponseDefinitionObject>
   *     server response
   * @param collectionId
   *    The owning collection id
   */
  public postToEndpoint(linkName: string, body: any, scopeId?: string, options?: HttpOptions, collectionId?: string): Observable<SubmitDataResponseDefinitionObject> {
    const requestId = this.requestService.generateRequestId();
    return this.halService.getEndpoint(linkName).pipe(
      filter((href: string) => isNotEmpty(href)),
      map((endpointURL: string) => this.getEndpointByIDHref(endpointURL, scopeId, collectionId)),
      distinctUntilChanged(),
      map((endpointURL: string) => new SubmissionPostRequest(requestId, endpointURL, body, options)),
      tap((request: PostRequest) => this.requestService.configure(request)),
      mergeMap(() => this.fetchRequest(requestId)),
      distinctUntilChanged());
  }

  /**
   * Make a new patch to a specified object
   *
   * @param linkName
   *    The endpoint link name
   * @param body
   *    The post request body
   * @param scopeId
   *    The submission Object id
   * @return Observable<SubmitDataResponseDefinitionObject>
   *     server response
   */
  public patchToEndpoint(linkName: string, body: any, scopeId?: string): Observable<SubmitDataResponseDefinitionObject> {
    const requestId = this.requestService.generateRequestId();
    return this.halService.getEndpoint(linkName).pipe(
      filter((href: string) => isNotEmpty(href)),
      map((endpointURL: string) => this.getEndpointByIDHref(endpointURL, scopeId)),
      distinctUntilChanged(),
      map((endpointURL: string) => new SubmissionPatchRequest(requestId, endpointURL, body)),
      tap((request: PostRequest) => this.requestService.configure(request)),
      mergeMap(() => this.fetchRequest(requestId)),
      distinctUntilChanged());
  }

}<|MERGE_RESOLUTION|>--- conflicted
+++ resolved
@@ -1,15 +1,10 @@
 import { Injectable } from '@angular/core';
 
-<<<<<<< HEAD
-import { merge as observableMerge, Observable, throwError as observableThrowError } from 'rxjs';
+import { Observable } from 'rxjs';
 import { distinctUntilChanged, filter, map, mergeMap, tap } from 'rxjs/operators';
-=======
-import { Observable } from 'rxjs';
-import { distinctUntilChanged, filter, flatMap, map, tap } from 'rxjs/operators';
->>>>>>> 85303576
 
 import { RequestService } from '../data/request.service';
-import { isNotEmpty, hasValue } from '../../shared/empty.util';
+import { hasValue, isNotEmpty } from '../../shared/empty.util';
 import {
   DeleteRequest,
   PostRequest,
@@ -23,16 +18,10 @@
 import { HttpOptions } from '../dspace-rest/dspace-rest.service';
 import { HALEndpointService } from '../shared/hal-endpoint.service';
 import { RemoteDataBuildService } from '../cache/builders/remote-data-build.service';
-<<<<<<< HEAD
-import { ErrorResponse, RestResponse, SubmissionSuccessResponse } from '../cache/response.models';
-import { getResponseFromEntry } from '../shared/operators';
+import { getFirstCompletedRemoteData } from '../shared/operators';
 import { URLCombiner } from '../url-combiner/url-combiner';
-=======
-import { getFirstCompletedRemoteData } from '../shared/operators';
-import {URLCombiner} from '../url-combiner/url-combiner';
 import { RemoteData } from '../data/remote-data';
 import { SubmissionResponse } from './submission-response.model';
->>>>>>> 85303576
 
 /**
  * The service handling all submission REST requests
