import { autoserialize, autoserializeAs } from "cerialize";
import { Metadatum } from "./metadatum.model"
import { isEmpty, isNotEmpty } from "../../shared/empty.util";
import { CacheableObject } from "../cache/object-cache.reducer";

/**
 * An abstract model class for a DSpaceObject.
 */
export abstract class DSpaceObject implements CacheableObject {

<<<<<<< HEAD
    /**
     * The human-readable identifier of this DSpaceObject
     */
    @autoserialize
    id: string;
=======
  @autoserialize
  self: string;

  /**
   * The human-readable identifier of this DSpaceObject
   */
  @autoserialize
  id: string;
>>>>>>> f8d6e96e

    /**
     * The universally unique identifier of this DSpaceObject
     */
    @autoserialize
    uuid: string;

    /**
     * A string representing the kind of DSpaceObject, e.g. community, item, …
     */
    type: string;

    /**
     * The name for this DSpaceObject
     */
    @autoserialize
    name: string;

    /**
     * An array containing all metadata of this DSpaceObject
     */
    @autoserializeAs(Metadatum)
    metadata: Array<Metadatum>;

    /**
     * An array of DSpaceObjects that are direct parents of this DSpaceObject
     */
    parents: Array<DSpaceObject>;

    /**
     * The DSpaceObject that owns this DSpaceObject
     */
    owner: DSpaceObject;

    /**
     * Find a metadata field by key and language
     *
     * This method returns the value of the first element
     * in the metadata array that matches the provided
     * key and language
     *
     * @param key
     * @param language
     * @return string
     */
    findMetadata(key: string, language?: string): string {
        const metadatum = this.metadata
            .find((metadatum: Metadatum) => {
                return metadatum.key === key &&
                    (isEmpty(language) || metadatum.language === language)
            });
        if (isNotEmpty(metadatum)) {
            return metadatum.value;
        }
        else {
            return undefined;
        }
    }

    filterMetadata(keys: string[]): Array<Metadatum> {
        return this.metadata
            .filter((metadatum: Metadatum) => {
                return keys.some(key => key === metadatum.key);
            });
    }

}<|MERGE_RESOLUTION|>--- conflicted
+++ resolved
@@ -8,13 +8,6 @@
  */
 export abstract class DSpaceObject implements CacheableObject {
 
-<<<<<<< HEAD
-    /**
-     * The human-readable identifier of this DSpaceObject
-     */
-    @autoserialize
-    id: string;
-=======
   @autoserialize
   self: string;
 
@@ -23,71 +16,69 @@
    */
   @autoserialize
   id: string;
->>>>>>> f8d6e96e
 
-    /**
-     * The universally unique identifier of this DSpaceObject
-     */
-    @autoserialize
-    uuid: string;
+  /**
+   * The universally unique identifier of this DSpaceObject
+   */
+  @autoserialize
+  uuid: string;
 
-    /**
-     * A string representing the kind of DSpaceObject, e.g. community, item, …
-     */
-    type: string;
+  /**
+   * A string representing the kind of DSpaceObject, e.g. community, item, …
+   */
+  type: string;
 
-    /**
-     * The name for this DSpaceObject
-     */
-    @autoserialize
-    name: string;
+  /**
+   * The name for this DSpaceObject
+   */
+  @autoserialize
+  name: string;
 
-    /**
-     * An array containing all metadata of this DSpaceObject
-     */
-    @autoserializeAs(Metadatum)
-    metadata: Array<Metadatum>;
+  /**
+   * An array containing all metadata of this DSpaceObject
+   */
+  @autoserializeAs(Metadatum)
+  metadata: Array<Metadatum>;
 
-    /**
-     * An array of DSpaceObjects that are direct parents of this DSpaceObject
-     */
-    parents: Array<DSpaceObject>;
+  /**
+   * An array of DSpaceObjects that are direct parents of this DSpaceObject
+   */
+  parents: Array<DSpaceObject>;
 
-    /**
-     * The DSpaceObject that owns this DSpaceObject
-     */
-    owner: DSpaceObject;
+  /**
+   * The DSpaceObject that owns this DSpaceObject
+   */
+  owner: DSpaceObject;
 
-    /**
-     * Find a metadata field by key and language
-     *
-     * This method returns the value of the first element
-     * in the metadata array that matches the provided
-     * key and language
-     *
-     * @param key
-     * @param language
-     * @return string
-     */
-    findMetadata(key: string, language?: string): string {
-        const metadatum = this.metadata
-            .find((metadatum: Metadatum) => {
-                return metadatum.key === key &&
-                    (isEmpty(language) || metadatum.language === language)
-            });
-        if (isNotEmpty(metadatum)) {
-            return metadatum.value;
-        }
-        else {
-            return undefined;
-        }
-    }
+  /**
+   * Find a metadata field by key and language
+   *
+   * This method returns the value of the first element
+   * in the metadata array that matches the provided
+   * key and language
+   *
+   * @param key
+   * @param language
+   * @return string
+   */
+  findMetadata(key: string, language?: string): string {
+      const metadatum = this.metadata
+          .find((metadatum: Metadatum) => {
+              return metadatum.key === key &&
+                  (isEmpty(language) || metadatum.language === language)
+          });
+      if (isNotEmpty(metadatum)) {
+          return metadatum.value;
+      }
+      else {
+          return undefined;
+      }
+  }
 
-    filterMetadata(keys: string[]): Array<Metadatum> {
-        return this.metadata
-            .filter((metadatum: Metadatum) => {
-                return keys.some(key => key === metadatum.key);
-            });
-    }
-
+  filterMetadata(keys: string[]): Array<Metadatum> {
+      return this.metadata
+          .filter((metadatum: Metadatum) => {
+            return keys.some(key => key === metadatum.key);
+          });
+  }
 }