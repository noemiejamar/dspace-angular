import { Observable, of as observableOf, combineLatest as observableCombineLatest } from 'rxjs';
import {
  distinctUntilChanged, first,
  map,
  mergeMap,
  startWith,
  switchMap, take,
  tap
} from 'rxjs/operators';
import { RequestEntry } from '../data/request.reducer';
import { RequestService } from '../data/request.service';
import { GlobalConfig } from '../../../config/global-config.interface';
import { EndpointMapRequest } from '../data/request.models';
import { hasNoValue, hasValue, isEmpty, isNotEmpty } from '../../shared/empty.util';
import { RESTURLCombiner } from '../url-combiner/rest-url-combiner';
import { Inject, Injectable } from '@angular/core';
import { GLOBAL_CONFIG } from '../../../config';
import { EndpointMap, EndpointMapSuccessResponse } from '../cache/response.models';
import { getResponseFromEntry } from './operators';
import { URLCombiner } from '../url-combiner/url-combiner';

@Injectable()
export class HALEndpointService {

  constructor(private requestService: RequestService,
              @Inject(GLOBAL_CONFIG) private EnvConfig: GlobalConfig) {
  }

  protected getRootHref(): string {
    return new RESTURLCombiner(this.EnvConfig, '/').toString();
  }

  protected getRootEndpointMap(): Observable<EndpointMap> {
    return this.getEndpointMapAt(this.getRootHref());
  }

  private getEndpointMapAt(href): Observable<EndpointMap> {
    const request = new EndpointMapRequest(this.requestService.generateRequestId(), href);

    if (!this.requestService.isCachedOrPending(request)) {
      // don't bother configuring the request if it's already cached or pending.
      this.requestService.configure(request);
    }

    return this.requestService.getByHref(request.href).pipe(
      getResponseFromEntry(),
      map((response: EndpointMapSuccessResponse) => response.endpointMap),
      );
  }

  public getEndpoint(linkPath: string, startHref?: string): Observable<string> {
<<<<<<< HEAD
    return this.getEndpointAt(startHref || this.getRootHref(), ...linkPath.split('/'));
=======
    return this.getEndpointAt(startHref || this.getRootHref(), ...linkPath.split('/')).pipe(take(1));
>>>>>>> e2696132
  }

  /**
   * Resolve the actual hal url based on a list of hal names
   * @param {string} href The root url to start from
   * @param {string} halNames List of hal names for which a url should be resolved
   * @returns {Observable<string>} Observable that emits the found hal url
   */
  private getEndpointAt(href: string, ...halNames: string[]): Observable<string> {
    if (isEmpty(halNames)) {
      throw new Error('cant\'t fetch the URL without the HAL link names')
    }

    const nextHref$ = this.getEndpointMapAt(href).pipe(
      map((endpointMap: EndpointMap): string => {
        /*TODO remove if/else block once the rest response contains _links for facets*/
        const nextName = halNames[0];
        if (hasValue(endpointMap) && hasValue(endpointMap[nextName])) {
          return endpointMap[nextName];
        } else {
          return new URLCombiner(href, nextName).toString();
        }
      })
    ) as Observable<string>;

    if (halNames.length === 1) {
      return nextHref$.pipe(take(1));
    } else {
      return nextHref$.pipe(
        switchMap((nextHref) => this.getEndpointAt(nextHref, ...halNames.slice(1))),
        take(1)
      );
    }
  }

  public isEnabledOnRestApi(linkPath: string): Observable<boolean> {
    return this.getRootEndpointMap().pipe(
      // TODO this only works when there's no / in linkPath
      map((endpointMap: EndpointMap) => isNotEmpty(endpointMap[linkPath])),
      startWith(undefined),
      distinctUntilChanged()
    )
  }

}<|MERGE_RESOLUTION|>--- conflicted
+++ resolved
@@ -49,11 +49,7 @@
   }
 
   public getEndpoint(linkPath: string, startHref?: string): Observable<string> {
-<<<<<<< HEAD
-    return this.getEndpointAt(startHref || this.getRootHref(), ...linkPath.split('/'));
-=======
     return this.getEndpointAt(startHref || this.getRootHref(), ...linkPath.split('/')).pipe(take(1));
->>>>>>> e2696132
   }
 
   /**
