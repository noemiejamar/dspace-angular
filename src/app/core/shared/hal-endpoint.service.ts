import { Observable } from 'rxjs/Observable';
<<<<<<< HEAD
import { distinctUntilChanged, map, flatMap, startWith } from 'rxjs/operators';
=======
import { distinctUntilChanged, map, flatMap, startWith, tap } from 'rxjs/operators';
>>>>>>> d8937f27
import { RequestService } from '../data/request.service';
import { ResponseCacheService } from '../cache/response-cache.service';
import { GlobalConfig } from '../../../config/global-config.interface';
import { EndpointMap, EndpointMapSuccessResponse } from '../cache/response-cache.models';
<<<<<<< HEAD
import { EndpointMapRequest, RootEndpointRequest } from '../data/request.models';
import { ResponseCacheEntry } from '../cache/response-cache.reducer';
import { isEmpty, isNotEmpty } from '../../shared/empty.util';
import { RESTURLCombiner } from '../url-combiner/rest-url-combiner';

export abstract class HALEndpointService {
  protected abstract responseCache: ResponseCacheService;
  protected abstract requestService: RequestService;
  protected abstract linkPath: string;
  protected abstract EnvConfig: GlobalConfig;

=======
import { EndpointMapRequest } from '../data/request.models';
import { ResponseCacheEntry } from '../cache/response-cache.reducer';
import { hasNoValue, hasValue, isEmpty, isNotEmpty } from '../../shared/empty.util';
import { RESTURLCombiner } from '../url-combiner/rest-url-combiner';
import { Inject, Injectable } from '@angular/core';
import { GLOBAL_CONFIG } from '../../../config';

@Injectable()
export class HALEndpointService {

  constructor(private responseCache: ResponseCacheService,
              private requestService: RequestService,
              @Inject(GLOBAL_CONFIG) private EnvConfig: GlobalConfig) {
  }

>>>>>>> d8937f27
  protected getRootHref(): string {
    return new RESTURLCombiner(this.EnvConfig, '/').toString();
  }

  protected getRootEndpointMap(): Observable<EndpointMap> {
    return this.getEndpointMapAt(this.getRootHref());
  }

  private getEndpointMapAt(href): Observable<EndpointMap> {
    const request = new EndpointMapRequest(this.requestService.generateRequestId(), href);
    this.requestService.configure(request);
    return this.responseCache.get(request.href)
      .map((entry: ResponseCacheEntry) => entry.response)
<<<<<<< HEAD
      .filter((response: EndpointMapSuccessResponse) => isNotEmpty(response) && isNotEmpty(response.endpointMap))
=======
      .filter((response: EndpointMapSuccessResponse) => isNotEmpty(response))
>>>>>>> d8937f27
      .map((response: EndpointMapSuccessResponse) => response.endpointMap)
      .distinctUntilChanged();
  }

<<<<<<< HEAD
  public getEndpoint(linkName?: string): Observable<string> {
    const mapLinkName = isNotEmpty(linkName) ? linkName : this.linkPath;
    return this.getEndpointAt(...mapLinkName.split('/'));
  }

  private getEndpointAt(...path: string[]): Observable<string> {
    if (isEmpty(path)) {
      path = ['/'];
    }
    const pipeArguments = path
      .map((subPath: string) => [
        flatMap((href: string) => this.getEndpointMapAt(href)),
        map((endpointMap: EndpointMap) => endpointMap[subPath]),
      ])
      .reduce((combined, thisElement) => [...combined, ...thisElement], []);
    return Observable.of(this.getRootHref()).pipe(...pipeArguments, distinctUntilChanged());
  }

  public isEnabledOnRestApi(): Observable<boolean> {
    return this.getRootEndpointMap().pipe(
      // TODO this only works when there's no / in linkPath
      map((endpointMap: EndpointMap) => isNotEmpty(endpointMap[this.linkPath])),
      startWith(undefined),
      distinctUntilChanged()
    )
  }

  protected prepareBody(body: any) {
    let queryParams = '';
    if (isNotEmpty(body) && typeof body === 'object') {
      Object.keys(body)
        .forEach((param) => {
          const paramValue = `${param}=${body[param]}`;
          queryParams = isEmpty(queryParams) ? queryParams.concat(paramValue) : queryParams.concat('&', paramValue);
        })
    }
    return encodeURI(queryParams);
=======
  public getEndpoint(linkPath: string): Observable<string> {
    return this.getEndpointAt(...linkPath.split('/'));
  }

  private getEndpointAt(...path: string[]): Observable<string> {
    if (isEmpty(path)) {
      path = ['/'];
    }
    let currentPath;
    const pipeArguments = path
      .map((subPath: string, index: number) => [
        flatMap((href: string) => this.getEndpointMapAt(href)),
        map((endpointMap: EndpointMap) => {
          if (hasValue(endpointMap) && hasValue(endpointMap[subPath])) {
            currentPath = endpointMap[subPath];
            return endpointMap[subPath];
          } else {
            /*TODO remove if/else block once the rest response contains _links for facets*/
            currentPath += '/' + subPath;
            return currentPath;
          }
        }),
      ])
      .reduce((combined, thisElement) => [...combined, ...thisElement], []);
    return Observable.of(this.getRootHref()).pipe(...pipeArguments, distinctUntilChanged());
  }

  public isEnabledOnRestApi(linkPath: string): Observable<boolean> {
    return this.getRootEndpointMap().pipe(
      // TODO this only works when there's no / in linkPath
      map((endpointMap: EndpointMap) => isNotEmpty(endpointMap[linkPath])),
      startWith(undefined),
      distinctUntilChanged()
    )
>>>>>>> d8937f27
  }

}<|MERGE_RESOLUTION|>--- conflicted
+++ resolved
@@ -1,26 +1,9 @@
 import { Observable } from 'rxjs/Observable';
-<<<<<<< HEAD
-import { distinctUntilChanged, map, flatMap, startWith } from 'rxjs/operators';
-=======
 import { distinctUntilChanged, map, flatMap, startWith, tap } from 'rxjs/operators';
->>>>>>> d8937f27
 import { RequestService } from '../data/request.service';
 import { ResponseCacheService } from '../cache/response-cache.service';
 import { GlobalConfig } from '../../../config/global-config.interface';
 import { EndpointMap, EndpointMapSuccessResponse } from '../cache/response-cache.models';
-<<<<<<< HEAD
-import { EndpointMapRequest, RootEndpointRequest } from '../data/request.models';
-import { ResponseCacheEntry } from '../cache/response-cache.reducer';
-import { isEmpty, isNotEmpty } from '../../shared/empty.util';
-import { RESTURLCombiner } from '../url-combiner/rest-url-combiner';
-
-export abstract class HALEndpointService {
-  protected abstract responseCache: ResponseCacheService;
-  protected abstract requestService: RequestService;
-  protected abstract linkPath: string;
-  protected abstract EnvConfig: GlobalConfig;
-
-=======
 import { EndpointMapRequest } from '../data/request.models';
 import { ResponseCacheEntry } from '../cache/response-cache.reducer';
 import { hasNoValue, hasValue, isEmpty, isNotEmpty } from '../../shared/empty.util';
@@ -36,7 +19,6 @@
               @Inject(GLOBAL_CONFIG) private EnvConfig: GlobalConfig) {
   }
 
->>>>>>> d8937f27
   protected getRootHref(): string {
     return new RESTURLCombiner(this.EnvConfig, '/').toString();
   }
@@ -50,54 +32,11 @@
     this.requestService.configure(request);
     return this.responseCache.get(request.href)
       .map((entry: ResponseCacheEntry) => entry.response)
-<<<<<<< HEAD
-      .filter((response: EndpointMapSuccessResponse) => isNotEmpty(response) && isNotEmpty(response.endpointMap))
-=======
       .filter((response: EndpointMapSuccessResponse) => isNotEmpty(response))
->>>>>>> d8937f27
       .map((response: EndpointMapSuccessResponse) => response.endpointMap)
       .distinctUntilChanged();
   }
 
-<<<<<<< HEAD
-  public getEndpoint(linkName?: string): Observable<string> {
-    const mapLinkName = isNotEmpty(linkName) ? linkName : this.linkPath;
-    return this.getEndpointAt(...mapLinkName.split('/'));
-  }
-
-  private getEndpointAt(...path: string[]): Observable<string> {
-    if (isEmpty(path)) {
-      path = ['/'];
-    }
-    const pipeArguments = path
-      .map((subPath: string) => [
-        flatMap((href: string) => this.getEndpointMapAt(href)),
-        map((endpointMap: EndpointMap) => endpointMap[subPath]),
-      ])
-      .reduce((combined, thisElement) => [...combined, ...thisElement], []);
-    return Observable.of(this.getRootHref()).pipe(...pipeArguments, distinctUntilChanged());
-  }
-
-  public isEnabledOnRestApi(): Observable<boolean> {
-    return this.getRootEndpointMap().pipe(
-      // TODO this only works when there's no / in linkPath
-      map((endpointMap: EndpointMap) => isNotEmpty(endpointMap[this.linkPath])),
-      startWith(undefined),
-      distinctUntilChanged()
-    )
-  }
-
-  protected prepareBody(body: any) {
-    let queryParams = '';
-    if (isNotEmpty(body) && typeof body === 'object') {
-      Object.keys(body)
-        .forEach((param) => {
-          const paramValue = `${param}=${body[param]}`;
-          queryParams = isEmpty(queryParams) ? queryParams.concat(paramValue) : queryParams.concat('&', paramValue);
-        })
-    }
-    return encodeURI(queryParams);
-=======
   public getEndpoint(linkPath: string): Observable<string> {
     return this.getEndpointAt(...linkPath.split('/'));
   }
@@ -132,7 +71,6 @@
       startWith(undefined),
       distinctUntilChanged()
     )
->>>>>>> d8937f27
   }
 
 }