--- conflicted
+++ resolved
@@ -3,9 +3,8 @@
 import { hasValue } from '../../shared/empty.util';
 /* tslint:disable:max-classes-per-file */
 
-<<<<<<< HEAD
 const VIRTUAL_METADATA_PREFIX = 'virtual::';
-=======
+
 /** A single metadata value and its properties. */
 export interface MetadataValueInterface {
 
@@ -20,7 +19,6 @@
 export interface MetadataMapInterface {
   [key: string]: MetadataValueInterface[];
 }
->>>>>>> f54a3a4d
 
 /** A map of metadata keys to an ordered list of MetadataValue objects. */
 export class MetadataMap implements MetadataMapInterface {
