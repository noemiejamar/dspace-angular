--- conflicted
+++ resolved
@@ -11,12 +11,8 @@
 import { RequestService } from '../data/request.service';
 import { BrowseDefinition } from './browse-definition.model';
 import { DSpaceObject } from './dspace-object.model';
-<<<<<<< HEAD
-import { getUnauthorizedPath } from '../../app-routing.module';
+import { getUnauthorizedRoute } from '../../app-routing-paths';
 import { getEndUserAgreementPath } from '../../info/info-routing.module';
-=======
-import { getUnauthorizedRoute } from '../../app-routing-paths';
->>>>>>> 59def51e
 
 /**
  * This file contains custom RxJS operators that can be used in multiple places
