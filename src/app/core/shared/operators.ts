--- conflicted
+++ resolved
@@ -22,15 +22,6 @@
       hasValueOperator()
     );
 
-<<<<<<< HEAD
-export const filterSuccessfulResponses = () =>
-  (source: Observable<RequestEntry>): Observable<RestResponse> =>
-    source.pipe(
-      getResponseFromEntry(),
-      filter((response: RestResponse) => response.isSuccessful === true),
-    );
-
-=======
 export const getRequestFromRequestUUID = (requestService: RequestService) =>
   (source: Observable<string>): Observable<RequestEntry> =>
     source.pipe(
@@ -45,7 +36,6 @@
       filter((response: RestResponse) => response.isSuccessful === true),
     );
 
->>>>>>> e2a6db36
 export const getResponseFromEntry = () =>
   (source: Observable<RequestEntry>): Observable<RestResponse> =>
     source.pipe(
