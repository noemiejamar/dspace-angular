import { Observable } from 'rxjs';
import { filter, find, flatMap, map, tap } from 'rxjs/operators';
import { hasValue, hasValueOperator, isNotEmpty } from '../../shared/empty.util';
import { DSOSuccessResponse, RestResponse } from '../cache/response.models';
import { RemoteData } from '../data/remote-data';
import { RestRequest } from '../data/request.models';
import { RequestEntry } from '../data/request.reducer';
import { RequestService } from '../data/request.service';
import { BrowseDefinition } from './browse-definition.model';
import { DSpaceObject } from './dspace-object.model';
import { PaginatedList } from '../data/paginated-list';
import { SearchResult } from '../../+search-page/search-result.model';

/**
 * This file contains custom RxJS operators that can be used in multiple places
 */

export const getRequestFromRequestHref = (requestService: RequestService) =>
  (source: Observable<string>): Observable<RequestEntry> =>
    source.pipe(
      flatMap((href: string) => requestService.getByHref(href)),
      hasValueOperator()
    );

export const getRequestFromRequestUUID = (requestService: RequestService) =>
  (source: Observable<string>): Observable<RequestEntry> =>
    source.pipe(
      flatMap((uuid: string) => requestService.getByUUID(uuid)),
      hasValueOperator()
    );

export const filterSuccessfulResponses = () =>
  (source: Observable<RequestEntry>): Observable<RestResponse> =>
    source.pipe(
      getResponseFromEntry(),
      filter((response: RestResponse) => response.isSuccessful === true),
    );

export const getResponseFromEntry = () =>
  (source: Observable<RequestEntry>): Observable<RestResponse> =>
    source.pipe(
      filter((entry: RequestEntry) => hasValue(entry) && hasValue(entry.response)),
      map((entry: RequestEntry) => entry.response)
    );

export const getResourceLinksFromResponse = () =>
  (source: Observable<RequestEntry>): Observable<string[]> =>
    source.pipe(
      filterSuccessfulResponses(),
      map((response: DSOSuccessResponse) => response.resourceSelfLinks),
    );

export const configureRequest = (requestService: RequestService) =>
  (source: Observable<RestRequest>): Observable<RestRequest> =>
    source.pipe(tap((request: RestRequest) => requestService.configure(request)));

export const getRemoteDataPayload = () =>
  <T>(source: Observable<RemoteData<T>>): Observable<T> =>
    source.pipe(map((remoteData: RemoteData<T>) => remoteData.payload));

export const getSucceededRemoteData = () =>
  <T>(source: Observable<RemoteData<T>>): Observable<RemoteData<T>> =>
    source.pipe(find((rd: RemoteData<T>) => rd.hasSucceeded));

export const getFinishedRemoteData = () =>
  <T>(source: Observable<RemoteData<T>>): Observable<RemoteData<T>> =>
    source.pipe(find((rd: RemoteData<T>) => !rd.isLoading));

export const getAllSucceededRemoteData = () =>
  <T>(source: Observable<RemoteData<T>>): Observable<RemoteData<T>> =>
    source.pipe(filter((rd: RemoteData<T>) => rd.hasSucceeded));

export const toDSpaceObjectListRD = () =>
  <T extends DSpaceObject>(source: Observable<RemoteData<PaginatedList<SearchResult<T>>>>): Observable<RemoteData<PaginatedList<T>>> =>
    source.pipe(
      filter((rd: RemoteData<PaginatedList<SearchResult<T>>>) => rd.hasSucceeded),
      map((rd: RemoteData<PaginatedList<SearchResult<T>>>) => {
        const dsoPage: T[] = rd.payload.page.map((searchResult: SearchResult<T>) => searchResult.dspaceObject);
<<<<<<< HEAD
        const payload = Object.assign(rd.payload, { page: dsoPage }) as PaginatedList<T>;
        return Object.assign(rd, { payload: payload });
=======
        const payload = Object.assign(rd.payload, {page: dsoPage}) as any;
        return Object.assign(rd, {payload: payload});
>>>>>>> da1a97bd
      })
    );

/**
 * Get the browse links from a definition by ID given an array of all definitions
 * @param {string} definitionID
 * @returns {(source: Observable<RemoteData<BrowseDefinition[]>>) => Observable<any>}
 */
export const getBrowseDefinitionLinks = (definitionID: string) =>
  (source: Observable<RemoteData<BrowseDefinition[]>>): Observable<any> =>
    source.pipe(
      getRemoteDataPayload(),
      map((browseDefinitions: BrowseDefinition[]) => browseDefinitions
        .find((def: BrowseDefinition) => def.id === definitionID && def.metadataBrowse === true)
      ),
      map((def: BrowseDefinition) => {
        if (isNotEmpty(def)) {
          return def._links;
        } else {
          throw new Error(`No metadata browse definition could be found for id '${definitionID}'`);
        }
      })
    );<|MERGE_RESOLUTION|>--- conflicted
+++ resolved
@@ -76,13 +76,8 @@
       filter((rd: RemoteData<PaginatedList<SearchResult<T>>>) => rd.hasSucceeded),
       map((rd: RemoteData<PaginatedList<SearchResult<T>>>) => {
         const dsoPage: T[] = rd.payload.page.map((searchResult: SearchResult<T>) => searchResult.dspaceObject);
-<<<<<<< HEAD
         const payload = Object.assign(rd.payload, { page: dsoPage }) as PaginatedList<T>;
         return Object.assign(rd, { payload: payload });
-=======
-        const payload = Object.assign(rd.payload, {page: dsoPage}) as any;
-        return Object.assign(rd, {payload: payload});
->>>>>>> da1a97bd
       })
     );
 
