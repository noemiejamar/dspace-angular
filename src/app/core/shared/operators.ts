--- conflicted
+++ resolved
@@ -1,13 +1,7 @@
 import { Router, UrlTree } from '@angular/router';
-<<<<<<< HEAD
 import { combineLatest as observableCombineLatest, Observable } from 'rxjs';
-import { filter, find, map, mergeMap, switchMap, take, tap } from 'rxjs/operators';
-import { hasValue, hasValueOperator, isNotEmpty } from '../../shared/empty.util';
-=======
-import { Observable, combineLatest as observableCombineLatest } from 'rxjs';
-import { filter, find, flatMap, map, switchMap, take, tap, takeWhile } from 'rxjs/operators';
-import { hasValue, hasValueOperator, isNotEmpty, hasNoValue } from '../../shared/empty.util';
->>>>>>> 85303576
+import { filter, find, map, mergeMap, switchMap, take, takeWhile, tap } from 'rxjs/operators';
+import { hasNoValue, hasValue, hasValueOperator, isNotEmpty } from '../../shared/empty.util';
 import { SearchResult } from '../../shared/search/search-result.model';
 import { PaginatedList } from '../data/paginated-list.model';
 import { RemoteData } from '../data/remote-data';
