--- conflicted
+++ resolved
@@ -1,4 +1,4 @@
-import {map, startWith, filter} from 'rxjs/operators';
+import { map, startWith, filter, take } from 'rxjs/operators';
 import { Observable } from 'rxjs';
 
 import { DSpaceObject } from './dspace-object.model';
@@ -89,25 +89,17 @@
    * @returns {Observable<Bitstream[]>} the bitstreams with the given bundleName
    */
   getBitstreamsByBundleName(bundleName: string): Observable<Bitstream[]> {
-<<<<<<< HEAD
-    return this.bitstreams
-      .filter((rd: RemoteData<PaginatedList<Bitstream>>) => !rd.isResponsePending)
-      .map((rd: RemoteData<PaginatedList<Bitstream>>) => rd.payload.page)
-      .filter((bitstreams: Bitstream[]) => hasValue(bitstreams))
-      .take(1)
-      .startWith([])
-      .map((bitstreams) => {
-=======
     return this.bitstreams.pipe(
+      filter((rd: RemoteData<PaginatedList<Bitstream>>) => !rd.isResponsePending),
       map((rd: RemoteData<PaginatedList<Bitstream>>) => rd.payload.page),
       filter((bitstreams: Bitstream[]) => hasValue(bitstreams)),
+      take(1),
       startWith([]),
       map((bitstreams) => {
->>>>>>> a3b4883e
         return bitstreams
           .filter((bitstream) => hasValue(bitstream))
           .filter((bitstream) => bitstream.bundleName === bundleName)
-      }),);
+      }));
   }
 
 }