import { CommonModule } from '@angular/common';
import { Component } from '@angular/core';
import { TestBed } from '@angular/core/testing';
import { Store, StoreModule } from '@ngrx/store';
import { TranslateModule } from '@ngx-translate/core';
import { Observable, of as observableOf } from 'rxjs';
import {
  MetadataRegistryCancelFieldAction,
  MetadataRegistryCancelSchemaAction,
  MetadataRegistryDeselectAllFieldAction,
  MetadataRegistryDeselectAllSchemaAction,
  MetadataRegistryDeselectFieldAction,
  MetadataRegistryDeselectSchemaAction,
  MetadataRegistryEditFieldAction,
  MetadataRegistryEditSchemaAction,
  MetadataRegistrySelectFieldAction,
  MetadataRegistrySelectSchemaAction
} from '../../+admin/admin-registries/metadata-registry/metadata-registry.actions';
import { NotificationsService } from '../../shared/notifications/notifications.service';
import { StoreMock } from '../../shared/testing/store.mock';
import { NotificationsServiceStub } from '../../shared/testing/notifications-service.stub';

import { RestResponse } from '../cache/response.models';
import { MetadataField } from '../metadata/metadata-field.model';
import { MetadataSchema } from '../metadata/metadata-schema.model';
import { RegistryService } from './registry.service';
import { storeModuleConfig } from '../../app.reducer';
import { FindListOptions } from '../data/request.models';
import { MetadataSchemaDataService } from '../data/metadata-schema-data.service';
import { MetadataFieldDataService } from '../data/metadata-field-data.service';
import { createSuccessfulRemoteDataObject$ } from '../../shared/remote-data.utils';
import { createPaginatedList } from '../../shared/testing/utils.test';

@Component({ template: '' })
class DummyComponent {
}

describe('RegistryService', () => {
  let registryService: RegistryService;
  let mockStore;
  let metadataSchemaService: MetadataSchemaDataService;
  let metadataFieldService: MetadataFieldDataService;

  let options: FindListOptions;
  let mockSchemasList: MetadataSchema[];
  let mockFieldsList: MetadataField[];

  function init() {
    options = Object.assign(new FindListOptions(), {
      currentPage: 1,
      elementsPerPage: 20
    });

    mockSchemasList = [
      Object.assign(new MetadataSchema(), {
        id: 1,
        _links: {
          self: { href: 'https://dspace7.4science.it/dspace-spring-rest/api/core/metadataschemas/1' }
        },
        prefix: 'dc',
        namespace: 'http://dublincore.org/documents/dcmi-terms/',
        type: MetadataSchema.type
      }),
      Object.assign(new MetadataSchema(), {
        id: 2,
        _links: {
          self: { href: 'https://dspace7.4science.it/dspace-spring-rest/api/core/metadataschemas/2' }
        },
        prefix: 'mock',
        namespace: 'http://dspace.org/mockschema',
        type: MetadataSchema.type
      })
    ];

    mockFieldsList = [
      Object.assign(new MetadataField(),
        {
          id: 1,
          _links: {
            self: { href: 'https://dspace7.4science.it/dspace-spring-rest/api/core/metadatafields/8' }
          },
          element: 'contributor',
          qualifier: 'advisor',
          scopeNote: null,
          schema: createSuccessfulRemoteDataObject$(mockSchemasList[0]),
          type: MetadataField.type
        }),
      Object.assign(new MetadataField(),
        {
          id: 2,
          _links: {
            self: { href: 'https://dspace7.4science.it/dspace-spring-rest/api/core/metadatafields/9' }
          },
          element: 'contributor',
          qualifier: 'author',
          scopeNote: null,
          schema: createSuccessfulRemoteDataObject$(mockSchemasList[0]),
          type: MetadataField.type
        }),
      Object.assign(new MetadataField(),
        {
          id: 3,
          _links: {
            self: { href: 'https://dspace7.4science.it/dspace-spring-rest/api/core/metadatafields/10' }
          },
          element: 'contributor',
          qualifier: 'editor',
          scopeNote: 'test scope note',
          schema: createSuccessfulRemoteDataObject$(mockSchemasList[1]),
          type: MetadataField.type
        }),
      Object.assign(new MetadataField(),
        {
          id: 4,
          _links: {
            self: { href: 'https://dspace7.4science.it/dspace-spring-rest/api/core/metadatafields/11' }
          },
          element: 'contributor',
          qualifier: 'illustrator',
          scopeNote: null,
          schema: createSuccessfulRemoteDataObject$(mockSchemasList[1]),
          type: MetadataField.type
        })
    ];

    metadataSchemaService = jasmine.createSpyObj('metadataSchemaService', {
      findAll: createSuccessfulRemoteDataObject$(createPaginatedList(mockSchemasList)),
      findById: createSuccessfulRemoteDataObject$(mockSchemasList[0]),
      createOrUpdateMetadataSchema: createSuccessfulRemoteDataObject$(mockSchemasList[0]),
      delete: observableOf(new RestResponse(true, 200, 'OK')),
      clearRequests: observableOf('href')
    });

    metadataFieldService = jasmine.createSpyObj('metadataFieldService', {
      findAll: createSuccessfulRemoteDataObject$(createPaginatedList(mockFieldsList)),
      findById: createSuccessfulRemoteDataObject$(mockFieldsList[0]),
<<<<<<< HEAD
      createOrUpdateMetadataField: createSuccessfulRemoteDataObject$(mockFieldsList[0]),
      delete: observableOf(new RestResponse(true, 200, 'OK')),
=======
      create: createSuccessfulRemoteDataObject$(mockFieldsList[0]),
      put: createSuccessfulRemoteDataObject$(mockFieldsList[0]),
      deleteAndReturnResponse: observableOf(new RestResponse(true, 200, 'OK')),
>>>>>>> b731301b
      clearRequests: observableOf('href')
    });
  }

  beforeEach(() => {
    init();
    TestBed.configureTestingModule({
      imports: [CommonModule, StoreModule.forRoot({}, storeModuleConfig), TranslateModule.forRoot()],
      declarations: [
        DummyComponent
      ],
      providers: [
        { provide: Store, useClass: StoreMock },
        { provide: NotificationsService, useValue: new NotificationsServiceStub() },
        { provide: MetadataSchemaDataService, useValue: metadataSchemaService },
        { provide: MetadataFieldDataService, useValue: metadataFieldService },
        RegistryService
      ]
    });
    registryService = TestBed.get(RegistryService);
    mockStore = TestBed.get(Store);
  });

  describe('when requesting metadataschemas', () => {
    let result;

    beforeEach(() => {
      result = registryService.getMetadataSchemas(options);
    });

    it('should call metadataSchemaService.findAll', (done) => {
      result.subscribe(() => {
        expect(metadataSchemaService.findAll).toHaveBeenCalled();
        done();
      });
    });
  });

  describe('when requesting metadataschema by name', () => {
    let result;

    beforeEach(() => {
      result = registryService.getMetadataSchemaByPrefix(mockSchemasList[0].prefix);
    });

    it('should call metadataSchemaService.findById with the correct ID', (done) => {
      result.subscribe(() => {
        expect(metadataSchemaService.findById).toHaveBeenCalledWith(`${mockSchemasList[0].id}`);
        done();
      });
    });
  });

  describe('when dispatching to the store', () => {
    beforeEach(() => {
      spyOn(mockStore, 'dispatch');
    });

    describe('when calling editMetadataSchema', () => {
      beforeEach(() => {
        registryService.editMetadataSchema(mockSchemasList[0]);
      });

      it('should dispatch a MetadataRegistryEditSchemaAction with the correct schema', () => {
        expect(mockStore.dispatch).toHaveBeenCalledWith(new MetadataRegistryEditSchemaAction(mockSchemasList[0]));
      });
    });

    describe('when calling cancelEditMetadataSchema', () => {
      beforeEach(() => {
        registryService.cancelEditMetadataSchema();
      });

      it('should dispatch a MetadataRegistryCancelSchemaAction', () => {
        expect(mockStore.dispatch).toHaveBeenCalledWith(new MetadataRegistryCancelSchemaAction());
      });
    });

    describe('when calling selectMetadataSchema', () => {
      beforeEach(() => {
        registryService.selectMetadataSchema(mockSchemasList[0]);
      });

      it('should dispatch a MetadataRegistrySelectSchemaAction with the correct schema', () => {
        expect(mockStore.dispatch).toHaveBeenCalledWith(new MetadataRegistrySelectSchemaAction(mockSchemasList[0]));
      });
    });

    describe('when calling deselectMetadataSchema', () => {
      beforeEach(() => {
        registryService.deselectMetadataSchema(mockSchemasList[0]);
      });

      it('should dispatch a MetadataRegistryDeselectSchemaAction with the correct schema', () => {
        expect(mockStore.dispatch).toHaveBeenCalledWith(new MetadataRegistryDeselectSchemaAction(mockSchemasList[0]));
      });
    });

    describe('when calling deselectAllMetadataSchema', () => {
      beforeEach(() => {
        registryService.deselectAllMetadataSchema();
      });

      it('should dispatch a MetadataRegistryDeselectAllSchemaAction', () => {
        expect(mockStore.dispatch).toHaveBeenCalledWith(new MetadataRegistryDeselectAllSchemaAction());
      });
    });

    describe('when calling editMetadataField', () => {
      beforeEach(() => {
        registryService.editMetadataField(mockFieldsList[0]);
      });

      it('should dispatch a MetadataRegistryEditFieldAction with the correct Field', () => {
        expect(mockStore.dispatch).toHaveBeenCalledWith(new MetadataRegistryEditFieldAction(mockFieldsList[0]));
      });
    });

    describe('when calling cancelEditMetadataField', () => {
      beforeEach(() => {
        registryService.cancelEditMetadataField();
      });

      it('should dispatch a MetadataRegistryCancelFieldAction', () => {
        expect(mockStore.dispatch).toHaveBeenCalledWith(new MetadataRegistryCancelFieldAction());
      });
    });

    describe('when calling selectMetadataField', () => {
      beforeEach(() => {
        registryService.selectMetadataField(mockFieldsList[0]);
      });

      it('should dispatch a MetadataRegistrySelectFieldAction with the correct Field', () => {
        expect(mockStore.dispatch).toHaveBeenCalledWith(new MetadataRegistrySelectFieldAction(mockFieldsList[0]));
      });
    });

    describe('when calling deselectMetadataField', () => {
      beforeEach(() => {
        registryService.deselectMetadataField(mockFieldsList[0]);
      });

      it('should dispatch a MetadataRegistryDeselectFieldAction with the correct Field', () => {
        expect(mockStore.dispatch).toHaveBeenCalledWith(new MetadataRegistryDeselectFieldAction(mockFieldsList[0]));
      });
    });

    describe('when calling deselectAllMetadataField', () => {
      beforeEach(() => {
        registryService.deselectAllMetadataField();
      });

      it('should dispatch a MetadataRegistryDeselectAllFieldAction', () => {
        expect(mockStore.dispatch).toHaveBeenCalledWith(new MetadataRegistryDeselectAllFieldAction());
      });
    });
  });

  describe('when createOrUpdateMetadataSchema is called', () => {
    let result: Observable<MetadataSchema>;

    beforeEach(() => {
      result = registryService.createOrUpdateMetadataSchema(mockSchemasList[0]);
    });

    it('should return the created/updated metadata schema', (done) => {
      result.subscribe((schema: MetadataSchema) => {
        expect(schema).toEqual(mockSchemasList[0]);
        done();
      });
    });
  });

  describe('when createMetadataField is called', () => {
    let result: Observable<MetadataField>;

    beforeEach(() => {
      result = registryService.createMetadataField(mockFieldsList[0], mockSchemasList[0]);
    });

    it('should return the created metadata field', (done) => {
      result.subscribe((field: MetadataField) => {
        expect(field).toEqual(mockFieldsList[0]);
        done();
      });
    });
  });

  describe('when updateMetadataField is called', () => {
    let result: Observable<MetadataField>;

    beforeEach(() => {
      result = registryService.updateMetadataField(mockFieldsList[0]);
    });

    it('should return the updated metadata field', (done) => {
      result.subscribe((field: MetadataField) => {
        expect(field).toEqual(mockFieldsList[0]);
        done();
      });
    });
  });

  describe('when deleteMetadataSchema is called', () => {
    let result: Observable<RestResponse>;

    beforeEach(() => {
      result = registryService.deleteMetadataSchema(mockSchemasList[0].id);
    });

    it('should return a successful response', () => {
      result.subscribe((response: RestResponse) => {
        expect(response.isSuccessful).toBe(true);
      });
    });
  });

  describe('when deleteMetadataField is called', () => {
    let result: Observable<RestResponse>;

    beforeEach(() => {
      result = registryService.deleteMetadataField(mockFieldsList[0].id);
    });

    it('should return a successful response', () => {
      result.subscribe((response: RestResponse) => {
        expect(response.isSuccessful).toBe(true);
      });
    });
  });

  describe('when clearMetadataSchemaRequests is called', () => {
    beforeEach(() => {
      registryService.clearMetadataSchemaRequests().subscribe();
    });

    it('should remove the requests related to metadata schemas from cache', () => {
      expect(metadataSchemaService.clearRequests).toHaveBeenCalled();
    });
  });

  describe('when clearMetadataFieldRequests is called', () => {
    beforeEach(() => {
      registryService.clearMetadataFieldRequests().subscribe();
    });

    it('should remove the requests related to metadata fields from cache', () => {
      expect(metadataFieldService.clearRequests).toHaveBeenCalled();
    });
  });
});<|MERGE_RESOLUTION|>--- conflicted
+++ resolved
@@ -134,14 +134,9 @@
     metadataFieldService = jasmine.createSpyObj('metadataFieldService', {
       findAll: createSuccessfulRemoteDataObject$(createPaginatedList(mockFieldsList)),
       findById: createSuccessfulRemoteDataObject$(mockFieldsList[0]),
-<<<<<<< HEAD
-      createOrUpdateMetadataField: createSuccessfulRemoteDataObject$(mockFieldsList[0]),
-      delete: observableOf(new RestResponse(true, 200, 'OK')),
-=======
       create: createSuccessfulRemoteDataObject$(mockFieldsList[0]),
       put: createSuccessfulRemoteDataObject$(mockFieldsList[0]),
-      deleteAndReturnResponse: observableOf(new RestResponse(true, 200, 'OK')),
->>>>>>> b731301b
+      delete: observableOf(new RestResponse(true, 200, 'OK')),
       clearRequests: observableOf('href')
     });
   }
