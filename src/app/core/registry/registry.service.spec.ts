--- conflicted
+++ resolved
@@ -6,13 +6,7 @@
 import { RemoteDataBuildService } from '../cache/builders/remote-data-build.service';
 import { HALEndpointService } from '../shared/hal-endpoint.service';
 import { PaginationComponentOptions } from '../../shared/pagination/pagination-component-options.model';
-<<<<<<< HEAD
-import { Observable } from 'rxjs/Observable';
-import 'rxjs/add/observable/of';
-import 'rxjs/add/observable/combineLatest';
-=======
 import { Observable, of as observableOf, combineLatest as observableCombineLatest } from 'rxjs';
->>>>>>> a3b4883e
 import { ResponseCacheEntry } from '../cache/response-cache.reducer';
 import { RequestEntry } from '../data/request.reducer';
 import { RemoteData } from '../data/remote-data';
@@ -165,20 +159,15 @@
   });
 
   describe('when requesting metadataschemas', () => {
-<<<<<<< HEAD
-    const queryResponse = Object.assign(new RegistryMetadataschemasResponse(), { metadataschemas: mockSchemasList, page: pageInfo });
-    const response = new RegistryMetadataschemasSuccessResponse(queryResponse, 200, 'OK', pageInfo);
-=======
     const queryResponse = Object.assign(new RegistryMetadataschemasResponse(), {
       metadataschemas: mockSchemasList,
       page: pageInfo
     });
-    const response = new RegistryMetadataschemasSuccessResponse(queryResponse, '200', pageInfo);
->>>>>>> a3b4883e
-    const responseEntry = Object.assign(new ResponseCacheEntry(), { response: response });
-
-    beforeEach(() => {
-      (registryService as any).responseCache.get.and.returnValue(observableOf(responseEntry));
+    const response = new RegistryMetadataschemasSuccessResponse(queryResponse, 200, 'OK', pageInfo);
+    const responseEntry = Object.assign(new ResponseCacheEntry(), { response: response });
+
+    beforeEach(() => {
+      (registryService as any).responseCache.get.and.returnValue(Observable.of(responseEntry));
       /* tslint:disable:no-empty */
       registryService.getMetadataSchemas(pagination).subscribe((value) => {
       });
@@ -203,16 +192,11 @@
   });
 
   describe('when requesting metadataschema by name', () => {
-<<<<<<< HEAD
-    const queryResponse = Object.assign(new RegistryMetadataschemasResponse(), { metadataschemas: mockSchemasList, page: pageInfo });
-    const response = new RegistryMetadataschemasSuccessResponse(queryResponse, 200, 'OK', pageInfo);
-=======
     const queryResponse = Object.assign(new RegistryMetadataschemasResponse(), {
       metadataschemas: mockSchemasList,
       page: pageInfo
     });
-    const response = new RegistryMetadataschemasSuccessResponse(queryResponse, '200', pageInfo);
->>>>>>> a3b4883e
+    const response = new RegistryMetadataschemasSuccessResponse(queryResponse, 200, 'OK', pageInfo);
     const responseEntry = Object.assign(new ResponseCacheEntry(), { response: response });
 
     beforeEach(() => {
@@ -241,16 +225,11 @@
   });
 
   describe('when requesting metadatafields', () => {
-<<<<<<< HEAD
-    const queryResponse = Object.assign(new RegistryMetadatafieldsResponse(), { metadatafields: mockFieldsList, page: pageInfo });
-    const response = new RegistryMetadatafieldsSuccessResponse(queryResponse, 200, 'OK', pageInfo);
-=======
     const queryResponse = Object.assign(new RegistryMetadatafieldsResponse(), {
       metadatafields: mockFieldsList,
       page: pageInfo
     });
-    const response = new RegistryMetadatafieldsSuccessResponse(queryResponse, '200', pageInfo);
->>>>>>> a3b4883e
+    const response = new RegistryMetadatafieldsSuccessResponse(queryResponse, 200, 'OK', pageInfo);
     const responseEntry = Object.assign(new ResponseCacheEntry(), { response: response });
 
     beforeEach(() => {
@@ -279,16 +258,11 @@
   });
 
   describe('when requesting bitstreamformats', () => {
-<<<<<<< HEAD
-    const queryResponse = Object.assign(new RegistryBitstreamformatsResponse(), { bitstreamformats: mockFieldsList, page: pageInfo });
-    const response = new RegistryBitstreamformatsSuccessResponse(queryResponse, 200, 'OK', pageInfo);
-=======
     const queryResponse = Object.assign(new RegistryBitstreamformatsResponse(), {
       bitstreamformats: mockFieldsList,
       page: pageInfo
     });
-    const response = new RegistryBitstreamformatsSuccessResponse(queryResponse, '200', pageInfo);
->>>>>>> a3b4883e
+    const response = new RegistryBitstreamformatsSuccessResponse(queryResponse, 200, 'OK', pageInfo);
     const responseEntry = Object.assign(new ResponseCacheEntry(), { response: response });
 
     beforeEach(() => {
