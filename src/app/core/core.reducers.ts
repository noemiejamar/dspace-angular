import { ActionReducerMap, createFeatureSelector } from '@ngrx/store';

import { responseCacheReducer, ResponseCacheState } from './cache/response-cache.reducer';
import { objectCacheReducer, ObjectCacheState } from './cache/object-cache.reducer';
import { indexReducer, IndexState } from './index/index.reducer';
import { requestReducer, RequestState } from './data/request.reducer';
<<<<<<< HEAD
import { authReducer, AuthState } from './auth/auth.reducers';
import { jsonPatchOperationsReducer, JsonPatchOperationsState } from './json-patch/json-patch-operations.reducer';
=======
import { authReducer, AuthState } from './auth/auth.reducer';
>>>>>>> 30ae0f78

export interface CoreState {
  'data/object': ObjectCacheState,
  'data/response': ResponseCacheState,
  'data/request': RequestState,
  'index': IndexState,
  'auth': AuthState,
<<<<<<< HEAD
  'json/patch': JsonPatchOperationsState
=======
>>>>>>> 30ae0f78
}

export const coreReducers: ActionReducerMap<CoreState> = {
  'data/object': objectCacheReducer,
  'data/response': responseCacheReducer,
  'data/request': requestReducer,
  'index': indexReducer,
<<<<<<< HEAD
  'auth': authReducer,
  'json/patch': jsonPatchOperationsReducer
=======
  'auth': authReducer
>>>>>>> 30ae0f78
};

export const coreSelector = createFeatureSelector<CoreState>('core');<|MERGE_RESOLUTION|>--- conflicted
+++ resolved
@@ -4,12 +4,8 @@
 import { objectCacheReducer, ObjectCacheState } from './cache/object-cache.reducer';
 import { indexReducer, IndexState } from './index/index.reducer';
 import { requestReducer, RequestState } from './data/request.reducer';
-<<<<<<< HEAD
-import { authReducer, AuthState } from './auth/auth.reducers';
+import { authReducer, AuthState } from './auth/auth.reducer';
 import { jsonPatchOperationsReducer, JsonPatchOperationsState } from './json-patch/json-patch-operations.reducer';
-=======
-import { authReducer, AuthState } from './auth/auth.reducer';
->>>>>>> 30ae0f78
 
 export interface CoreState {
   'data/object': ObjectCacheState,
@@ -17,10 +13,7 @@
   'data/request': RequestState,
   'index': IndexState,
   'auth': AuthState,
-<<<<<<< HEAD
   'json/patch': JsonPatchOperationsState
-=======
->>>>>>> 30ae0f78
 }
 
 export const coreReducers: ActionReducerMap<CoreState> = {
@@ -28,12 +21,8 @@
   'data/response': responseCacheReducer,
   'data/request': requestReducer,
   'index': indexReducer,
-<<<<<<< HEAD
   'auth': authReducer,
   'json/patch': jsonPatchOperationsReducer
-=======
-  'auth': authReducer
->>>>>>> 30ae0f78
 };
 
 export const coreSelector = createFeatureSelector<CoreState>('core');