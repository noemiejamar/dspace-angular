--- conflicted
+++ resolved
@@ -4,22 +4,16 @@
 import { objectCacheReducer, ObjectCacheState } from './cache/object-cache.reducer';
 import { indexReducer, IndexState } from './index/index.reducer';
 import { requestReducer, RequestState } from './data/request.reducer';
-<<<<<<< HEAD
+import { authReducer, AuthState } from './auth/auth.reducers';
 import { jsonPatchOperationsReducer, JsonPatchOperationsState } from './json-patch/json-patch-operations.reducer';
-=======
-import { authReducer, AuthState } from './auth/auth.reducers';
->>>>>>> 4488a450
 
 export interface CoreState {
   'data/object': ObjectCacheState,
   'data/response': ResponseCacheState,
   'data/request': RequestState,
   'index': IndexState,
-<<<<<<< HEAD
+  'auth': AuthState,
   'json/patch': JsonPatchOperationsState
-=======
-  'auth': AuthState,
->>>>>>> 4488a450
 }
 
 export const coreReducers: ActionReducerMap<CoreState> = {
@@ -27,11 +21,8 @@
   'data/response': responseCacheReducer,
   'data/request': requestReducer,
   'index': indexReducer,
-<<<<<<< HEAD
+  'auth': authReducer
   'json/patch': jsonPatchOperationsReducer
-=======
-  'auth': authReducer
->>>>>>> 4488a450
 };
 
 export const coreSelector = createFeatureSelector<CoreState>('core');