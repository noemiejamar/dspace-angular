import { ActionReducerMap, createFeatureSelector } from '@ngrx/store';

import { responseCacheReducer, ResponseCacheState } from './cache/response-cache.reducer';
import { objectCacheReducer, ObjectCacheState } from './cache/object-cache.reducer';
import { indexReducer, IndexState } from './index/index.reducer';
import { requestReducer, RequestState } from './data/request.reducer';
import { jsonPatchOperationsReducer, JsonPatchOperationsState } from './json-patch/json-patch-operations.reducer';

export interface CoreState {
  'data/object': ObjectCacheState,
  'data/response': ResponseCacheState,
  'data/request': RequestState,
<<<<<<< HEAD
  'index/uuid': UUIDIndexState,
  'json/patch': JsonPatchOperationsState
=======
  'index': IndexState
>>>>>>> 90c3d16e
}

export const coreReducers: ActionReducerMap<CoreState> = {
  'data/object': objectCacheReducer,
  'data/response': responseCacheReducer,
  'data/request': requestReducer,
<<<<<<< HEAD
  'index/uuid': uuidIndexReducer,
  'json/patch': jsonPatchOperationsReducer
=======
  'index': indexReducer
>>>>>>> 90c3d16e
};

export const coreSelector = createFeatureSelector<CoreState>('core');<|MERGE_RESOLUTION|>--- conflicted
+++ resolved
@@ -10,24 +10,18 @@
   'data/object': ObjectCacheState,
   'data/response': ResponseCacheState,
   'data/request': RequestState,
-<<<<<<< HEAD
-  'index/uuid': UUIDIndexState,
+  'index': IndexState
+
   'json/patch': JsonPatchOperationsState
-=======
-  'index': IndexState
->>>>>>> 90c3d16e
 }
 
 export const coreReducers: ActionReducerMap<CoreState> = {
   'data/object': objectCacheReducer,
   'data/response': responseCacheReducer,
   'data/request': requestReducer,
-<<<<<<< HEAD
-  'index/uuid': uuidIndexReducer,
+  'index': indexReducer
+
   'json/patch': jsonPatchOperationsReducer
-=======
-  'index': indexReducer
->>>>>>> 90c3d16e
 };
 
 export const coreSelector = createFeatureSelector<CoreState>('core');