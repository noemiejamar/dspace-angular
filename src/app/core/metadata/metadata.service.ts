--- conflicted
+++ resolved
@@ -259,13 +259,6 @@
   private setCitationPdfUrlTag(): void {
     if (this.currentObject.value instanceof Item) {
       const item = this.currentObject.value as Item;
-<<<<<<< HEAD
-      item.getFiles().pipe(filter((files) => isNotEmpty(files)),first(),).subscribe((bitstreams: Bitstream[]) => {
-        for (const bitstream of bitstreams) {
-          bitstream.format.pipe(first(),
-            map((rd: RemoteData<BitstreamFormat>) => rd.payload),
-            filter((format: BitstreamFormat) => hasValue(format)),)
-=======
       item.getFiles()
         .first((files) => isNotEmpty(files))
         .catch((error) => { console.debug(error); return [] })
@@ -274,7 +267,6 @@
           bitstream.format.first()
             .map((rd: RemoteData<BitstreamFormat>) => rd.payload)
             .filter((format: BitstreamFormat) => hasValue(format))
->>>>>>> daee9266
             .subscribe((format: BitstreamFormat) => {
               if (format.mimetype === 'application/pdf') {
                 this.addMetaTag('citation_pdf_url', bitstream.content);
