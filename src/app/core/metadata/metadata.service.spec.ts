import { ComponentFixture, fakeAsync, TestBed, tick } from '@angular/core/testing';
import { RouterTestingModule } from '@angular/router/testing';

import { CommonModule, Location } from '@angular/common';
import { Component, CUSTOM_ELEMENTS_SCHEMA } from '@angular/core';
import { Meta, MetaDefinition, Title } from '@angular/platform-browser';
import { ActivatedRoute, Router } from '@angular/router';

import { TranslateLoader, TranslateModule } from '@ngx-translate/core';

import { Store, StoreModule } from '@ngrx/store';
<<<<<<< HEAD

import { Observable } from 'rxjs/Observable';
import 'rxjs/add/observable/of';
=======
import { Observable, of as observableOf } from 'rxjs';
>>>>>>> a3b4883e
import { UUIDService } from '../shared/uuid.service';

import { MetadataService } from './metadata.service';

import { CoreState } from '../core.reducers';

import { GlobalConfig } from '../../../config/global-config.interface';
import { ENV_CONFIG, GLOBAL_CONFIG } from '../../../config';

import { ItemDataService } from '../data/item-data.service';
import { ObjectCacheService } from '../cache/object-cache.service';
import { RemoteDataBuildService } from '../cache/builders/remote-data-build.service';
import { RequestService } from '../data/request.service';
import { ResponseCacheService } from '../cache/response-cache.service';

import { RemoteData } from '../data/remote-data';
import { Item } from '../shared/item.model';

import { MockItem } from '../../shared/mocks/mock-item';
import { MockTranslateLoader } from '../../shared/mocks/mock-translate-loader';
import { BrowseService } from '../browse/browse.service';
import { HALEndpointService } from '../shared/hal-endpoint.service';
import { EmptyError } from 'rxjs/internal-compatibility';

/* tslint:disable:max-classes-per-file */
@Component({
  template: `<router-outlet></router-outlet>`
})
class TestComponent {
  constructor(private metadata: MetadataService) {
    metadata.listenForRouteChange();
  }
}

@Component({ template: '' })
class DummyItemComponent {
  constructor(private route: ActivatedRoute, private items: ItemDataService, private metadata: MetadataService) {
    this.route.params.subscribe((params) => {
      this.metadata.processRemoteData(this.items.findById(params.id));
    });
  }
}

/* tslint:enable:max-classes-per-file */

describe('MetadataService', () => {
  let metadataService: MetadataService;

  let meta: Meta;

  let title: Title;

  let store: Store<CoreState>;

  let objectCacheService: ObjectCacheService;
  let responseCacheService: ResponseCacheService;
  let requestService: RequestService;
  let uuidService: UUIDService;
  let remoteDataBuildService: RemoteDataBuildService;
  let itemDataService: ItemDataService;

  let location: Location;
  let router: Router;
  let fixture: ComponentFixture<TestComponent>;

  let tagStore: Map<string, MetaDefinition[]>;

  let envConfig: GlobalConfig;

  beforeEach(() => {

    store = new Store<CoreState>(undefined, undefined, undefined);
    spyOn(store, 'dispatch');

    objectCacheService = new ObjectCacheService(store);
    responseCacheService = new ResponseCacheService(store);
    uuidService = new UUIDService();
    requestService = new RequestService(objectCacheService, responseCacheService, uuidService, store);
    remoteDataBuildService = new RemoteDataBuildService(objectCacheService, responseCacheService, requestService);

    TestBed.configureTestingModule({
      imports: [
        CommonModule,
        StoreModule.forRoot({}),
        TranslateModule.forRoot({
          loader: {
            provide: TranslateLoader,
            useClass: MockTranslateLoader
          }
        }),
        RouterTestingModule.withRoutes([
          { path: 'items/:id', component: DummyItemComponent, pathMatch: 'full' },
          {
            path: 'other',
            component: DummyItemComponent,
            pathMatch: 'full',
            data: { title: 'Dummy Title', description: 'This is a dummy item component for testing!' }
          }
        ])
      ],
      declarations: [
        TestComponent,
        DummyItemComponent
      ],
      providers: [
        { provide: ObjectCacheService, useValue: objectCacheService },
        { provide: ResponseCacheService, useValue: responseCacheService },
        { provide: RequestService, useValue: requestService },
        { provide: RemoteDataBuildService, useValue: remoteDataBuildService },
        { provide: GLOBAL_CONFIG, useValue: ENV_CONFIG },
        { provide: HALEndpointService, useValue: {} },
        Meta,
        Title,
        ItemDataService,
        BrowseService,
        MetadataService
      ],
      schemas: [CUSTOM_ELEMENTS_SCHEMA]
    });
    meta = TestBed.get(Meta);
    title = TestBed.get(Title);
    itemDataService = TestBed.get(ItemDataService);
    metadataService = TestBed.get(MetadataService);

    envConfig = TestBed.get(GLOBAL_CONFIG);

    router = TestBed.get(Router);
    location = TestBed.get(Location);

    fixture = TestBed.createComponent(TestComponent);

    tagStore = metadataService.getTagStore();
  });

  it('items page should set meta tags', fakeAsync(() => {
    spyOn(itemDataService, 'findById').and.returnValue(mockRemoteData(MockItem));
    router.navigate(['/items/0ec7ff22-f211-40ab-a69e-c819b0b1f357']);
    tick();
    expect(title.getTitle()).toEqual('Test PowerPoint Document');
    expect(tagStore.get('citation_title')[0].content).toEqual('Test PowerPoint Document');
    expect(tagStore.get('citation_author')[0].content).toEqual('Doe, Jane');
    expect(tagStore.get('citation_date')[0].content).toEqual('1650-06-26T19:58:25Z');
    expect(tagStore.get('citation_issn')[0].content).toEqual('123456789');
    expect(tagStore.get('citation_language')[0].content).toEqual('en');
    expect(tagStore.get('citation_keywords')[0].content).toEqual('keyword1; keyword2; keyword3');
  }));

  it('items page should set meta tags as published Thesis', fakeAsync(() => {
    spyOn(itemDataService, 'findById').and.returnValue(mockRemoteData(mockPublisher(mockType(MockItem, 'Thesis'))));
    router.navigate(['/items/0ec7ff22-f211-40ab-a69e-c819b0b1f357']);
    tick();
    expect(tagStore.get('citation_dissertation_name')[0].content).toEqual('Test PowerPoint Document');
    expect(tagStore.get('citation_dissertation_institution')[0].content).toEqual('Mock Publisher');
    expect(tagStore.get('citation_abstract_html_url')[0].content).toEqual([envConfig.ui.baseUrl, router.url].join(''));
    expect(tagStore.get('citation_pdf_url')[0].content).toEqual('https://dspace7.4science.it/dspace-spring-rest/api/core/bitstreams/99b00f3c-1cc6-4689-8158-91965bee6b28/content');
  }));

  it('items page should set meta tags as published Technical Report', fakeAsync(() => {
    spyOn(itemDataService, 'findById').and.returnValue(mockRemoteData(mockPublisher(mockType(MockItem, 'Technical Report'))));
    router.navigate(['/items/0ec7ff22-f211-40ab-a69e-c819b0b1f357']);
    tick();
    expect(tagStore.get('citation_technical_report_institution')[0].content).toEqual('Mock Publisher');
  }));

  it('other navigation should title and description', fakeAsync(() => {
    spyOn(itemDataService, 'findById').and.returnValue(mockRemoteData(MockItem));
    router.navigate(['/items/0ec7ff22-f211-40ab-a69e-c819b0b1f357']);
    tick();
    expect(tagStore.size).toBeGreaterThan(0);
    router.navigate(['/other']);
    tick();
    expect(tagStore.size).toEqual(2);
    expect(title.getTitle()).toEqual('Dummy Title');
    expect(tagStore.get('title')[0].content).toEqual('Dummy Title');
    expect(tagStore.get('description')[0].content).toEqual('This is a dummy item component for testing!');
  }));

  describe('when the item has no bitstreams', () => {

    beforeEach(() => {
      spyOn(MockItem, 'getFiles').and.returnValue(observableOf([]));
    });

    it('processRemoteData should not produce an EmptyError', fakeAsync(() => {
      spyOn(itemDataService, 'findById').and.returnValue(mockRemoteData(MockItem));
      spyOn(metadataService, 'processRemoteData').and.callThrough();
      router.navigate(['/items/0ec7ff22-f211-40ab-a69e-c819b0b1f357']);
      tick();
      expect(metadataService.processRemoteData).not.toThrow(new EmptyError());
    }));

  });

  const mockRemoteData = (mockItem: Item): Observable<RemoteData<Item>> => {
    return observableOf(new RemoteData<Item>(
      false,
      false,
      true,
      undefined,
      MockItem
    ));
  };

  const mockType = (mockItem: Item, type: string): Item => {
    const typedMockItem = Object.assign(new Item(), mockItem) as Item;
    for (const metadatum of typedMockItem.metadata) {
      if (metadatum.key === 'dc.type') {
        metadatum.value = type;
        break;
      }
    }
    return typedMockItem;
  };

  const mockPublisher = (mockItem: Item): Item => {
    const publishedMockItem = Object.assign(new Item(), mockItem) as Item;
    publishedMockItem.metadata.push({
      key: 'dc.publisher',
      language: 'en_US',
      value: 'Mock Publisher'
    });
    return publishedMockItem;
  }

});<|MERGE_RESOLUTION|>--- conflicted
+++ resolved
@@ -9,13 +9,7 @@
 import { TranslateLoader, TranslateModule } from '@ngx-translate/core';
 
 import { Store, StoreModule } from '@ngrx/store';
-<<<<<<< HEAD
-
-import { Observable } from 'rxjs/Observable';
-import 'rxjs/add/observable/of';
-=======
 import { Observable, of as observableOf } from 'rxjs';
->>>>>>> a3b4883e
 import { UUIDService } from '../shared/uuid.service';
 
 import { MetadataService } from './metadata.service';
@@ -31,8 +25,8 @@
 import { RequestService } from '../data/request.service';
 import { ResponseCacheService } from '../cache/response-cache.service';
 
-import { RemoteData } from '../data/remote-data';
-import { Item } from '../shared/item.model';
+import { RemoteData } from '../../core/data/remote-data';
+import { Item } from '../../core/shared/item.model';
 
 import { MockItem } from '../../shared/mocks/mock-item';
 import { MockTranslateLoader } from '../../shared/mocks/mock-translate-loader';
@@ -50,15 +44,13 @@
   }
 }
 
-@Component({ template: '' })
-class DummyItemComponent {
+@Component({ template: '' }) class DummyItemComponent {
   constructor(private route: ActivatedRoute, private items: ItemDataService, private metadata: MetadataService) {
     this.route.params.subscribe((params) => {
       this.metadata.processRemoteData(this.items.findById(params.id));
     });
   }
 }
-
 /* tslint:enable:max-classes-per-file */
 
 describe('MetadataService', () => {
@@ -108,12 +100,7 @@
         }),
         RouterTestingModule.withRoutes([
           { path: 'items/:id', component: DummyItemComponent, pathMatch: 'full' },
-          {
-            path: 'other',
-            component: DummyItemComponent,
-            pathMatch: 'full',
-            data: { title: 'Dummy Title', description: 'This is a dummy item component for testing!' }
-          }
+          { path: 'other', component: DummyItemComponent, pathMatch: 'full', data: { title: 'Dummy Title', description: 'This is a dummy item component for testing!' } }
         ])
       ],
       declarations: [
