--- conflicted
+++ resolved
@@ -35,13 +35,9 @@
 import { NotificationsService } from '../../shared/notifications/notifications.service';
 import { HttpClient } from '@angular/common/http';
 import { EmptyError } from 'rxjs/internal-compatibility';
-<<<<<<< HEAD
-import { IndexState } from '../index/index.reducer';
-=======
 import { NormalizedObjectBuildService } from '../cache/builders/normalized-object-build.service';
 import { DSOChangeAnalyzer } from '../data/dso-change-analyzer.service';
 import { MetadataValue } from '../shared/metadata.models';
->>>>>>> 2d07cc19
 
 /* tslint:disable:max-classes-per-file */
 @Component({
@@ -70,7 +66,6 @@
   let title: Title;
 
   let store: Store<CoreState>;
-  let indexStore: Store<IndexState>;
 
   let objectCacheService: ObjectCacheService;
   let requestService: RequestService;
@@ -90,16 +85,11 @@
   beforeEach(() => {
 
     store = new Store<CoreState>(undefined, undefined, undefined);
-    indexStore = new Store<IndexState>(undefined, undefined, undefined);
     spyOn(store, 'dispatch');
 
     objectCacheService = new ObjectCacheService(store);
     uuidService = new UUIDService();
-<<<<<<< HEAD
-    requestService = new RequestService(objectCacheService, uuidService, store, indexStore);
-=======
     requestService = new RequestService(objectCacheService, uuidService, store, undefined);
->>>>>>> 2d07cc19
     remoteDataBuildService = new RemoteDataBuildService(objectCacheService, requestService);
 
     TestBed.configureTestingModule({
