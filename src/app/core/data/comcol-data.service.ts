--- conflicted
+++ resolved
@@ -1,7 +1,3 @@
-<<<<<<< HEAD
-import { Observable } from 'rxjs/Observable';
-import { isEmpty, isNotEmpty, isNotEmptyOperator } from '../../shared/empty.util';
-=======
 import {
   distinctUntilChanged,
   filter,
@@ -14,32 +10,16 @@
 } from 'rxjs/operators';
 import { merge as observableMerge, Observable, throwError as observableThrowError } from 'rxjs';
 import { hasValue, isEmpty, isNotEmpty } from '../../shared/empty.util';
->>>>>>> 6de7104b
 import { NormalizedCommunity } from '../cache/models/normalized-community.model';
 import { ObjectCacheService } from '../cache/object-cache.service';
 import { CommunityDataService } from './community-data.service';
 
 import { DataService } from './data.service';
-<<<<<<< HEAD
-import { FindByIDRequest, PostRequest, PutRequest, RequestError, RestRequest } from './request.models';
-import { NormalizedObject } from '../cache/models/normalized-object.model';
-import { HALEndpointService } from '../shared/hal-endpoint.service';
-import { DSpaceObject } from '../shared/dspace-object.model';
-import { Community } from '../shared/community.model';
-import { Collection } from '../shared/collection.model';
-import { catchError, distinctUntilChanged, map } from 'rxjs/operators';
-import { configureRequest, getResponseFromSelflink } from '../shared/operators';
-import { AuthService } from '../auth/auth.service';
-import { HttpOptions } from '../dspace-rest-v2/dspace-rest-v2.service';
-import { HttpHeaders } from '@angular/common/http';
-import { RemoteData } from './remote-data';
-=======
 import { FindAllOptions, FindByIDRequest } from './request.models';
 import { NormalizedObject } from '../cache/models/normalized-object.model';
 import { HALEndpointService } from '../shared/hal-endpoint.service';
 import { RequestEntry } from './request.reducer';
 import { getResponseFromEntry } from '../shared/operators';
->>>>>>> 6de7104b
 
 export abstract class ComColDataService<TNormalized extends NormalizedObject, TDomain> extends DataService<TNormalized, TDomain> {
   protected abstract cds: CommunityDataService;
@@ -104,5 +84,4 @@
       return observableMerge(errorResponses, successResponses).pipe(distinctUntilChanged(), share());
     }
   }
-
 }