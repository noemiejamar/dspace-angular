--- conflicted
+++ resolved
@@ -7,13 +7,6 @@
 import { HALEndpointService } from '../shared/hal-endpoint.service';
 import { Observable, of as observableOf } from 'rxjs';
 import { FindAllOptions } from './request.models';
-<<<<<<< HEAD
-import { SortOptions, SortDirection } from '../cache/models/sort-options.model';
-import { of as observableOf } from 'rxjs';
-import { ObjectCacheService } from '../cache/object-cache.service';
-import { Operation } from '../../../../node_modules/fast-json-patch';
-import { DSpaceObject } from '../shared/dspace-object.model';
-=======
 import { SortDirection, SortOptions } from '../cache/models/sort-options.model';
 import { ObjectCacheService } from '../cache/object-cache.service';
 import { Operation } from '../../../../node_modules/fast-json-patch';
@@ -23,7 +16,6 @@
 import { NormalizedObjectBuildService } from '../cache/builders/normalized-object-build.service';
 import { NotificationsService } from '../../shared/notifications/notifications.service';
 import { compare } from 'fast-json-patch';
->>>>>>> 34e78bd4
 
 const endpoint = 'https://rest.api/core';
 
@@ -39,14 +31,10 @@
     protected store: Store<CoreState>,
     protected linkPath: string,
     protected halService: HALEndpointService,
-<<<<<<< HEAD
-    protected objectCache: ObjectCacheService
-=======
     protected objectCache: ObjectCacheService,
     protected notificationsService: NotificationsService,
     protected http: HttpClient,
     protected comparator: ChangeAnalyzer<NormalizedTestObject>
->>>>>>> 34e78bd4
   ) {
     super();
   }
@@ -68,15 +56,12 @@
   const requestService = {} as RequestService;
   const halService = {} as HALEndpointService;
   const rdbService = {} as RemoteDataBuildService;
-<<<<<<< HEAD
-=======
   const notificationsService = {} as NotificationsService;
   const http = {} as HttpClient;
   const comparator = new DummyChangeAnalyzer() as any;
   const dataBuildService = {
     normalize: (object) => object
   } as NormalizedObjectBuildService;
->>>>>>> 34e78bd4
   const objectCache = {
     addPatch: () => {
       /* empty */
@@ -95,14 +80,10 @@
       store,
       endpoint,
       halService,
-<<<<<<< HEAD
-      objectCache
-=======
       objectCache,
       notificationsService,
       http,
       comparator,
->>>>>>> 34e78bd4
     );
   }
   service = initTestService();
@@ -176,11 +157,7 @@
     let selfLink;
 
     beforeEach(() => {
-<<<<<<< HEAD
-      operations = [{ op: 'replace', path: '/name', value: 'random string' } as Operation];
-=======
       operations = [{ op: 'replace', path: '/metadata/dc.title', value: 'random string' } as Operation];
->>>>>>> 34e78bd4
       selfLink = 'https://rest.api/endpoint/1698f1d3-be98-4c51-9fd8-6bfedcbd59b7';
       spyOn(objectCache, 'addPatch');
     });
@@ -199,34 +176,11 @@
     const name1 = 'random string';
     const name2 = 'another random string';
     beforeEach(() => {
-<<<<<<< HEAD
-      operations = [{ op: 'replace', path: '/name', value: name2 } as Operation];
-=======
       operations = [{ op: 'replace', path: '/0/value', value: name2 } as Operation];
->>>>>>> 34e78bd4
       selfLink = 'https://rest.api/endpoint/1698f1d3-be98-4c51-9fd8-6bfedcbd59b7';
 
       dso = new DSpaceObject();
       dso.self = selfLink;
-<<<<<<< HEAD
-      dso.name = name1;
-
-      dso2 = new DSpaceObject();
-      dso2.self = selfLink;
-      dso2.name = name2;
-
-      spyOn(objectCache, 'getBySelfLink').and.returnValue(dso);
-      spyOn(objectCache, 'addPatch');
-    });
-
-    it('should call addPatch on the object cache with the right parameters when there are differences', () => {
-      service.update(dso2);
-      expect(objectCache.addPatch).toHaveBeenCalledWith(selfLink, operations);
-    });
-
-    it('should not call addPatch on the object cache with the right parameters when there are no differences', () => {
-      service.update(dso);
-=======
       dso.metadata = [{ key: 'dc.title', value: name1 }];
 
       dso2 = new DSpaceObject();
@@ -245,7 +199,6 @@
 
     it('should not call addPatch on the object cache with the right parameters when there are no differences', () => {
       service.update(dso).subscribe();
->>>>>>> 34e78bd4
       expect(objectCache.addPatch).not.toHaveBeenCalled();
     });
   });
