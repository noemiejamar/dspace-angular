--- conflicted
+++ resolved
@@ -18,12 +18,7 @@
 import { RequestConfigureAction, RequestExecuteAction } from './request.actions';
 import { GetRequest, RestRequest, RestRequestMethod } from './request.models';
 
-<<<<<<< HEAD
 import { RequestEntry } from './request.reducer';
-=======
-import { RequestEntry, RequestState } from './request.reducer';
-import { ResponseCacheRemoveAction } from '../cache/response-cache.actions';
->>>>>>> 30ae0f78
 
 @Injectable()
 export class RequestService {
@@ -73,7 +68,6 @@
       .flatMap((uuid: string) => this.getByUUID(uuid));
   }
 
-<<<<<<< HEAD
   private clearRequestsOnTheirWayToTheStore(href) {
     this.getByHref(href)
       .take(1)
@@ -94,16 +88,6 @@
     }
     if (request.method !== RestRequestMethod.Get || !this.isCachedOrPending(request) || (overrideRequest && !this.isPending(request))) {
       this.dispatchRequest(request, overrideRequest);
-=======
-  // TODO to review "overrideRequest" param when https://github.com/DSpace/dspace-angular/issues/217 will be fixed
-  configure<T extends CacheableObject>(request: RestRequest, forceBypassCache: boolean = false): void {
-    const isGetRequest = request.method === RestRequestMethod.Get;
-    if (!isGetRequest || !this.isCachedOrPending(request) || forceBypassCache) {
-      this.dispatchRequest(request);
-      if (isGetRequest && !forceBypassCache) {
-        this.trackRequestsOnTheirWayToTheStore(request);
-      }
->>>>>>> 30ae0f78
     }
   }
 
@@ -136,9 +120,12 @@
     return isCached || isPending;
   }
 
-  private dispatchRequest(request: RestRequest, overrideRequest: boolean = false) {
+  private dispatchRequest(request: RestRequest) {
     this.store.dispatch(new RequestConfigureAction(request));
     this.store.dispatch(new RequestExecuteAction(request.uuid));
+    if (request.method === RestRequestMethod.Get) {
+      this.trackRequestsOnTheirWayToTheStore(request);
+    }
   }
 
   /**
