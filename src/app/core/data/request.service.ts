import { merge as observableMerge, Observable, of as observableOf } from 'rxjs';
import {
  distinctUntilChanged,
  filter,
  find,
  first,
  map,
  mergeMap,
  reduce,
  startWith,
  switchMap,
  take,
  tap
} from 'rxjs/operators';
import { race as observableRace } from 'rxjs';
import { Injectable } from '@angular/core';

<<<<<<< HEAD
import { createSelector, MemoizedSelector, select, Store } from '@ngrx/store';
import { hasNoValue, hasValue, isNotEmpty, isNotUndefined } from '../../shared/empty.util';
=======
import { MemoizedSelector, select, Store } from '@ngrx/store';
import { hasNoValue, hasValue, isNotUndefined } from '../../shared/empty.util';
>>>>>>> b8252a1a
import { CacheableObject } from '../cache/object-cache.reducer';
import { ObjectCacheService } from '../cache/object-cache.service';
import { DSOSuccessResponse, RestResponse } from '../cache/response.models';
import { coreSelector, CoreState } from '../core.reducers';
import { IndexName, IndexState } from '../index/index.reducer';
import { pathSelector } from '../shared/selectors';
import { UUIDService } from '../shared/uuid.service';
<<<<<<< HEAD
import { RequestConfigureAction, RequestExecuteAction, RequestRemoveAction } from './request.actions';
=======
import { RequestConfigureAction, RequestExecuteAction } from './request.actions';
>>>>>>> b8252a1a
import { GetRequest, RestRequest } from './request.models';

import { RequestEntry } from './request.reducer';
import { CommitSSBAction } from '../cache/server-sync-buffer.actions';
import { RestRequestMethod } from './rest-request-method';
import { getResponseFromEntry } from '../shared/operators';
<<<<<<< HEAD
import { AddToIndexAction, RemoveFromIndexBySubstringAction } from '../index/index.actions';
=======
import { AddToIndexAction } from '../index/index.actions';
>>>>>>> b8252a1a

@Injectable()
export class RequestService {
  private requestsOnTheirWayToTheStore: string[] = [];

  constructor(private objectCache: ObjectCacheService,
              private uuidService: UUIDService,
              private store: Store<CoreState>,
              private indexStore: Store<IndexState>) {
  }

  private entryFromUUIDSelector(uuid: string): MemoizedSelector<CoreState, RequestEntry> {
    return pathSelector<CoreState, RequestEntry>(coreSelector, 'data/request', uuid);
  }

  private uuidFromHrefSelector(href: string): MemoizedSelector<CoreState, string> {
    return pathSelector<CoreState, string>(coreSelector, 'index', IndexName.REQUEST, href);
  }

  private originalUUIDFromUUIDSelector(uuid: string): MemoizedSelector<CoreState, string> {
    return pathSelector<CoreState, string>(coreSelector, 'index', IndexName.UUID_MAPPING, uuid);
  }

<<<<<<< HEAD
  private uuidsFromHrefSubstringSelector(selector: MemoizedSelector<any, IndexState>, name: string, href: string): MemoizedSelector<any, string[]> {
    return createSelector(selector, (state: IndexState) => this.getUuidsFromHrefSubstring(state, name, href));
  }

  private getUuidsFromHrefSubstring(state: IndexState, name: string, href: string): string[] {
    let result = [];
    if (isNotEmpty(state)) {
      const subState = state[name];
      if (isNotEmpty(subState)) {
        for (const value in subState) {
          if (value.indexOf(href) > -1) {
            result = [...result, subState[value]];
          }
        }
      }
    }
    return result;
  }

=======
>>>>>>> b8252a1a
  generateRequestId(): string {
    return `client/${this.uuidService.generate()}`;
  }

  isPending(request: GetRequest): boolean {
    // first check requests that haven't made it to the store yet
    if (this.requestsOnTheirWayToTheStore.includes(request.href)) {
      return true;
    }

    // then check the store
    let isPending = false;
    this.getByHref(request.href).pipe(
      take(1))
      .subscribe((re: RequestEntry) => {
        isPending = (hasValue(re) && !re.completed)
      });

    return isPending;
  }

  getByUUID(uuid: string): Observable<RequestEntry> {
    return observableRace(
      this.store.pipe(select(this.entryFromUUIDSelector(uuid))),
      this.store.pipe(
        select(this.originalUUIDFromUUIDSelector(uuid)),
<<<<<<< HEAD
        switchMap((originalUUID) => {
=======
        mergeMap((originalUUID) => {
>>>>>>> b8252a1a
            return this.store.pipe(select(this.entryFromUUIDSelector(originalUUID)))
          },
        ))
    );
  }

  getByHref(href: string): Observable<RequestEntry> {
    return this.store.pipe(
      select(this.uuidFromHrefSelector(href)),
      mergeMap((uuid: string) => this.getByUUID(uuid))
    );
  }

  /**
   * Configure a certain request
   * Used to make sure a request is in the cache
   * @param {RestRequest} request The request to send out
   * @param {boolean} forceBypassCache When true, a new request is always dispatched
   */
  // TODO to review "overrideRequest" param when https://github.com/DSpace/dspace-angular/issues/217 will be fixed
  configure<T extends CacheableObject>(request: RestRequest, forceBypassCache: boolean = false): void {
    const isGetRequest = request.method === RestRequestMethod.GET;
    if (!isGetRequest || !this.isCachedOrPending(request) || forceBypassCache) {
      this.dispatchRequest(request);
      if (isGetRequest && !forceBypassCache) {
        this.trackRequestsOnTheirWayToTheStore(request);
      }
    } else {
      this.getByHref(request.href).pipe(
        filter((entry) => hasValue(entry)),
        take(1)
      ).subscribe((entry) => {
          return this.store.dispatch(new AddToIndexAction(IndexName.UUID_MAPPING, request.uuid, entry.request.uuid))
        }
      )
    }
  }

  /**
<<<<<<< HEAD
   * Remove all request cache providing (part of) the href
   * This also includes href-to-uuid index cache
   * @param href    A substring of the request(s) href
   */
  removeByHrefSubstring(href: string) {
    this.store.pipe(
      select(this.uuidsFromHrefSubstringSelector(pathSelector<CoreState, IndexState>(coreSelector, 'index'), IndexName.REQUEST, href)),
      take(1)
    ).subscribe((uuids: string[]) => {
      for (const uuid of uuids) {
        this.removeByUuid(uuid);
      }
    });
    this.requestsOnTheirWayToTheStore = this.requestsOnTheirWayToTheStore.filter((reqHref: string) => reqHref.indexOf(href) < 0);
    this.indexStore.dispatch(new RemoveFromIndexBySubstringAction(IndexName.REQUEST, href));
  }

  /**
   * Remove request cache using the request's UUID
   * @param uuid
   */
  removeByUuid(uuid: string) {
    this.store.dispatch(new RequestRemoveAction(uuid));
  }

  /**
=======
>>>>>>> b8252a1a
   * Check if a request is in the cache or if it's still pending
   * @param {GetRequest} request The request to check
   * @returns {boolean} True if the request is cached or still pending
   */
  private isCachedOrPending(request: GetRequest) {
    let isCached = this.objectCache.hasBySelfLink(request.href);
    if (isCached) {
      const responses: Observable<RestResponse> = this.isReusable(request.uuid).pipe(
        filter((reusable: boolean) => reusable),
        switchMap(() => {
            return this.getByHref(request.href).pipe(
              getResponseFromEntry(),
              take(1)
            );
          }
        ));

      const errorResponses = responses.pipe(filter((response) => !response.isSuccessful), map(() => true)); // TODO add a configurable number of retries in case of an error.
      const dsoSuccessResponses = responses.pipe(
        filter((response) => response.isSuccessful && hasValue((response as DSOSuccessResponse).resourceSelfLinks)),
        map((response: DSOSuccessResponse) => response.resourceSelfLinks),
        map((resourceSelfLinks: string[]) => resourceSelfLinks
          .every((selfLink) => this.objectCache.hasBySelfLink(selfLink))
        ));

      const otherSuccessResponses = responses.pipe(filter((response) => response.isSuccessful && !hasValue((response as DSOSuccessResponse).resourceSelfLinks)), map(() => true));

      observableMerge(errorResponses, otherSuccessResponses, dsoSuccessResponses).subscribe((c) => isCached = c);
    }
    const isPending = this.isPending(request);
    return isCached || isPending;
  }

  /**
   * Configure and execute the request
   * @param {RestRequest} request to dispatch
   */
  private dispatchRequest(request: RestRequest) {
    this.store.dispatch(new RequestConfigureAction(request));
    this.store.dispatch(new RequestExecuteAction(request.uuid));
  }

  /**
   * ngrx action dispatches are asynchronous. But this.isPending needs to return true as soon as the
   * configure method for a GET request has been executed, otherwise certain requests will happen multiple times.
   *
   * This method will store the href of every GET request that gets configured in a local variable, and
   * remove it as soon as it can be found in the store.
   */
  private trackRequestsOnTheirWayToTheStore(request: GetRequest) {
    this.requestsOnTheirWayToTheStore = [...this.requestsOnTheirWayToTheStore, request.href];
    this.store.pipe(select(this.entryFromUUIDSelector(request.href)),
      filter((re: RequestEntry) => hasValue(re)),
      take(1)
    ).subscribe((re: RequestEntry) => {
      this.requestsOnTheirWayToTheStore = this.requestsOnTheirWayToTheStore.filter((pendingHref: string) => pendingHref !== request.href)
    });
  }

  /**
   * Dispatch commit action to send all changes (for a certain method) to the server (buffer)
   * @param {RestRequestMethod} method RestRequestMethod for which the changes should be committed
   */
  commit(method?: RestRequestMethod) {
    this.store.dispatch(new CommitSSBAction(method))
  }

  /**
   * Check whether a Response should still be cached
   *
   * @param uuid
   *    the uuid of the entry to check
   * @return boolean
   *    false if the uuid has no value, no entry could be found, the response was nog successful or its time to
   *    live has exceeded, true otherwise
   */
  private isReusable(uuid: string): Observable<boolean> {
    if (hasNoValue(uuid)) {
      return observableOf(false);
    } else {
      const requestEntry$ = this.getByUUID(uuid);
      return requestEntry$.pipe(
        filter((entry: RequestEntry) => hasValue(entry) && hasValue(entry.response)),
        map((entry: RequestEntry) => {
          if (hasValue(entry) && entry.response.isSuccessful) {
            const timeOutdated = entry.response.timeAdded + entry.request.responseMsToLive;
            const isOutDated = new Date().getTime() > timeOutdated;
            return !isOutDated;
          } else {
            return false;
          }
        })
      );
    }
  }
}<|MERGE_RESOLUTION|>--- conflicted
+++ resolved
@@ -15,13 +15,8 @@
 import { race as observableRace } from 'rxjs';
 import { Injectable } from '@angular/core';
 
-<<<<<<< HEAD
 import { createSelector, MemoizedSelector, select, Store } from '@ngrx/store';
 import { hasNoValue, hasValue, isNotEmpty, isNotUndefined } from '../../shared/empty.util';
-=======
-import { MemoizedSelector, select, Store } from '@ngrx/store';
-import { hasNoValue, hasValue, isNotUndefined } from '../../shared/empty.util';
->>>>>>> b8252a1a
 import { CacheableObject } from '../cache/object-cache.reducer';
 import { ObjectCacheService } from '../cache/object-cache.service';
 import { DSOSuccessResponse, RestResponse } from '../cache/response.models';
@@ -29,22 +24,14 @@
 import { IndexName, IndexState } from '../index/index.reducer';
 import { pathSelector } from '../shared/selectors';
 import { UUIDService } from '../shared/uuid.service';
-<<<<<<< HEAD
 import { RequestConfigureAction, RequestExecuteAction, RequestRemoveAction } from './request.actions';
-=======
-import { RequestConfigureAction, RequestExecuteAction } from './request.actions';
->>>>>>> b8252a1a
 import { GetRequest, RestRequest } from './request.models';
 
 import { RequestEntry } from './request.reducer';
 import { CommitSSBAction } from '../cache/server-sync-buffer.actions';
 import { RestRequestMethod } from './rest-request-method';
 import { getResponseFromEntry } from '../shared/operators';
-<<<<<<< HEAD
 import { AddToIndexAction, RemoveFromIndexBySubstringAction } from '../index/index.actions';
-=======
-import { AddToIndexAction } from '../index/index.actions';
->>>>>>> b8252a1a
 
 @Injectable()
 export class RequestService {
@@ -68,7 +55,6 @@
     return pathSelector<CoreState, string>(coreSelector, 'index', IndexName.UUID_MAPPING, uuid);
   }
 
-<<<<<<< HEAD
   private uuidsFromHrefSubstringSelector(selector: MemoizedSelector<any, IndexState>, name: string, href: string): MemoizedSelector<any, string[]> {
     return createSelector(selector, (state: IndexState) => this.getUuidsFromHrefSubstring(state, name, href));
   }
@@ -88,8 +74,6 @@
     return result;
   }
 
-=======
->>>>>>> b8252a1a
   generateRequestId(): string {
     return `client/${this.uuidService.generate()}`;
   }
@@ -116,11 +100,7 @@
       this.store.pipe(select(this.entryFromUUIDSelector(uuid))),
       this.store.pipe(
         select(this.originalUUIDFromUUIDSelector(uuid)),
-<<<<<<< HEAD
-        switchMap((originalUUID) => {
-=======
         mergeMap((originalUUID) => {
->>>>>>> b8252a1a
             return this.store.pipe(select(this.entryFromUUIDSelector(originalUUID)))
           },
         ))
@@ -160,7 +140,6 @@
   }
 
   /**
-<<<<<<< HEAD
    * Remove all request cache providing (part of) the href
    * This also includes href-to-uuid index cache
    * @param href    A substring of the request(s) href
@@ -187,8 +166,6 @@
   }
 
   /**
-=======
->>>>>>> b8252a1a
    * Check if a request is in the cache or if it's still pending
    * @param {GetRequest} request The request to check
    * @returns {boolean} True if the request is cached or still pending
