<<<<<<< HEAD
import { Injectable } from '@angular/core';

import { createSelector, MemoizedSelector, select, Store } from '@ngrx/store';
import { merge as observableMerge, Observable, of as observableOf, race as observableRace } from 'rxjs';
import { filter, find, first, map, mergeMap, switchMap, take } from 'rxjs/operators';
import { remove } from 'lodash';

import { hasNoValue, hasValue, isEmpty, isNotEmpty } from '../../shared/empty.util';
=======
import { Observable, race as observableRace } from 'rxjs';
import { filter, mergeMap, take } from 'rxjs/operators';
import { Injectable } from '@angular/core';

import { createSelector, MemoizedSelector, select, Store } from '@ngrx/store';
import { AppState } from '../../app.reducer';
import { hasValue, isNotEmpty } from '../../shared/empty.util';
>>>>>>> c07766f5
import { CacheableObject } from '../cache/object-cache.reducer';
import { ObjectCacheService } from '../cache/object-cache.service';
import { CoreState } from '../core.reducers';
import { IndexName, IndexState, MetaIndexState } from '../index/index.reducer';
import {
  originalRequestUUIDFromRequestUUIDSelector,
  requestIndexSelector,
  uuidFromHrefSelector
} from '../index/index.selectors';
import { UUIDService } from '../shared/uuid.service';
import {
  RequestConfigureAction,
  RequestExecuteAction,
  RequestRemoveAction
} from './request.actions';
import { GetRequest, RestRequest } from './request.models';
<<<<<<< HEAD
import { RequestEntry } from './request.reducer';
=======

import { RequestEntry, RequestState } from './request.reducer';
>>>>>>> c07766f5
import { CommitSSBAction } from '../cache/server-sync-buffer.actions';
import { RestRequestMethod } from './rest-request-method';
import { AddToIndexAction, RemoveFromIndexBySubstringAction } from '../index/index.actions';
import { coreSelector } from '../core.selectors';

/**
 * The base selector function to select the request state in the store
 */
const requestCacheSelector = createSelector(
  coreSelector,
  (state: CoreState) => state['data/request']
);

/**
 * Selector function to select a request entry by uuid from the cache
 * @param uuid The uuid of the request
 */
const entryFromUUIDSelector = (uuid: string): MemoizedSelector<CoreState, RequestEntry> => createSelector(
  requestCacheSelector,
  (state: RequestState) => {
    return hasValue(state) ? state[uuid] : undefined;
  }
);

/**
 * Create a selector that fetches a list of request UUIDs from a given index substate of which the request href
 * contains a given substring
 * @param selector    MemoizedSelector to start from
 * @param name        The name of the index substate we're fetching request UUIDs from
 * @param href        Substring that the request's href should contain
 */
const uuidsFromHrefSubstringSelector =
  (selector: MemoizedSelector<AppState, IndexState>, href: string): MemoizedSelector<AppState, string[]> => createSelector(
    selector,
    (state: IndexState) => getUuidsFromHrefSubstring(state, href)
  );

/**
 * Fetch a list of request UUIDs from a given index substate of which the request href contains a given substring
 * @param state   The IndexState
 * @param href    Substring that the request's href should contain
 */
const getUuidsFromHrefSubstring = (state: IndexState, href: string): string[] => {
  let result = [];
  if (isNotEmpty(state)) {
    result = Object.values(state)
      .filter((value: string) => value.startsWith(href));
  }
  return result;
};

/**
 * A service to interact with the request state in the store
 */
@Injectable()
export class RequestService {
  private requestsOnTheirWayToTheStore: string[] = [];

  constructor(private objectCache: ObjectCacheService,
              private uuidService: UUIDService,
              private store: Store<CoreState>,
              private indexStore: Store<MetaIndexState>) {
  }

  generateRequestId(): string {
    return `client/${this.uuidService.generate()}`;
  }

  /**
   * Check if a request is currently pending
   */
  isPending(request: GetRequest): boolean {
    // first check requests that haven't made it to the store yet
    if (this.requestsOnTheirWayToTheStore.includes(request.href)) {
      return true;
    }

    // then check the store
    let isPending = false;
    this.getByHref(request.href).pipe(
      take(1))
      .subscribe((re: RequestEntry) => {
        isPending = (hasValue(re) && !re.completed)
      });
    return isPending;
  }

  /**
   * Retrieve a RequestEntry based on their uuid
   */
  getByUUID(uuid: string): Observable<RequestEntry> {
    return observableRace(
      this.store.pipe(select(entryFromUUIDSelector(uuid))),
      this.store.pipe(
        select(originalRequestUUIDFromRequestUUIDSelector(uuid)),
        mergeMap((originalUUID) => {
            return this.store.pipe(select(entryFromUUIDSelector(originalUUID)))
          },
        ))
    );
  }

  /**
   * Retrieve a RequestEntry based on their href
   */
  getByHref(href: string): Observable<RequestEntry> {
    return this.store.pipe(
      select(uuidFromHrefSelector(href)),
      mergeMap((uuid: string) => this.getByUUID(uuid))
    );
  }

  /**
   * Configure a certain request
   * Used to make sure a request is in the cache
   * @param {RestRequest} request The request to send out
   * @param {boolean} forceBypassCache When true, a new request is always dispatched
   */
  // TODO to review "forceBypassCache" param when https://github.com/DSpace/dspace-angular/issues/217 will be fixed
  configure<T extends CacheableObject>(request: RestRequest, forceBypassCache: boolean = false): void {
    const isGetRequest = request.method === RestRequestMethod.GET;
    if (forceBypassCache) {
      this.clearRequestsOnTheirWayToTheStore(request);
    }
    if (!isGetRequest || (forceBypassCache && !this.isPending(request)) || !this.isCachedOrPending(request)) {
      this.dispatchRequest(request);
      if (isGetRequest) {
        this.trackRequestsOnTheirWayToTheStore(request);
      }
    } else {
      this.getByHref(request.href).pipe(
        filter((entry) => hasValue(entry)),
        take(1)
      ).subscribe((entry) => {
          return this.store.dispatch(new AddToIndexAction(IndexName.UUID_MAPPING, request.uuid, entry.request.uuid))
        }
      )
    }
  }

  /**
   * Convert request Payload to a URL-encoded string
   *
   * e.g.  prepareBody({param: value, param1: value1})
   * returns: param=value&param1=value1
   *
   * @param body
   *    The request Payload to convert
   * @return string
   *    URL-encoded string
   */
  public prepareBody(body: any) {
    let queryParams = '';
    if (isNotEmpty(body) && typeof body === 'object') {
      Object.keys(body)
        .forEach((param) => {
          const paramValue = `${param}=${body[param]}`;
          queryParams = isEmpty(queryParams) ? queryParams.concat(paramValue) : queryParams.concat('&', paramValue);
        })
    }
    return encodeURI(queryParams);
  }

  /**
   * Remove all request cache providing (part of) the href
   * This also includes href-to-uuid index cache
   * @param href    A substring of the request(s) href
   */
  removeByHrefSubstring(href: string) {
    this.store.pipe(
      select(uuidsFromHrefSubstringSelector(requestIndexSelector, href)),
      take(1)
    ).subscribe((uuids: string[]) => {
      for (const uuid of uuids) {
        this.removeByUuid(uuid);
      }
    });
    this.requestsOnTheirWayToTheStore = this.requestsOnTheirWayToTheStore.filter((reqHref: string) => reqHref.indexOf(href) < 0);
    this.indexStore.dispatch(new RemoveFromIndexBySubstringAction(IndexName.REQUEST, href));
  }

  /**
   * Remove request cache using the request's UUID
   * @param uuid
   */
  removeByUuid(uuid: string) {
    this.store.dispatch(new RequestRemoveAction(uuid));
  }

  /**
   * Check if a request is in the cache or if it's still pending
   * @param {GetRequest} request The request to check
   * @returns {boolean} True if the request is cached or still pending
   */
  private isCachedOrPending(request: GetRequest): boolean {
    const inReqCache = this.hasByHref(request.href);
    const inObjCache = this.objectCache.hasBySelfLink(request.href);
    const isCached = inReqCache || inObjCache;

    const isPending = this.isPending(request);
    return isCached || isPending;
  }

  /**
   * Configure and execute the request
   * @param {RestRequest} request to dispatch
   */
  private dispatchRequest(request: RestRequest) {
    this.store.dispatch(new RequestConfigureAction(request));
    this.store.dispatch(new RequestExecuteAction(request.uuid));
  }

  /**
   * ngrx action dispatches are asynchronous. But this.isPending needs to return true as soon as the
   * configure method for a GET request has been executed, otherwise certain requests will happen multiple times.
   *
   * This method will store the href of every GET request that gets configured in a local variable, and
   * remove it as soon as it can be found in the store.
   */
  private trackRequestsOnTheirWayToTheStore(request: GetRequest) {
    this.requestsOnTheirWayToTheStore = [...this.requestsOnTheirWayToTheStore, request.href];
    this.getByHref(request.href).pipe(
      filter((re: RequestEntry) => hasValue(re)),
      take(1)
    ).subscribe((re: RequestEntry) => {
      this.requestsOnTheirWayToTheStore = this.requestsOnTheirWayToTheStore.filter((pendingHref: string) => pendingHref !== request.href)
    });
  }

  /**
   * This method remove requests that are on their way to the store.
   */
  private clearRequestsOnTheirWayToTheStore(request: GetRequest) {
    this.getByHref(request.href).pipe(
      find((re: RequestEntry) => hasValue(re)))
      .subscribe((re: RequestEntry) => {
        if (!re.responsePending) {
          remove(this.requestsOnTheirWayToTheStore, (item) => item === request.href);
        }
      });
  }

  /**
   * Dispatch commit action to send all changes (for a certain method) to the server (buffer)
   * @param {RestRequestMethod} method RestRequestMethod for which the changes should be committed
   */
  commit(method?: RestRequestMethod) {
    this.store.dispatch(new CommitSSBAction(method))
  }

  /**
   * Check whether a cached response should still be valid
   *
   * @param entry
   *    the entry to check
   * @return boolean
   *    false if the uuid has no value, the response was not successful or its time to
   *    live was exceeded, true otherwise
   */
  private isValid(entry: RequestEntry): boolean {
    if (hasValue(entry) && entry.completed && entry.response.isSuccessful) {
      const timeOutdated = entry.response.timeAdded + entry.request.responseMsToLive;
      const isOutDated = new Date().getTime() > timeOutdated;
      return !isOutDated;
    } else {
      return false;
    }
  }

  /**
   * Check whether the request with the specified href is cached
   *
   * @param href
   *    The link of the request to check
   * @return boolean
   *    true if the request with the specified href is cached,
   *    false otherwise
   */
  hasByHref(href: string): boolean {
    let result = false;
    this.getByHref(href).pipe(
      take(1)
    ).subscribe((requestEntry: RequestEntry) => result = this.isValid(requestEntry));
    return result;
  }

}<|MERGE_RESOLUTION|>--- conflicted
+++ resolved
@@ -1,4 +1,3 @@
-<<<<<<< HEAD
 import { Injectable } from '@angular/core';
 
 import { createSelector, MemoizedSelector, select, Store } from '@ngrx/store';
@@ -6,16 +5,8 @@
 import { filter, find, first, map, mergeMap, switchMap, take } from 'rxjs/operators';
 import { remove } from 'lodash';
 
+import { AppState } from '../../app.reducer';
 import { hasNoValue, hasValue, isEmpty, isNotEmpty } from '../../shared/empty.util';
-=======
-import { Observable, race as observableRace } from 'rxjs';
-import { filter, mergeMap, take } from 'rxjs/operators';
-import { Injectable } from '@angular/core';
-
-import { createSelector, MemoizedSelector, select, Store } from '@ngrx/store';
-import { AppState } from '../../app.reducer';
-import { hasValue, isNotEmpty } from '../../shared/empty.util';
->>>>>>> c07766f5
 import { CacheableObject } from '../cache/object-cache.reducer';
 import { ObjectCacheService } from '../cache/object-cache.service';
 import { CoreState } from '../core.reducers';
@@ -32,12 +23,7 @@
   RequestRemoveAction
 } from './request.actions';
 import { GetRequest, RestRequest } from './request.models';
-<<<<<<< HEAD
-import { RequestEntry } from './request.reducer';
-=======
-
 import { RequestEntry, RequestState } from './request.reducer';
->>>>>>> c07766f5
 import { CommitSSBAction } from '../cache/server-sync-buffer.actions';
 import { RestRequestMethod } from './rest-request-method';
 import { AddToIndexAction, RemoveFromIndexBySubstringAction } from '../index/index.actions';
