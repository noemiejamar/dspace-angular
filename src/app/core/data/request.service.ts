--- conflicted
+++ resolved
@@ -2,12 +2,11 @@
 
 import { createSelector, MemoizedSelector, select, Store } from '@ngrx/store';
 import { Observable, race as observableRace } from 'rxjs';
-<<<<<<< HEAD
 import { filter, find, mergeMap, take } from 'rxjs/operators';
 import { remove } from 'lodash';
 
+import { hasValue, isEmpty, isNotEmpty } from '../../shared/empty.util';
 import { AppState } from '../../app.reducer';
-import { hasValue, isEmpty, isNotEmpty } from '../../shared/empty.util';
 import { CacheableObject } from '../cache/object-cache.reducer';
 import { ObjectCacheService } from '../cache/object-cache.service';
 import { CoreState } from '../core.reducers';
@@ -21,20 +20,6 @@
 import { RequestConfigureAction, RequestExecuteAction, RequestRemoveAction } from './request.actions';
 import { GetRequest, RestRequest } from './request.models';
 import { RequestEntry, RequestState } from './request.reducer';
-=======
-import { filter, mergeMap, take } from 'rxjs/operators';
-
-import { hasValue, isNotEmpty } from '../../shared/empty.util';
-import { CacheableObject } from '../cache/object-cache.reducer';
-import { ObjectCacheService } from '../cache/object-cache.service';
-import { coreSelector, CoreState } from '../core.reducers';
-import { IndexName, IndexState } from '../index/index.reducer';
-import { pathSelector } from '../shared/selectors';
-import { UUIDService } from '../shared/uuid.service';
-import { RequestConfigureAction, RequestExecuteAction, RequestRemoveAction } from './request.actions';
-import { GetRequest, RestRequest } from './request.models';
-import { RequestEntry } from './request.reducer';
->>>>>>> 2013eade
 import { CommitSSBAction } from '../cache/server-sync-buffer.actions';
 import { RestRequestMethod } from './rest-request-method';
 import { AddToIndexAction, RemoveFromIndexBySubstringAction } from '../index/index.actions';
@@ -152,7 +137,6 @@
    * @param {RestRequest} request The request to send out
    * @param {boolean} forceBypassCache When true, a new request is always dispatched
    */
-  // TODO to review "forceBypassCache" param when https://github.com/DSpace/dspace-angular/issues/217 will be fixed
   configure<T extends CacheableObject>(request: RestRequest, forceBypassCache: boolean = false): void {
     const isGetRequest = request.method === RestRequestMethod.GET;
     if (forceBypassCache) {
