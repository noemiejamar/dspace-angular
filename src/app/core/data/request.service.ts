import { Injectable } from '@angular/core';

import { createSelector, MemoizedSelector, Store } from '@ngrx/store';

import { Observable } from 'rxjs/Observable';
import { hasValue } from '../../shared/empty.util';
import { CacheableObject } from '../cache/object-cache.reducer';
import { ObjectCacheService } from '../cache/object-cache.service';
import { DSOSuccessResponse, RestResponse } from '../cache/response-cache.models';
import { ResponseCacheEntry } from '../cache/response-cache.reducer';
import { ResponseCacheService } from '../cache/response-cache.service';
import { coreSelector, CoreState } from '../core.reducers';
import { IndexName } from '../index/index.reducer';
import { pathSelector } from '../shared/selectors';
import { UUIDService } from '../shared/uuid.service';
import { RequestConfigureAction, RequestExecuteAction } from './request.actions';
import { GetRequest, RestRequest, RestRequestMethod } from './request.models';

import { RequestEntry, RequestState } from './request.reducer';
import { ResponseCacheRemoveAction } from '../cache/response-cache.actions';

@Injectable()
export class RequestService {
  private requestsOnTheirWayToTheStore: string[] = [];

  constructor(private objectCache: ObjectCacheService,
              private responseCache: ResponseCacheService,
              private uuidService: UUIDService,
              private store: Store<CoreState>) {
  }

  private entryFromUUIDSelector(uuid: string): MemoizedSelector<CoreState, RequestEntry> {
    return pathSelector<CoreState, RequestEntry>(coreSelector, 'data/request', uuid);
  }

  private uuidFromHrefSelector(href: string): MemoizedSelector<CoreState, string> {
    return pathSelector<CoreState, string>(coreSelector, 'index', IndexName.REQUEST, href);
  }

  generateRequestId(): string {
    return `client/${this.uuidService.generate()}`;
  }

  isPending(request: GetRequest): boolean {
    // first check requests that haven't made it to the store yet
    if (this.requestsOnTheirWayToTheStore.includes(request.href)) {
      return true;
    }

    // then check the store
    let isPending = false;
    this.getByHref(request.href)
      .take(1)
      .subscribe((re: RequestEntry) => {
        isPending = (hasValue(re) && !re.completed)
      });

    return isPending;
  }

  getByUUID(uuid: string): Observable<RequestEntry> {
    return this.store.select(this.entryFromUUIDSelector(uuid));
  }

  getByHref(href: string): Observable<RequestEntry> {
    return this.store.select(this.uuidFromHrefSelector(href))
      .flatMap((uuid: string) => this.getByUUID(uuid));
  }

<<<<<<< HEAD
  configure<T extends CacheableObject>(request: RestRequest, overwriteRequest = false): void {
=======
  configure<T extends CacheableObject>(request: RestRequest): void {
    if (request.method !== RestRequestMethod.Get || !this.isCachedOrPending(request)) {
      this.dispatchRequest(request);
    }
  }

  private isCachedOrPending(request: GetRequest) {
>>>>>>> 90c3d16e
    let isCached = this.objectCache.hasBySelfLink(request.href);
    if (!isCached && this.responseCache.has(request.href) && !overwriteRequest) {
      const [successResponse, errorResponse] = this.responseCache.get(request.href)
        .take(1)
        .map((entry: ResponseCacheEntry) => entry.response)
        .share()
        .partition((response: RestResponse) => response.isSuccessful);

      const [dsoSuccessResponse, otherSuccessResponse] = successResponse
        .share()
        .partition((response: DSOSuccessResponse) => hasValue(response.resourceSelfLinks));

      Observable.merge(
        errorResponse.map(() => true), // TODO add a configurable number of retries in case of an error.
        otherSuccessResponse.map(() => true),
        dsoSuccessResponse // a DSOSuccessResponse should only be considered cached if all its resources are cached
          .map((response: DSOSuccessResponse) => response.resourceSelfLinks)
          .map((resourceSelfLinks: string[]) => resourceSelfLinks
            .every((selfLink) => this.objectCache.hasBySelfLink(selfLink))
          )
      ).subscribe((c) => isCached = c);
    } else if (overwriteRequest && this.responseCache.has(request.href)) {
      this.store.dispatch(new ResponseCacheRemoveAction(request.href));
    }

    const isPending = this.isPending(request);

    return isCached || isPending;
  }

<<<<<<< HEAD
    if (!(isCached || isPending)) {
      this.store.dispatch(new RequestConfigureAction(request));
      this.store.dispatch(new RequestExecuteAction(request));
      this.trackRequestsOnTheirWayToTheStore(request.href);
=======
  private dispatchRequest(request: RestRequest) {
    this.store.dispatch(new RequestConfigureAction(request));
    this.store.dispatch(new RequestExecuteAction(request.uuid));
    if (request.method === RestRequestMethod.Get) {
      this.trackRequestsOnTheirWayToTheStore(request);
>>>>>>> 90c3d16e
    }
  }

  /**
   * ngrx action dispatches are asynchronous. But this.isPending needs to return true as soon as the
   * configure method for a GET request has been executed, otherwise certain requests will happen multiple times.
   *
   * This method will store the href of every GET request that gets configured in a local variable, and
   * remove it as soon as it can be found in the store.
   */
  private trackRequestsOnTheirWayToTheStore(request: GetRequest) {
    this.requestsOnTheirWayToTheStore = [...this.requestsOnTheirWayToTheStore, request.href];
    this.store.select(this.entryFromUUIDSelector(request.href))
      .filter((re: RequestEntry) => hasValue(re))
      .take(1)
      .subscribe((re: RequestEntry) => {
        this.requestsOnTheirWayToTheStore = this.requestsOnTheirWayToTheStore.filter((pendingHref: string) => pendingHref !== request.href)
      });
  }
}<|MERGE_RESOLUTION|>--- conflicted
+++ resolved
@@ -17,7 +17,6 @@
 import { GetRequest, RestRequest, RestRequestMethod } from './request.models';
 
 import { RequestEntry, RequestState } from './request.reducer';
-import { ResponseCacheRemoveAction } from '../cache/response-cache.actions';
 
 @Injectable()
 export class RequestService {
@@ -67,9 +66,6 @@
       .flatMap((uuid: string) => this.getByUUID(uuid));
   }
 
-<<<<<<< HEAD
-  configure<T extends CacheableObject>(request: RestRequest, overwriteRequest = false): void {
-=======
   configure<T extends CacheableObject>(request: RestRequest): void {
     if (request.method !== RestRequestMethod.Get || !this.isCachedOrPending(request)) {
       this.dispatchRequest(request);
@@ -77,9 +73,8 @@
   }
 
   private isCachedOrPending(request: GetRequest) {
->>>>>>> 90c3d16e
     let isCached = this.objectCache.hasBySelfLink(request.href);
-    if (!isCached && this.responseCache.has(request.href) && !overwriteRequest) {
+    if (!isCached && this.responseCache.has(request.href)) {
       const [successResponse, errorResponse] = this.responseCache.get(request.href)
         .take(1)
         .map((entry: ResponseCacheEntry) => entry.response)
@@ -99,8 +94,6 @@
             .every((selfLink) => this.objectCache.hasBySelfLink(selfLink))
           )
       ).subscribe((c) => isCached = c);
-    } else if (overwriteRequest && this.responseCache.has(request.href)) {
-      this.store.dispatch(new ResponseCacheRemoveAction(request.href));
     }
 
     const isPending = this.isPending(request);
@@ -108,18 +101,11 @@
     return isCached || isPending;
   }
 
-<<<<<<< HEAD
-    if (!(isCached || isPending)) {
-      this.store.dispatch(new RequestConfigureAction(request));
-      this.store.dispatch(new RequestExecuteAction(request));
-      this.trackRequestsOnTheirWayToTheStore(request.href);
-=======
   private dispatchRequest(request: RestRequest) {
     this.store.dispatch(new RequestConfigureAction(request));
     this.store.dispatch(new RequestExecuteAction(request.uuid));
     if (request.method === RestRequestMethod.Get) {
       this.trackRequestsOnTheirWayToTheStore(request);
->>>>>>> 90c3d16e
     }
   }
 
