<<<<<<< HEAD
=======
import { merge as observableMerge, Observable, of as observableOf } from 'rxjs';
import {
  distinctUntilChanged,
  filter,
  find,
  first,
  map,
  mergeMap,
  reduce,
  startWith,
  switchMap,
  take,
  tap
} from 'rxjs/operators';
import { race as observableRace } from 'rxjs';
>>>>>>> 34e78bd4
import { Injectable } from '@angular/core';

import { remove } from 'lodash';
import { merge as observableMerge, Observable } from 'rxjs';
import { filter, map, mergeMap, take } from 'rxjs/operators';
import { MemoizedSelector, select, Store } from '@ngrx/store';
<<<<<<< HEAD

import { hasValue } from '../../shared/empty.util';
import { CacheableObject } from '../cache/object-cache.reducer';
import { ObjectCacheService } from '../cache/object-cache.service';
import { DSOSuccessResponse } from '../cache/response-cache.models';
import { ResponseCacheEntry } from '../cache/response-cache.reducer';
import { ResponseCacheService } from '../cache/response-cache.service';
=======
import { hasNoValue, hasValue, isNotUndefined } from '../../shared/empty.util';
import { CacheableObject } from '../cache/object-cache.reducer';
import { ObjectCacheService } from '../cache/object-cache.service';
import { DSOSuccessResponse, RestResponse } from '../cache/response.models';
>>>>>>> 34e78bd4
import { coreSelector, CoreState } from '../core.reducers';
import { IndexName } from '../index/index.reducer';
import { pathSelector } from '../shared/selectors';
import { UUIDService } from '../shared/uuid.service';
import { RequestConfigureAction, RequestExecuteAction } from './request.actions';
import { GetRequest, RestRequest } from './request.models';

import { RequestEntry } from './request.reducer';
import { CommitSSBAction } from '../cache/server-sync-buffer.actions';
import { RestRequestMethod } from './rest-request-method';
import { getResponseFromEntry } from '../shared/operators';
import { AddToIndexAction } from '../index/index.actions';

@Injectable()
export class RequestService {
  private requestsOnTheirWayToTheStore: string[] = [];

  constructor(private objectCache: ObjectCacheService,
              private uuidService: UUIDService,
              private store: Store<CoreState>) {
  }

  private entryFromUUIDSelector(uuid: string): MemoizedSelector<CoreState, RequestEntry> {
    return pathSelector<CoreState, RequestEntry>(coreSelector, 'data/request', uuid);
  }

  private uuidFromHrefSelector(href: string): MemoizedSelector<CoreState, string> {
    return pathSelector<CoreState, string>(coreSelector, 'index', IndexName.REQUEST, href);
  }

  private originalUUIDFromUUIDSelector(uuid: string): MemoizedSelector<CoreState, string> {
    return pathSelector<CoreState, string>(coreSelector, 'index', IndexName.UUID_MAPPING, uuid);
  }

  generateRequestId(): string {
    return `client/${this.uuidService.generate()}`;
  }

  isPending(request: GetRequest): boolean {
    // first check requests that haven't made it to the store yet
    if (this.requestsOnTheirWayToTheStore.includes(request.href)) {
      return true;
    }

    // then check the store
    let isPending = false;
    this.getByHref(request.href).pipe(
      take(1))
      .subscribe((re: RequestEntry) => {
        isPending = (hasValue(re) && !re.completed)
      });

    return isPending;
  }

  getByUUID(uuid: string): Observable<RequestEntry> {
    return observableRace(
      this.store.pipe(select(this.entryFromUUIDSelector(uuid))),
      this.store.pipe(
        select(this.originalUUIDFromUUIDSelector(uuid)),
        mergeMap((originalUUID) => {
            return this.store.pipe(select(this.entryFromUUIDSelector(originalUUID)))
          },
        ))
    );
  }

  getByHref(href: string): Observable<RequestEntry> {
    return this.store.pipe(
      select(this.uuidFromHrefSelector(href)),
      mergeMap((uuid: string) => this.getByUUID(uuid))
    );
  }

<<<<<<< HEAD
  private clearRequestsOnTheirWayToTheStore(href) {
    this.getByHref(href).pipe(
      take(1)
    ).subscribe((re: RequestEntry) => {
        if (!hasValue(re)) {
          this.responseCache.remove(href);
        } else if (!re.responsePending) {
          this.responseCache.remove(href);
          remove(this.requestsOnTheirWayToTheStore, (item) => item === href);
        }
      });
  }

  // TODO to review "forceBypassCache" param when https://github.com/DSpace/dspace-angular/issues/217 will be fixed
  configure<T extends CacheableObject>(request: RestRequest, forceBypassCache: boolean = false): void {
    const isGetRequest = request.method === RestRequestMethod.Get;
    if (forceBypassCache) {
      this.clearRequestsOnTheirWayToTheStore(request.href);
    }
    if (!isGetRequest || !this.isCachedOrPending(request) || (forceBypassCache && !this.isPending(request))) {
=======
  /**
   * Configure a certain request
   * Used to make sure a request is in the cache
   * @param {RestRequest} request The request to send out
   * @param {boolean} forceBypassCache When true, a new request is always dispatched
   */
  // TODO to review "overrideRequest" param when https://github.com/DSpace/dspace-angular/issues/217 will be fixed
  configure<T extends CacheableObject>(request: RestRequest, forceBypassCache: boolean = false): void {
    const isGetRequest = request.method === RestRequestMethod.GET;
    if (!isGetRequest || !this.isCachedOrPending(request) || forceBypassCache) {
>>>>>>> 34e78bd4
      this.dispatchRequest(request);
      if (isGetRequest) {
        this.trackRequestsOnTheirWayToTheStore(request);
      }
    } else {
      this.getByHref(request.href).pipe(
        filter((entry) => hasValue(entry)),
        take(1)
      ).subscribe((entry) => {
          return this.store.dispatch(new AddToIndexAction(IndexName.UUID_MAPPING, request.uuid, entry.request.uuid))
        }
      )
    }
  }

  /**
   * Check if a request is in the cache or if it's still pending
   * @param {GetRequest} request The request to check
   * @returns {boolean} True if the request is cached or still pending
   */
  private isCachedOrPending(request: GetRequest) {
    let isCached = this.objectCache.hasBySelfLink(request.href);
    if (isCached) {
      const responses: Observable<RestResponse> = this.isReusable(request.uuid).pipe(
        filter((reusable: boolean) => reusable),
        switchMap(() => {
            return this.getByHref(request.href).pipe(
              getResponseFromEntry(),
              take(1)
            );
          }
        ));

      const errorResponses = responses.pipe(filter((response) => !response.isSuccessful), map(() => true)); // TODO add a configurable number of retries in case of an error.
      const dsoSuccessResponses = responses.pipe(
        filter((response) => response.isSuccessful && hasValue((response as DSOSuccessResponse).resourceSelfLinks)),
        map((response: DSOSuccessResponse) => response.resourceSelfLinks),
        map((resourceSelfLinks: string[]) => resourceSelfLinks
          .every((selfLink) => this.objectCache.hasBySelfLink(selfLink))
        ));

      const otherSuccessResponses = responses.pipe(filter((response) => response.isSuccessful && !hasValue((response as DSOSuccessResponse).resourceSelfLinks)), map(() => true));

      observableMerge(errorResponses, otherSuccessResponses, dsoSuccessResponses).subscribe((c) => isCached = c);
    }
    const isPending = this.isPending(request);
    return isCached || isPending;
  }

  /**
   * Configure and execute the request
   * @param {RestRequest} request to dispatch
   */
  private dispatchRequest(request: RestRequest) {
    this.store.dispatch(new RequestConfigureAction(request));
    this.store.dispatch(new RequestExecuteAction(request.uuid));
  }

  /**
   * ngrx action dispatches are asynchronous. But this.isPending needs to return true as soon as the
   * configure method for a GET request has been executed, otherwise certain requests will happen multiple times.
   *
   * This method will store the href of every GET request that gets configured in a local variable, and
   * remove it as soon as it can be found in the store.
   */
  private trackRequestsOnTheirWayToTheStore(request: GetRequest) {
    this.requestsOnTheirWayToTheStore = [...this.requestsOnTheirWayToTheStore, request.href];
    this.store.pipe(select(this.entryFromUUIDSelector(request.href)),
      filter((re: RequestEntry) => hasValue(re)),
      take(1)
    ).subscribe((re: RequestEntry) => {
      this.requestsOnTheirWayToTheStore = this.requestsOnTheirWayToTheStore.filter((pendingHref: string) => pendingHref !== request.href)
    });
  }

  /**
   * Dispatch commit action to send all changes (for a certain method) to the server (buffer)
   * @param {RestRequestMethod} method RestRequestMethod for which the changes should be committed
   */
  commit(method?: RestRequestMethod) {
    this.store.dispatch(new CommitSSBAction(method))
  }

  /**
   * Check whether a Response should still be cached
   *
   * @param uuid
   *    the uuid of the entry to check
   * @return boolean
   *    false if the uuid has no value, no entry could be found, the response was nog successful or its time to
   *    live has exceeded, true otherwise
   */
  private isReusable(uuid: string): Observable<boolean> {
    if (hasNoValue(uuid)) {
      return observableOf(false);
    } else {
      const requestEntry$ = this.getByUUID(uuid);
      return requestEntry$.pipe(
        filter((entry: RequestEntry) => hasValue(entry) && hasValue(entry.response)),
        map((entry: RequestEntry) => {
          if (hasValue(entry) && entry.response.isSuccessful) {
            const timeOutdated = entry.response.timeAdded + entry.request.responseMsToLive;
            const isOutDated = new Date().getTime() > timeOutdated;
            return !isOutDated;
          } else {
            return false;
          }
        })
      );
    }
  }
}<|MERGE_RESOLUTION|>--- conflicted
+++ resolved
@@ -1,41 +1,14 @@
-<<<<<<< HEAD
-=======
-import { merge as observableMerge, Observable, of as observableOf } from 'rxjs';
-import {
-  distinctUntilChanged,
-  filter,
-  find,
-  first,
-  map,
-  mergeMap,
-  reduce,
-  startWith,
-  switchMap,
-  take,
-  tap
-} from 'rxjs/operators';
-import { race as observableRace } from 'rxjs';
->>>>>>> 34e78bd4
+import { merge as observableMerge, Observable, of as observableOf, race as observableRace } from 'rxjs';
+import { filter, map, mergeMap, switchMap, take } from 'rxjs/operators';
 import { Injectable } from '@angular/core';
 
 import { remove } from 'lodash';
-import { merge as observableMerge, Observable } from 'rxjs';
-import { filter, map, mergeMap, take } from 'rxjs/operators';
 import { MemoizedSelector, select, Store } from '@ngrx/store';
-<<<<<<< HEAD
-
-import { hasValue } from '../../shared/empty.util';
-import { CacheableObject } from '../cache/object-cache.reducer';
-import { ObjectCacheService } from '../cache/object-cache.service';
-import { DSOSuccessResponse } from '../cache/response-cache.models';
-import { ResponseCacheEntry } from '../cache/response-cache.reducer';
-import { ResponseCacheService } from '../cache/response-cache.service';
-=======
-import { hasNoValue, hasValue, isNotUndefined } from '../../shared/empty.util';
+
+import { hasNoValue, hasValue } from '../../shared/empty.util';
 import { CacheableObject } from '../cache/object-cache.reducer';
 import { ObjectCacheService } from '../cache/object-cache.service';
 import { DSOSuccessResponse, RestResponse } from '../cache/response.models';
->>>>>>> 34e78bd4
 import { coreSelector, CoreState } from '../core.reducers';
 import { IndexName } from '../index/index.reducer';
 import { pathSelector } from '../shared/selectors';
@@ -110,7 +83,6 @@
     );
   }
 
-<<<<<<< HEAD
   private clearRequestsOnTheirWayToTheStore(href) {
     this.getByHref(href).pipe(
       take(1)
@@ -124,25 +96,19 @@
       });
   }
 
-  // TODO to review "forceBypassCache" param when https://github.com/DSpace/dspace-angular/issues/217 will be fixed
-  configure<T extends CacheableObject>(request: RestRequest, forceBypassCache: boolean = false): void {
-    const isGetRequest = request.method === RestRequestMethod.Get;
-    if (forceBypassCache) {
-      this.clearRequestsOnTheirWayToTheStore(request.href);
-    }
-    if (!isGetRequest || !this.isCachedOrPending(request) || (forceBypassCache && !this.isPending(request))) {
-=======
   /**
    * Configure a certain request
    * Used to make sure a request is in the cache
    * @param {RestRequest} request The request to send out
    * @param {boolean} forceBypassCache When true, a new request is always dispatched
    */
-  // TODO to review "overrideRequest" param when https://github.com/DSpace/dspace-angular/issues/217 will be fixed
+  // TODO to review "forceBypassCache" param when https://github.com/DSpace/dspace-angular/issues/217 will be fixed
   configure<T extends CacheableObject>(request: RestRequest, forceBypassCache: boolean = false): void {
     const isGetRequest = request.method === RestRequestMethod.GET;
-    if (!isGetRequest || !this.isCachedOrPending(request) || forceBypassCache) {
->>>>>>> 34e78bd4
+    if (forceBypassCache) {
+      this.clearRequestsOnTheirWayToTheStore(request.href);
+    }
+    if (!isGetRequest || !this.isCachedOrPending(request) || (forceBypassCache && !this.isPending(request))) {
       this.dispatchRequest(request);
       if (isGetRequest) {
         this.trackRequestsOnTheirWayToTheStore(request);
