--- conflicted
+++ resolved
@@ -28,24 +28,9 @@
   ) {
   }
 
-<<<<<<< HEAD
-  get state(): RemoteDataState {
-    if (this.isSuccessful === true && hasValue(this.payload)) {
-      return RemoteDataState.Success;
-    } else if (this.isSuccessful === false) {
-      return RemoteDataState.Failed;
-    } else if (this.requestPending === true) {
-      return RemoteDataState.RequestPending;
-    } else {
-      return RemoteDataState.ResponsePending;
-    }
-  }
-
-=======
   /**
    * Returns true if this.state is RequestPending, false otherwise
    */
->>>>>>> 85303576
   get isRequestPending(): boolean {
     return isRequestPending(this.state);
   }
