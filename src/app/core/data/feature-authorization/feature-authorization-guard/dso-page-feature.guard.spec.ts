import { AuthorizationDataService } from '../authorization-data.service';
import { ActivatedRouteSnapshot, Resolve, Router, RouterStateSnapshot } from '@angular/router';
import { RemoteData } from '../../remote-data';
import { Observable, of as observableOf } from 'rxjs';
import { createSuccessfulRemoteDataObject$ } from '../../../../shared/remote-data.utils';
import { DSpaceObject } from '../../../shared/dspace-object.model';
import { DsoPageFeatureGuard } from './dso-page-feature.guard';
import { FeatureID } from '../feature-id';
<<<<<<< HEAD
=======
import { Observable } from 'rxjs/internal/Observable';
import { AuthService } from '../../../auth/auth.service';
>>>>>>> 32a29c4a

/**
 * Test implementation of abstract class DsoPageAdministratorGuard
 */
class DsoPageFeatureGuardImpl extends DsoPageFeatureGuard<any> {
  constructor(protected resolver: Resolve<RemoteData<any>>,
              protected authorizationService: AuthorizationDataService,
              protected router: Router,
              protected authService: AuthService,
              protected featureID: FeatureID) {
    super(resolver, authorizationService, router, authService);
  }

  getFeatureID(route: ActivatedRouteSnapshot, state: RouterStateSnapshot): Observable<FeatureID> {
    return observableOf(this.featureID);
  }
}

describe('DsoPageAdministratorGuard', () => {
  let guard: DsoPageFeatureGuard<any>;
  let authorizationService: AuthorizationDataService;
  let router: Router;
  let authService: AuthService;
  let resolver: Resolve<RemoteData<any>>;
  let object: DSpaceObject;

  function init() {
    object = {
      self: 'test-selflink'
    } as DSpaceObject;

    authorizationService = jasmine.createSpyObj('authorizationService', {
      isAuthorized: observableOf(true)
    });
    router = jasmine.createSpyObj('router', {
      parseUrl: {}
    });
    resolver = jasmine.createSpyObj('resolver', {
      resolve: createSuccessfulRemoteDataObject$(object)
    });
    authService = jasmine.createSpyObj('authService', {
      isAuthenticated: observableOf(true)
    });
    guard = new DsoPageFeatureGuardImpl(resolver, authorizationService, router, authService, undefined);
  }

  beforeEach(() => {
    init();
  });

  describe('getObjectUrl', () => {
    it('should return the resolved object\'s selflink', (done) => {
      guard.getObjectUrl(undefined, undefined).subscribe((selflink) => {
        expect(selflink).toEqual(object.self);
        done();
      });
    });
  });
});<|MERGE_RESOLUTION|>--- conflicted
+++ resolved
@@ -6,11 +6,8 @@
 import { DSpaceObject } from '../../../shared/dspace-object.model';
 import { DsoPageFeatureGuard } from './dso-page-feature.guard';
 import { FeatureID } from '../feature-id';
-<<<<<<< HEAD
-=======
 import { Observable } from 'rxjs/internal/Observable';
 import { AuthService } from '../../../auth/auth.service';
->>>>>>> 32a29c4a
 
 /**
  * Test implementation of abstract class DsoPageAdministratorGuard
