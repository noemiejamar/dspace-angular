--- conflicted
+++ resolved
@@ -10,11 +10,8 @@
 import { DataService } from './data.service';
 import { RemoteData } from './remote-data';
 import { RequestService } from './request.service';
-<<<<<<< HEAD
+import { FindAllOptions } from './request.models';
 import { ObjectCacheService } from '../cache/object-cache.service';
-=======
-import { FindAllOptions } from './request.models';
->>>>>>> 3a8f7754
 
 /* tslint:disable:max-classes-per-file */
 class DataServiceImpl extends DataService<NormalizedDSpaceObject, DSpaceObject> {
