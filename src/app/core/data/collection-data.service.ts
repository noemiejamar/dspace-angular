--- conflicted
+++ resolved
@@ -15,10 +15,7 @@
 @Injectable()
 export class CollectionDataService extends ComColDataService<NormalizedCollection, Collection> {
   protected linkPath = 'collections';
-<<<<<<< HEAD
   protected overrideRequest = false;
-=======
->>>>>>> d8937f27
 
   constructor(
     protected responseCache: ResponseCacheService,
