import { Inject, Injectable } from '@angular/core';
import { Store } from '@ngrx/store';
import { RemoteDataBuildService } from '../cache/builders/remote-data-build.service';
import { NormalizedCollection } from '../cache/models/normalized-collection.model';
import { ObjectCacheService } from '../cache/object-cache.service';
import { CoreState } from '../core.reducers';
import { Collection } from '../shared/collection.model';
import { ComColDataService } from './comcol-data.service';
import { CommunityDataService } from './community-data.service';
import { RequestService } from './request.service';
import { HALEndpointService } from '../shared/hal-endpoint.service';
import { AuthService } from '../auth/auth.service';
import { Community } from '../shared/community.model';
import { NotificationsService } from '../../shared/notifications/notifications.service';
import { HttpClient } from '@angular/common/http';

@Injectable()
export class CollectionDataService extends ComColDataService<NormalizedCollection, Collection> {
  protected linkPath = 'collections';

  constructor(
    protected requestService: RequestService,
    protected rdbService: RemoteDataBuildService,
    protected store: Store<CoreState>,
    protected cds: CommunityDataService,
<<<<<<< HEAD
    protected objectCache: ObjectCacheService,
    protected halService: HALEndpointService,
    protected authService: AuthService,
    protected notificationsService: NotificationsService,
    protected http: HttpClient
=======
    protected halService: HALEndpointService,
    protected objectCache: ObjectCacheService
>>>>>>> 6de7104b
  ) {
    super();
  }

}<|MERGE_RESOLUTION|>--- conflicted
+++ resolved
@@ -23,16 +23,11 @@
     protected rdbService: RemoteDataBuildService,
     protected store: Store<CoreState>,
     protected cds: CommunityDataService,
-<<<<<<< HEAD
     protected objectCache: ObjectCacheService,
     protected halService: HALEndpointService,
     protected authService: AuthService,
     protected notificationsService: NotificationsService,
     protected http: HttpClient
-=======
-    protected halService: HALEndpointService,
-    protected objectCache: ObjectCacheService
->>>>>>> 6de7104b
   ) {
     super();
   }
