--- conflicted
+++ resolved
@@ -81,13 +81,8 @@
     });
 
     it('should call findAllByHref with the item\'s bundles link', () => {
-<<<<<<< HEAD
-      expect(service.findAllByHref).toHaveBeenCalledWith(bundleLink, undefined);
+      expect(service.findAllByHref).toHaveBeenCalledWith(bundleLink, undefined, true);
     });
-=======
-      expect(service.findAllByHref).toHaveBeenCalledWith(bundleLink, undefined, true);
-    })
->>>>>>> 85303576
   });
 
   describe('findByItemAndName', () => {
