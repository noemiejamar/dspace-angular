--- conflicted
+++ resolved
@@ -8,11 +8,8 @@
 import { ItemDataService } from './item-data.service';
 import { RequestService } from './request.service';
 import { HALEndpointService } from '../shared/hal-endpoint.service';
-<<<<<<< HEAD
 import { ObjectCacheService } from '../cache/object-cache.service';
-=======
 import { FindAllOptions } from './request.models';
->>>>>>> 3a8f7754
 
 describe('ItemDataService', () => {
   let scheduler: TestScheduler;
