import { Inject, Injectable } from '@angular/core';

import { Store } from '@ngrx/store';
import { Observable } from 'rxjs/Observable';
import { GLOBAL_CONFIG, GlobalConfig } from '../../../config';
import { isEmpty, isNotEmpty } from '../../shared/empty.util';
import { BrowseService } from '../browse/browse.service';
import { RemoteDataBuildService } from '../cache/builders/remote-data-build.service';
import { NormalizedItem } from '../cache/models/normalized-item.model';
import { ResponseCacheService } from '../cache/response-cache.service';
import { CoreState } from '../core.reducers';
import { Item } from '../shared/item.model';
import { URLCombiner } from '../url-combiner/url-combiner';

import { DataService } from './data.service';
import { RequestService } from './request.service';

@Injectable()
export class ItemDataService extends DataService<NormalizedItem, Item> {
<<<<<<< HEAD
  protected linkName = 'items';
  protected overrideRequest = false;
=======
  protected linkPath = 'items';
>>>>>>> e374f9ec

  constructor(
    protected responseCache: ResponseCacheService,
    protected requestService: RequestService,
    protected rdbService: RemoteDataBuildService,
    protected store: Store<CoreState>,
    @Inject(GLOBAL_CONFIG) protected EnvConfig: GlobalConfig,
    private bs: BrowseService
  ) {
    super();
  }

  public getScopedEndpoint(scopeID: string): Observable<string> {
    if (isEmpty(scopeID)) {
      return this.getEndpoint();
    } else {
      return this.bs.getBrowseURLFor('dc.date.issued', this.linkPath)
        .filter((href: string) => isNotEmpty(href))
        .map((href: string) => new URLCombiner(href, `?scope=${scopeID}`).toString())
        .distinctUntilChanged();
    }
  }

}<|MERGE_RESOLUTION|>--- conflicted
+++ resolved
@@ -17,12 +17,8 @@
 
 @Injectable()
 export class ItemDataService extends DataService<NormalizedItem, Item> {
-<<<<<<< HEAD
-  protected linkName = 'items';
+  protected linkPath = 'items';
   protected overrideRequest = false;
-=======
-  protected linkPath = 'items';
->>>>>>> e374f9ec
 
   constructor(
     protected responseCache: ResponseCacheService,
