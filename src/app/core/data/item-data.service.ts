<<<<<<< HEAD
import { distinctUntilChanged, filter, map, switchMap, take } from 'rxjs/operators';
import { Injectable } from '@angular/core';
import { Store } from '@ngrx/store';
import { Observable } from 'rxjs';
import { isNotEmpty, isNotEmptyOperator } from '../../shared/empty.util';
=======
import { distinctUntilChanged, filter, find, map } from 'rxjs/operators';
import { Injectable } from '@angular/core';
import { Store } from '@ngrx/store';
import { Observable } from 'rxjs';
import { hasValue, isNotEmpty } from '../../shared/empty.util';
>>>>>>> ef8f857f
import { BrowseService } from '../browse/browse.service';
import { RemoteDataBuildService } from '../cache/builders/remote-data-build.service';
import { CoreState } from '../core.reducers';
import { Item } from '../shared/item.model';
import { URLCombiner } from '../url-combiner/url-combiner';

import { DataService } from './data.service';
import { RequestService } from './request.service';
import { HALEndpointService } from '../shared/hal-endpoint.service';
<<<<<<< HEAD
import {
  DeleteRequest,
  FindAllOptions,
  MappedCollectionsRequest,
  PatchRequest,
  PostRequest,
  RestRequest
} from './request.models';
=======
import { FindAllOptions, PatchRequest, PutRequest, RestRequest } from './request.models';
>>>>>>> ef8f857f
import { ObjectCacheService } from '../cache/object-cache.service';
import { NotificationsService } from '../../shared/notifications/notifications.service';
import { DSOChangeAnalyzer } from './dso-change-analyzer.service';
import { HttpClient, HttpHeaders } from '@angular/common/http';
import { NormalizedObjectBuildService } from '../cache/builders/normalized-object-build.service';
import {
  configureRequest,
  filterSuccessfulResponses,
  getRequestFromRequestHref,
  getResponseFromEntry
} from '../shared/operators';
import { RequestEntry } from './request.reducer';
<<<<<<< HEAD
import { GenericSuccessResponse, RestResponse } from '../cache/response.models';
import { RemoteData } from './remote-data';
import { PaginatedList } from './paginated-list';
import { Collection } from '../shared/collection.model';
import { HttpOptions } from '../dspace-rest-v2/dspace-rest-v2.service';
=======
import { RestResponse } from '../cache/response.models';
import { HttpOptions } from '../dspace-rest-v2/dspace-rest-v2.service';
import { Collection } from '../shared/collection.model';
>>>>>>> ef8f857f

@Injectable()
export class ItemDataService extends DataService<Item> {
  protected linkPath = 'items';
  protected forceBypassCache = false;

  constructor(
    protected requestService: RequestService,
    protected rdbService: RemoteDataBuildService,
    protected dataBuildService: NormalizedObjectBuildService,
    protected store: Store<CoreState>,
    private bs: BrowseService,
    protected objectCache: ObjectCacheService,
    protected halService: HALEndpointService,
    protected notificationsService: NotificationsService,
    protected http: HttpClient,
    protected comparator: DSOChangeAnalyzer<Item>) {
    super();
  }

  /**
   * Get the endpoint for browsing items
   *  (When options.sort.field is empty, the default field to browse by will be 'dc.date.issued')
   * @param {FindAllOptions} options
   * @returns {Observable<string>}
   */
  public getBrowseEndpoint(options: FindAllOptions = {}, linkPath: string = this.linkPath): Observable<string> {
    let field = 'dc.date.issued';
    if (options.sort && options.sort.field) {
      field = options.sort.field;
    }
    return this.bs.getBrowseURLFor(field, linkPath).pipe(
      filter((href: string) => isNotEmpty(href)),
      map((href: string) => new URLCombiner(href, `?scope=${options.scopeID}`).toString()),
      distinctUntilChanged(),);
  }

  /**
   * Fetches the endpoint used for mapping an item to a collection,
   * or for fetching all collections the item is mapped to if no collection is provided
   * @param itemId        The item's id
   * @param collectionId  The collection's id (optional)
   */
  public getMappedCollectionsEndpoint(itemId: string, collectionId?: string): Observable<string> {
    return this.halService.getEndpoint(this.linkPath).pipe(
      map((endpoint: string) => this.getIDHref(endpoint, itemId)),
      map((endpoint: string) => `${endpoint}/mappedCollections${collectionId ? `/${collectionId}` : ''}`)
    );
  }

  /**
   * Removes the mapping of an item from a collection
   * @param itemId        The item's id
   * @param collectionId  The collection's id
   */
  public removeMappingFromCollection(itemId: string, collectionId: string): Observable<RestResponse> {
    return this.getMappedCollectionsEndpoint(itemId, collectionId).pipe(
      isNotEmptyOperator(),
      distinctUntilChanged(),
      map((endpointURL: string) => new DeleteRequest(this.requestService.generateRequestId(), endpointURL)),
      configureRequest(this.requestService),
      switchMap((request: RestRequest) => this.requestService.getByUUID(request.uuid)),
      getResponseFromEntry()
    );
  }

  /**
   * Maps an item to a collection
   * @param itemId          The item's id
   * @param collectionHref  The collection's self link
   */
  public mapToCollection(itemId: string, collectionHref: string): Observable<RestResponse> {
    return this.getMappedCollectionsEndpoint(itemId).pipe(
      isNotEmptyOperator(),
      distinctUntilChanged(),
      map((endpointURL: string) => {
        const options: HttpOptions = Object.create({});
        let headers = new HttpHeaders();
        headers = headers.append('Content-Type', 'text/uri-list');
        options.headers = headers;
        return new PostRequest(this.requestService.generateRequestId(), endpointURL, collectionHref, options);
      }),
      configureRequest(this.requestService),
      switchMap((request: RestRequest) => this.requestService.getByUUID(request.uuid)),
      getResponseFromEntry()
    );
  }

  /**
   * Fetches all collections the item is mapped to
   * @param itemId    The item's id
   */
  public getMappedCollections(itemId: string): Observable<RemoteData<PaginatedList<Collection>>> {
    const request$ = this.getMappedCollectionsEndpoint(itemId).pipe(
      isNotEmptyOperator(),
      distinctUntilChanged(),
      map((endpointURL: string) => new MappedCollectionsRequest(this.requestService.generateRequestId(), endpointURL)),
      configureRequest(this.requestService)
    );

    const requestEntry$ = request$.pipe(
      switchMap((request: RestRequest) => this.requestService.getByHref(request.href))
    );
    const payload$ = requestEntry$.pipe(
      filterSuccessfulResponses(),
      map((response: GenericSuccessResponse<PaginatedList<Collection>>) => response.payload)
    );

    return this.rdbService.toRemoteDataObservable(requestEntry$, payload$);
  }

  /**
   * Clears all requests (from cache) connected to the mappedCollections endpoint
   * @param itemId
   */
  public clearMappedCollectionsRequests(itemId: string) {
    this.getMappedCollectionsEndpoint(itemId).pipe(take(1)).subscribe((href: string) => {
      this.requestService.removeByHrefSubstring(href);
    });
  }

  /**
   * Get the endpoint for item withdrawal and reinstatement
   * @param itemId
   */
  public getItemWithdrawEndpoint(itemId: string): Observable<string> {
    return this.halService.getEndpoint(this.linkPath).pipe(
      map((endpoint: string) => this.getIDHref(endpoint, itemId))
    );
  }

  /**
   * Get the endpoint to make item private and public
   * @param itemId
   */
  public getItemDiscoverableEndpoint(itemId: string): Observable<string> {
    return this.halService.getEndpoint(this.linkPath).pipe(
      map((endpoint: string) => this.getIDHref(endpoint, itemId))
    );
  }

  /**
   * Set the isWithdrawn state of an item to a specified state
   * @param itemId
   * @param withdrawn
   */
  public setWithDrawn(itemId: string, withdrawn: boolean) {
    const patchOperation = [{
      op: 'replace', path: '/withdrawn', value: withdrawn
    }];
    return this.getItemWithdrawEndpoint(itemId).pipe(
      distinctUntilChanged(),
      map((endpointURL: string) =>
        new PatchRequest(this.requestService.generateRequestId(), endpointURL, patchOperation)
      ),
      configureRequest(this.requestService),
      map((request: RestRequest) => request.href),
      getRequestFromRequestHref(this.requestService),
      map((requestEntry: RequestEntry) => requestEntry.response)
    );
  }

  /**
   * Set the isDiscoverable state of an item to a specified state
   * @param itemId
   * @param discoverable
   */
  public setDiscoverable(itemId: string, discoverable: boolean) {
    const patchOperation = [{
      op: 'replace', path: '/discoverable', value: discoverable
    }];
    return this.getItemDiscoverableEndpoint(itemId).pipe(
      distinctUntilChanged(),
      map((endpointURL: string) =>
        new PatchRequest(this.requestService.generateRequestId(), endpointURL, patchOperation)
      ),
      configureRequest(this.requestService),
      map((request: RestRequest) => request.href),
      getRequestFromRequestHref(this.requestService),
      map((requestEntry: RequestEntry) => requestEntry.response)
    );
  }

  /**
   * Get the endpoint to move the item
   * @param itemId
   */
  public getMoveItemEndpoint(itemId: string): Observable<string> {
    return this.halService.getEndpoint(this.linkPath).pipe(
      map((endpoint: string) => this.getIDHref(endpoint, itemId)),
      map((endpoint: string) => `${endpoint}/owningCollection`)
    );
  }

  /**
   * Move the item to a different owning collection
   * @param itemId
   * @param collection
   */
  public moveToCollection(itemId: string, collection: Collection): Observable<RestResponse> {
    const options: HttpOptions = Object.create({});
    let headers = new HttpHeaders();
    headers = headers.append('Content-Type', 'text/uri-list');
    options.headers = headers;

    const requestId = this.requestService.generateRequestId();
    const hrefObs = this.getMoveItemEndpoint(itemId);

    hrefObs.pipe(
      find((href: string) => hasValue(href)),
      map((href: string) => {
        const request = new PutRequest(requestId, href, collection.self, options);
        this.requestService.configure(request);
      })
    ).subscribe();

    return this.requestService.getByUUID(requestId).pipe(
      find((request: RequestEntry) => request.completed),
      map((request: RequestEntry) => request.response)
    );
  }
}<|MERGE_RESOLUTION|>--- conflicted
+++ resolved
@@ -1,16 +1,8 @@
-<<<<<<< HEAD
 import { distinctUntilChanged, filter, map, switchMap, take } from 'rxjs/operators';
 import { Injectable } from '@angular/core';
 import { Store } from '@ngrx/store';
 import { Observable } from 'rxjs';
-import { isNotEmpty, isNotEmptyOperator } from '../../shared/empty.util';
-=======
-import { distinctUntilChanged, filter, find, map } from 'rxjs/operators';
-import { Injectable } from '@angular/core';
-import { Store } from '@ngrx/store';
-import { Observable } from 'rxjs';
-import { hasValue, isNotEmpty } from '../../shared/empty.util';
->>>>>>> ef8f857f
+import { hasValue, isNotEmpty, isNotEmptyOperator } from '../../shared/empty.util';
 import { BrowseService } from '../browse/browse.service';
 import { RemoteDataBuildService } from '../cache/builders/remote-data-build.service';
 import { CoreState } from '../core.reducers';
@@ -20,7 +12,6 @@
 import { DataService } from './data.service';
 import { RequestService } from './request.service';
 import { HALEndpointService } from '../shared/hal-endpoint.service';
-<<<<<<< HEAD
 import {
   DeleteRequest,
   FindAllOptions,
@@ -29,9 +20,6 @@
   PostRequest,
   RestRequest
 } from './request.models';
-=======
-import { FindAllOptions, PatchRequest, PutRequest, RestRequest } from './request.models';
->>>>>>> ef8f857f
 import { ObjectCacheService } from '../cache/object-cache.service';
 import { NotificationsService } from '../../shared/notifications/notifications.service';
 import { DSOChangeAnalyzer } from './dso-change-analyzer.service';
@@ -44,17 +32,11 @@
   getResponseFromEntry
 } from '../shared/operators';
 import { RequestEntry } from './request.reducer';
-<<<<<<< HEAD
 import { GenericSuccessResponse, RestResponse } from '../cache/response.models';
+import { HttpOptions } from '../dspace-rest-v2/dspace-rest-v2.service';
+import { Collection } from '../shared/collection.model';
 import { RemoteData } from './remote-data';
 import { PaginatedList } from './paginated-list';
-import { Collection } from '../shared/collection.model';
-import { HttpOptions } from '../dspace-rest-v2/dspace-rest-v2.service';
-=======
-import { RestResponse } from '../cache/response.models';
-import { HttpOptions } from '../dspace-rest-v2/dspace-rest-v2.service';
-import { Collection } from '../shared/collection.model';
->>>>>>> ef8f857f
 
 @Injectable()
 export class ItemDataService extends DataService<Item> {
