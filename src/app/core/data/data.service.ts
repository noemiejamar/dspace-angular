import { HttpClient } from '@angular/common/http';
import { Store } from '@ngrx/store';
import { Operation } from 'fast-json-patch';
import { Observable } from 'rxjs';
import { distinctUntilChanged, filter, find, first, map, mergeMap, switchMap, take } from 'rxjs/operators';
import { hasValue, isNotEmpty, isNotEmptyOperator } from '../../shared/empty.util';
import { NotificationOptions } from '../../shared/notifications/models/notification-options.model';
import { NotificationsService } from '../../shared/notifications/notifications.service';
import { FollowLinkConfig } from '../../shared/utils/follow-link-config.model';
import { getClassForType } from '../cache/builders/build-decorators';
import { RemoteDataBuildService } from '../cache/builders/remote-data-build.service';
import { RequestParam } from '../cache/models/request-param.model';
import { CacheableObject } from '../cache/object-cache.reducer';
import { ObjectCacheService } from '../cache/object-cache.service';
import { ErrorResponse, RestResponse } from '../cache/response.models';
import { CoreState } from '../core.reducers';
import { DSpaceSerializer } from '../dspace-rest-v2/dspace.serializer';
import { DSpaceObject } from '../shared/dspace-object.model';
import { HALEndpointService } from '../shared/hal-endpoint.service';
import { configureRequest, getRemoteDataPayload, getResponseFromEntry, getSucceededRemoteData } from '../shared/operators';
import { URLCombiner } from '../url-combiner/url-combiner';
import { ChangeAnalyzer } from './change-analyzer';
import { PaginatedList } from './paginated-list';
import { RemoteData } from './remote-data';
import { CreateRequest, DeleteByIDRequest, FindByIDRequest, FindListOptions, FindListRequest, GetRequest, PatchRequest, PutRequest } from './request.models';
import { RequestEntry } from './request.reducer';
import { RequestService } from './request.service';
import { RestRequestMethod } from './rest-request-method';
import { UpdateDataService } from './update-data.service';
import { GenericConstructor } from '../shared/generic-constructor';

export abstract class DataService<T extends CacheableObject> implements UpdateDataService<T> {
  protected abstract requestService: RequestService;
  protected abstract rdbService: RemoteDataBuildService;
  protected abstract store: Store<CoreState>;
  protected abstract linkPath: string;
  protected abstract halService: HALEndpointService;
  protected abstract objectCache: ObjectCacheService;
  protected abstract notificationsService: NotificationsService;
  protected abstract http: HttpClient;
  protected abstract comparator: ChangeAnalyzer<T>;

  /**
   * Allows subclasses to reset the response cache time.
   */
  protected responseMsToLive: number;

  /**
   * Get the endpoint for browsing
   * @param options The [[FindListOptions]] object
   * @param linkPath The link path for the object
   * @returns {Observable<string>}
   */
  getBrowseEndpoint(options: FindListOptions = {}, linkPath?: string): Observable<string> {
    return this.getEndpoint();
  }

  /**
   * Get the base endpoint for all requests
   */
  protected getEndpoint(): Observable<string> {
    return this.halService.getEndpoint(this.linkPath);
  }

  /**
   * Create the HREF with given options object
   *
   * @param options The [[FindListOptions]] object
   * @param linkPath The link path for the object
   * @return {Observable<string>}
   *    Return an observable that emits created HREF
   * @param linksToFollow   List of {@link FollowLinkConfig} that indicate which {@link HALLink}s should be automatically resolved
   */
  public getFindAllHref(options: FindListOptions = {}, linkPath?: string, ...linksToFollow: Array<FollowLinkConfig<T>>): Observable<string> {
    let endpoint$: Observable<string>;
    const args = [];

    endpoint$ = this.getBrowseEndpoint(options).pipe(
      filter((href: string) => isNotEmpty(href)),
      map((href: string) => isNotEmpty(linkPath) ? `${href}/${linkPath}` : href),
      distinctUntilChanged()
    );

    return endpoint$.pipe(map((result: string) => this.buildHrefFromFindOptions(result, options, args, ...linksToFollow)));
  }

  /**
   * Create the HREF for a specific object's search method with given options object
   *
   * @param searchMethod The search method for the object
   * @param options The [[FindListOptions]] object
   * @return {Observable<string>}
   *    Return an observable that emits created HREF
   * @param linksToFollow   List of {@link FollowLinkConfig} that indicate which {@link HALLink}s should be automatically resolved
   */
  public getSearchByHref(searchMethod: string, options: FindListOptions = {}, ...linksToFollow: Array<FollowLinkConfig<T>>): Observable<string> {
    let result$: Observable<string>;
    const args = [];

    result$ = this.getSearchEndpoint(searchMethod);

    return result$.pipe(map((result: string) => this.buildHrefFromFindOptions(result, options, args, ...linksToFollow)));
  }

  /**
   * Turn an options object into a query string and combine it with the given HREF
   *
   * @param href The HREF to which the query string should be appended
   * @param options The [[FindListOptions]] object
   * @param extraArgs Array with additional params to combine with query string
   * @return {Observable<string>}
   *    Return an observable that emits created HREF
   * @param linksToFollow   List of {@link FollowLinkConfig} that indicate which {@link HALLink}s should be automatically resolved
   */
  protected buildHrefFromFindOptions(href: string, options: FindListOptions, extraArgs: string[] = [], ...linksToFollow: Array<FollowLinkConfig<T>>): string {
    let args = [...extraArgs];

    if (hasValue(options.currentPage) && typeof options.currentPage === 'number') {
      /* TODO: this is a temporary fix for the pagination start index (0 or 1) discrepancy between the rest and the frontend respectively */
      args = [...args, `page=${options.currentPage - 1}`];
    }
    if (hasValue(options.elementsPerPage)) {
      args = [...args, `size=${options.elementsPerPage}`];
    }
    if (hasValue(options.sort)) {
      args = [...args, `sort=${options.sort.field},${options.sort.direction}`];
    }
    if (hasValue(options.startsWith)) {
      args = [...args, `startsWith=${options.startsWith}`];
    }
    if (hasValue(options.searchParams)) {
      options.searchParams.forEach((param: RequestParam) => {
        args = [...args, `${param.fieldName}=${param.fieldValue}`];
      })
    }
    args = this.addEmbedParams(args, ...linksToFollow);
    if (isNotEmpty(args)) {
      return new URLCombiner(href, `?${args.join('&')}`).toString();
    } else {
      return href;
    }
  }

  /**
   * Turn an array of RequestParam into a query string and combine it with the given HREF
   *
   * @param href The HREF to which the query string should be appended
   * @param params Array with additional params to combine with query string
   * @param linksToFollow   List of {@link FollowLinkConfig} that indicate which {@link HALLink}s should be automatically resolved
   *
   * @return {Observable<string>}
   * Return an observable that emits created HREF
   */
  protected buildHrefWithParams(href: string, params: RequestParam[], ...linksToFollow: Array<FollowLinkConfig<T>>): string {

    let  args = [];
    if (hasValue(params)) {
      params.forEach((param: RequestParam) => {
        args.push(`${param.fieldName}=${param.fieldValue}`);
      })
    }

    args = this.addEmbedParams(args, ...linksToFollow);

    if (isNotEmpty(args)) {
      return new URLCombiner(href, `?${args.join('&')}`).toString();
    } else {
      return href;
    }
  }
  /**
   * Adds the embed options to the link for the request
   * @param args            params for the query string
   * @param linksToFollow   links we want to embed in query string if shouldEmbed is true
   */
  protected addEmbedParams(args: string[], ...linksToFollow: Array<FollowLinkConfig<T>>) {
    linksToFollow.forEach((linkToFollow: FollowLinkConfig<T>) => {
      if (linkToFollow !== undefined && linkToFollow.shouldEmbed) {
        const embedString = 'embed=' + String(linkToFollow.name);
        const embedWithNestedString = this.addNestedEmbeds(embedString, ...linkToFollow.linksToFollow);
        args = [...args, embedWithNestedString];
      }
    });
    return args;
  }

  /**
   * Add the nested followLinks to the embed param, recursively, separated by a /
   * @param embedString     embedString so far (recursive)
   * @param linksToFollow   links we want to embed in query string if shouldEmbed is true
   */
  protected addNestedEmbeds(embedString: string, ...linksToFollow: Array<FollowLinkConfig<T>>): string {
    let nestEmbed = embedString;
    linksToFollow.forEach((linkToFollow: FollowLinkConfig<T>) => {
      if (linkToFollow !== undefined && linkToFollow.shouldEmbed) {
        nestEmbed = nestEmbed + '/' + String(linkToFollow.name);
        if (linkToFollow.linksToFollow !== undefined) {
          nestEmbed = this.addNestedEmbeds(nestEmbed, ...linkToFollow.linksToFollow);
        }
      }
    });
    return nestEmbed;
  }

  /**
   * Returns {@link RemoteData} of all object with a list of {@link FollowLinkConfig}, to indicate which embedded
   * info should be added to the objects
   *
   * @param options         Find list options object
   * @param linksToFollow   List of {@link FollowLinkConfig} that indicate which {@link HALLink}s should be automatically resolved
   * @return {Observable<RemoteData<PaginatedList<T>>>}
   *    Return an observable that emits object list
   */
  findAll(options: FindListOptions = {}, ...linksToFollow: Array<FollowLinkConfig<T>>): Observable<RemoteData<PaginatedList<T>>> {
    return this.findList(this.getFindAllHref(options), options, ...linksToFollow);
  }

  /**
   * Returns an observable of {@link RemoteData} of an object, based on href observable,
   * with a list of {@link FollowLinkConfig}, to automatically resolve {@link HALLink}s of the object
   * @param href$           Observable of href of object we want to retrieve
   * @param options         Find list options object
   * @param linksToFollow   List of {@link FollowLinkConfig} that indicate which {@link HALLink}s should be automatically resolved
   */
  protected findList(href$, options: FindListOptions, ...linksToFollow: Array<FollowLinkConfig<T>>) {
    href$.pipe(
      first((href: string) => hasValue(href)))
      .subscribe((href: string) => {
        const request = new FindListRequest(this.requestService.generateRequestId(), href, options);
        if (hasValue(this.responseMsToLive)) {
          request.responseMsToLive = this.responseMsToLive;
        }
        this.requestService.configure(request);
      });

    return this.rdbService.buildList<T>(href$, ...linksToFollow) as Observable<RemoteData<PaginatedList<T>>>;
  }

  /**
   * Create the HREF for a specific object based on its identifier; with possible embed query params based on linksToFollow
   * @param endpoint The base endpoint for the type of object
   * @param resourceID The identifier for the object
   * @param linksToFollow   List of {@link FollowLinkConfig} that indicate which {@link HALLink}s should be automatically resolved
   */
  getIDHref(endpoint, resourceID, ...linksToFollow: Array<FollowLinkConfig<T>>): string {
    return this.buildHrefFromFindOptions(endpoint + '/' + resourceID, {}, [], ...linksToFollow);
  }

  /**
   * Create an observable for the HREF of a specific object based on its identifier
   * @param resourceID The identifier for the object
   * @param linksToFollow   List of {@link FollowLinkConfig} that indicate which {@link HALLink}s should be automatically resolved
   */
  getIDHrefObs(resourceID: string, ...linksToFollow: Array<FollowLinkConfig<T>>): Observable<string> {
    return this.getEndpoint().pipe(
      map((endpoint: string) => this.getIDHref(endpoint, resourceID, ...linksToFollow)));
  }

  /**
   * Returns an observable of {@link RemoteData} of an object, based on its ID, with a list of {@link FollowLinkConfig},
   * to automatically resolve {@link HALLink}s of the object
   * @param id              ID of object we want to retrieve
   * @param linksToFollow   List of {@link FollowLinkConfig} that indicate which {@link HALLink}s should be automatically resolved
   */
  findById(id: string, ...linksToFollow: Array<FollowLinkConfig<T>>): Observable<RemoteData<T>> {
    const hrefObs = this.getIDHrefObs(encodeURIComponent(id), ...linksToFollow);

    hrefObs.pipe(
      find((href: string) => hasValue(href)))
      .subscribe((href: string) => {
        const request = new FindByIDRequest(this.requestService.generateRequestId(), href, id);
        if (hasValue(this.responseMsToLive)) {
          request.responseMsToLive = this.responseMsToLive;
        }
        this.requestService.configure(request);
      });

    return this.rdbService.buildSingle<T>(hrefObs, ...linksToFollow);
  }

  /**
   * Returns an observable of {@link RemoteData} of an object, based on an href, with a list of {@link FollowLinkConfig},
   * to automatically resolve {@link HALLink}s of the object
   * @param href            The url of object we want to retrieve
   * @param linksToFollow   List of {@link FollowLinkConfig} that indicate which {@link HALLink}s should be automatically resolved
   */
  findByHref(href: string, ...linksToFollow: Array<FollowLinkConfig<T>>): Observable<RemoteData<T>> {
    const requestHref = this.buildHrefFromFindOptions(href, {}, [], ...linksToFollow);
    const request = new GetRequest(this.requestService.generateRequestId(), requestHref);
    if (hasValue(this.responseMsToLive)) {
      request.responseMsToLive = this.responseMsToLive;
    }
    this.requestService.configure(request);
    return this.rdbService.buildSingle<T>(href, ...linksToFollow);
  }

  /**
   * Returns a list of observables of {@link RemoteData} of objects, based on an href, with a list of {@link FollowLinkConfig},
   * to automatically resolve {@link HALLink}s of the object
   * @param href            The url of object we want to retrieve
   * @param findListOptions Find list options object
   * @param linksToFollow   List of {@link FollowLinkConfig} that indicate which {@link HALLink}s should be automatically resolved
   */
  findAllByHref(href: string, findListOptions: FindListOptions = {}, ...linksToFollow: Array<FollowLinkConfig<T>>): Observable<RemoteData<PaginatedList<T>>> {
    const requestHref = this.buildHrefFromFindOptions(href, findListOptions, [], ...linksToFollow);
    const request = new GetRequest(this.requestService.generateRequestId(), requestHref);
    if (hasValue(this.responseMsToLive)) {
      request.responseMsToLive = this.responseMsToLive;
    }
    this.requestService.configure(request);
    return this.rdbService.buildList<T>(requestHref, ...linksToFollow);
  }

  /**
   * Return object search endpoint by given search method
   *
   * @param searchMethod The search method for the object
   */
  protected getSearchEndpoint(searchMethod: string): Observable<string> {
    return this.halService.getEndpoint(this.linkPath).pipe(
      filter((href: string) => isNotEmpty(href)),
      map((href: string) => `${href}/search/${searchMethod}`));
  }

  /**
   * Make a new FindListRequest with given search method
   *
   * @param searchMethod The search method for the object
   * @param options The [[FindListOptions]] object
   * @param linksToFollow The array of [[FollowLinkConfig]]
   * @return {Observable<RemoteData<PaginatedList<T>>}
   *    Return an observable that emits response from the server
   */
  searchBy(searchMethod: string, options: FindListOptions = {}, ...linksToFollow: Array<FollowLinkConfig<T>>): Observable<RemoteData<PaginatedList<T>>> {
    const requestId = this.requestService.generateRequestId();
    const hrefObs = this.getSearchByHref(searchMethod, options, ...linksToFollow);

<<<<<<< HEAD
    return hrefObs.pipe(
      find((href: string) => hasValue(href)),
      tap((href: string) => {
          this.requestService.removeByHrefSubstring(searchMethod);
          const request = new FindListRequest(this.requestService.generateRequestId(), href, options);
          if (hasValue(this.responseMsToLive)) {
            request.responseMsToLive = this.responseMsToLive;
          }
=======
    hrefObs.pipe(
      find((href: string) => hasValue(href))
    ).subscribe((href: string) => {
      const request = new FindListRequest(requestId, href, options);
      if (hasValue(this.responseMsToLive)) {
        request.responseMsToLive = this.responseMsToLive;
      }
      this.requestService.configure(request);
    });
>>>>>>> 095d5f32

    return this.requestService.getByUUID(requestId).pipe(
      find((requestEntry) => hasValue(requestEntry) && requestEntry.completed),
      switchMap((requestEntry) =>
        this.rdbService.buildList<T>(requestEntry.request.href, ...linksToFollow)
      ),
    );
  }

  /**
   * Send a patch request for a specified object
   * @param {T} dso The object to send a patch request for
   * @param {Operation[]} operations The patch operations to be performed
   */
  patch(dso: T, operations: Operation[]): Observable<RestResponse> {
    const requestId = this.requestService.generateRequestId();

    const hrefObs = this.halService.getEndpoint(this.linkPath).pipe(
      map((endpoint: string) => this.getIDHref(endpoint, dso.uuid)));

    hrefObs.pipe(
      find((href: string) => hasValue(href)),
      map((href: string) => {
        const request = new PatchRequest(requestId, href, operations);
        if (hasValue(this.responseMsToLive)) {
          request.responseMsToLive = this.responseMsToLive;
        }
        this.requestService.configure(request);
      })
    ).subscribe();

    return this.requestService.getByUUID(requestId).pipe(
      find((request: RequestEntry) => request.completed),
      map((request: RequestEntry) => request.response)
    );
  }

  /**
   * Send a PUT request for the specified object
   *
   * @param object The object to send a put request for.
   */
  put(object: T): Observable<RemoteData<T>> {
    const requestId = this.requestService.generateRequestId();
    const serializedObject = new DSpaceSerializer(object.constructor as GenericConstructor<{}>).serialize(object);
    const request = new PutRequest(requestId, object._links.self.href, serializedObject);

    if (hasValue(this.responseMsToLive)) {
      request.responseMsToLive = this.responseMsToLive;
    }

    this.requestService.configure(request);

    return this.requestService.getByUUID(requestId).pipe(
      find((re: RequestEntry) => hasValue(re) && re.completed),
      switchMap(() => this.findByHref(object._links.self.href))
    );
  }

  /**
   * Add a new patch to the object cache
   * The patch is derived from the differences between the given object and its version in the object cache
   * @param {DSpaceObject} object The given object
   */
  update(object: T): Observable<RemoteData<T>> {
    const oldVersion$ = this.findByHref(object._links.self.href);
    return oldVersion$.pipe(
      getSucceededRemoteData(),
      getRemoteDataPayload(),
      mergeMap((oldVersion: T) => {
          const operations = this.comparator.diff(oldVersion, object);
          if (isNotEmpty(operations)) {
            this.objectCache.addPatch(object._links.self.href, operations);
          }
          return this.findByHref(object._links.self.href);
        }
      ));
  }

  /**
   * Create a new DSpaceObject on the server, and store the response
   * in the object cache
   *
   * @param {DSpaceObject} dso
   *    The object to create
   * @param {RequestParam[]} params
   *    Array with additional params to combine with query string
   */
  create(dso: T, ...params: RequestParam[]): Observable<RemoteData<T>> {
    const requestId = this.requestService.generateRequestId();
    const endpoint$ = this.getEndpoint().pipe(
      isNotEmptyOperator(),
      distinctUntilChanged(),
      map((endpoint: string) => this.buildHrefWithParams(endpoint, params))
    );

    const serializedDso = new DSpaceSerializer(getClassForType((dso as any).type)).serialize(dso);

    const request$ = endpoint$.pipe(
      take(1),
      map((endpoint: string) => {
        const request = new CreateRequest(requestId, endpoint, JSON.stringify(serializedDso));
        if (hasValue(this.responseMsToLive)) {
          request.responseMsToLive = this.responseMsToLive;
        }
        return request
      })
    );

    // Execute the post request
    request$.pipe(
      configureRequest(this.requestService)
    ).subscribe();

    // Resolve self link for new object
    const selfLink$ = this.requestService.getByUUID(requestId).pipe(
      getResponseFromEntry(),
      map((response: RestResponse) => {
        if (!response.isSuccessful && response instanceof ErrorResponse) {
          this.notificationsService.error('Server Error:', response.errorMessage, new NotificationOptions(-1));
        } else {
          return response;
        }
      }),
      map((response: any) => {
        if (isNotEmpty(response.resourceSelfLinks)) {
          return response.resourceSelfLinks[0];
        }
      }),
      distinctUntilChanged()
    ) as Observable<string>;

    return selfLink$.pipe(
      switchMap((selfLink: string) => this.findByHref(selfLink)),
    )
  }

  /**
   * Create a new DSpaceObject on the server, and store the response
   * in the object cache, returns observable of the response to determine success
   *
   * @param {DSpaceObject} dso
   *    The object to create
   */
  tryToCreate(dso: T): Observable<RestResponse> {
    const requestId = this.requestService.generateRequestId();
    const endpoint$ = this.halService.getEndpoint(this.linkPath).pipe(
      isNotEmptyOperator(),
      distinctUntilChanged(),
    );

    const serializedDso = new DSpaceSerializer(getClassForType((dso as any).type)).serialize(dso);

    const request$ = endpoint$.pipe(
      take(1),
      map((endpoint: string) => {
        const request = new CreateRequest(requestId, endpoint, JSON.stringify(serializedDso));
        if (hasValue(this.responseMsToLive)) {
          request.responseMsToLive = this.responseMsToLive;
        }
        return request
      })
    );

    // Execute the post request
    request$.pipe(
      configureRequest(this.requestService)
    ).subscribe();

    return this.fetchResponse(requestId);
  }

  /**
   * Gets the restResponse from the requestService
   * @param requestId
   */
  protected fetchResponse(requestId: string): Observable<RestResponse> {
    return this.requestService.getByUUID(requestId).pipe(
      getResponseFromEntry(),
      map((response: RestResponse) => {
        return response;
      })
    );
  }

  /**
   * Delete an existing DSpace Object on the server
   * @param dsoID The DSpace Object' id to be removed
   * @param copyVirtualMetadata (optional parameter) the identifiers of the relationship types for which the virtual
   *                            metadata should be saved as real metadata
   * @return the RestResponse as an Observable
   */
  delete(dsoID: string, copyVirtualMetadata?: string[]): Observable<RestResponse> {
    const requestId = this.requestService.generateRequestId();

    const hrefObs = this.getIDHrefObs(dsoID);

    hrefObs.pipe(
      find((href: string) => hasValue(href)),
      map((href: string) => {
        if (copyVirtualMetadata) {
          copyVirtualMetadata.forEach((id) =>
            href += (href.includes('?') ? '&' : '?')
              + 'copyVirtualMetadata='
              + id
          );
        }
        const request = new DeleteByIDRequest(requestId, href, dsoID);
        if (hasValue(this.responseMsToLive)) {
          request.responseMsToLive = this.responseMsToLive;
        }
        this.requestService.configure(request);
      })
    ).subscribe();

    return this.requestService.getByUUID(requestId).pipe(
      find((request: RequestEntry) => request.completed),
      map((request: RequestEntry) => request.response)
    );
  }

  /**
   * Commit current object changes to the server
   * @param method The RestRequestMethod for which de server sync buffer should be committed
   */
  commitUpdates(method?: RestRequestMethod) {
    this.requestService.commit(method);
  }

  /**
   * Return the links to traverse from the root of the api to the
   * endpoint this DataService represents
   *
   * e.g. if the api root links to 'foo', and the endpoint at 'foo'
   * links to 'bar' the linkPath for the BarDataService would be
   * 'foo/bar'
   */
  getLinkPath(): string {
    return this.linkPath;
  }
}<|MERGE_RESOLUTION|>--- conflicted
+++ resolved
@@ -335,16 +335,6 @@
     const requestId = this.requestService.generateRequestId();
     const hrefObs = this.getSearchByHref(searchMethod, options, ...linksToFollow);
 
-<<<<<<< HEAD
-    return hrefObs.pipe(
-      find((href: string) => hasValue(href)),
-      tap((href: string) => {
-          this.requestService.removeByHrefSubstring(searchMethod);
-          const request = new FindListRequest(this.requestService.generateRequestId(), href, options);
-          if (hasValue(this.responseMsToLive)) {
-            request.responseMsToLive = this.responseMsToLive;
-          }
-=======
     hrefObs.pipe(
       find((href: string) => hasValue(href))
     ).subscribe((href: string) => {
@@ -354,7 +344,6 @@
       }
       this.requestService.configure(request);
     });
->>>>>>> 095d5f32
 
     return this.requestService.getByUUID(requestId).pipe(
       find((requestEntry) => hasValue(requestEntry) && requestEntry.completed),
