<<<<<<< HEAD
import { filter, find, map, take } from 'rxjs/operators';
import { Observable } from 'rxjs';
=======
import { HttpClient } from '@angular/common/http';

import { Observable } from 'rxjs';
import { distinctUntilChanged, filter, find, first, map, mergeMap, switchMap, take } from 'rxjs/operators';
>>>>>>> 2d07cc19
import { Store } from '@ngrx/store';

import { hasValue, isNotEmpty, isNotEmptyOperator } from '../../shared/empty.util';
import { RemoteDataBuildService } from '../cache/builders/remote-data-build.service';
import { CoreState } from '../core.reducers';
import { HALEndpointService } from '../shared/hal-endpoint.service';
import { URLCombiner } from '../url-combiner/url-combiner';
import { PaginatedList } from './paginated-list';
import { RemoteData } from './remote-data';
import {
  CreateRequest,
  DeleteByIDRequest,
  FindAllOptions,
  FindAllRequest,
  FindByIDRequest,
  GetRequest
} from './request.models';
import { RequestService } from './request.service';
import { HttpOptions } from '../dspace-rest-v2/dspace-rest-v2.service';
import { NormalizedObject } from '../cache/models/normalized-object.model';
<<<<<<< HEAD
import { compare, Operation } from 'fast-json-patch';
import { ObjectCacheService } from '../cache/object-cache.service';
import { DSpaceObject } from '../shared/dspace-object.model';

export abstract class DataService<TNormalized extends NormalizedObject, TDomain> {
=======
import { SearchParam } from '../cache/models/search-param.model';
import { Operation } from 'fast-json-patch';
import { ObjectCacheService } from '../cache/object-cache.service';
import { DSpaceObject } from '../shared/dspace-object.model';
import { NotificationsService } from '../../shared/notifications/notifications.service';
import { configureRequest, getResponseFromEntry } from '../shared/operators';
import { ErrorResponse, RestResponse } from '../cache/response.models';
import { NotificationOptions } from '../../shared/notifications/models/notification-options.model';
import { DSpaceRESTv2Serializer } from '../dspace-rest-v2/dspace-rest-v2.serializer';
import { NormalizedObjectFactory } from '../cache/models/normalized-object-factory';
import { CacheableObject } from '../cache/object-cache.reducer';
import { RequestEntry } from './request.reducer';
import { NormalizedObjectBuildService } from '../cache/builders/normalized-object-build.service';
import { ChangeAnalyzer } from './change-analyzer';
import { RestRequestMethod } from './rest-request-method';

export abstract class DataService<T extends CacheableObject> {
>>>>>>> 2d07cc19
  protected abstract requestService: RequestService;
  protected abstract rdbService: RemoteDataBuildService;
  protected abstract dataBuildService: NormalizedObjectBuildService;
  protected abstract store: Store<CoreState>;
  protected abstract linkPath: string;
  protected abstract halService: HALEndpointService;
<<<<<<< HEAD
  protected abstract objectCache: ObjectCacheService;

  public abstract getBrowseEndpoint(options: FindAllOptions, linkPath?: string): Observable<string>

  protected getFindAllHref(options: FindAllOptions = {}, linkPath?: string): Observable<string> {
    let result: Observable<string>;
    const args = [];

    result = this.getBrowseEndpoint(options, linkPath);
=======
  protected abstract forceBypassCache = false;
  protected abstract objectCache: ObjectCacheService;
  protected abstract notificationsService: NotificationsService;
  protected abstract http: HttpClient;
  protected abstract comparator: ChangeAnalyzer<T>;

  public abstract getBrowseEndpoint(options: FindAllOptions, linkPath?: string): Observable<string>

  /**
   * Create the HREF with given options object
   *
   * @param options The [[FindAllOptions]] object
   * @param linkPath The link path for the object
   * @return {Observable<string>}
   *    Return an observable that emits created HREF
   */
  protected getFindAllHref(options: FindAllOptions = {}, linkPath?: string): Observable<string> {
    let result: Observable<string>;
    const args = [];

    result = this.getBrowseEndpoint(options, linkPath).pipe(distinctUntilChanged());

    return this.buildHrefFromFindOptions(result, args, options);
  }

  /**
   * Create the HREF for a specific object's search method with given options object
   *
   * @param searchMethod The search method for the object
   * @param options The [[FindAllOptions]] object
   * @return {Observable<string>}
   *    Return an observable that emits created HREF
   */
  protected getSearchByHref(searchMethod: string, options: FindAllOptions = {}): Observable<string> {
    let result: Observable<string>;
    const args = [];

    result = this.getSearchEndpoint(searchMethod);

    if (hasValue(options.searchParams)) {
      options.searchParams.forEach((param: SearchParam) => {
        args.push(`${param.fieldName}=${param.fieldValue}`);
      })
    }

    return this.buildHrefFromFindOptions(result, args, options);
  }

  /**
   * Turn an options object into a query string and combine it with the given HREF
   *
   * @param href$ The HREF to which the query string should be appended
   * @param args Array with additional params to combine with query string
   * @param options The [[FindAllOptions]] object
   * @return {Observable<string>}
   *    Return an observable that emits created HREF
   */
  protected buildHrefFromFindOptions(href$: Observable<string>, args: string[], options: FindAllOptions): Observable<string> {

>>>>>>> 2d07cc19
    if (hasValue(options.currentPage) && typeof options.currentPage === 'number') {
      /* TODO: this is a temporary fix for the pagination start index (0 or 1) discrepancy between the rest and the frontend respectively */
      args.push(`page=${options.currentPage - 1}`);
    }
    if (hasValue(options.elementsPerPage)) {
      args.push(`size=${options.elementsPerPage}`);
    }
    if (hasValue(options.sort)) {
      args.push(`sort=${options.sort.field},${options.sort.direction}`);
    }
    if (hasValue(options.startsWith)) {
      args.push(`startsWith=${options.startsWith}`);
    }
    if (isNotEmpty(args)) {
      return href$.pipe(map((href: string) => new URLCombiner(href, `?${args.join('&')}`).toString()));
    } else {
      return href$;
    }
  }

  findAll(options: FindAllOptions = {}): Observable<RemoteData<PaginatedList<T>>> {
    const hrefObs = this.getFindAllHref(options);

    hrefObs.pipe(
      first((href: string) => hasValue(href)))
      .subscribe((href: string) => {
        const request = new FindAllRequest(this.requestService.generateRequestId(), href, options);
        this.requestService.configure(request, this.forceBypassCache);
      });

    return this.rdbService.buildList<T>(hrefObs) as Observable<RemoteData<PaginatedList<T>>>;
  }

  /**
   * Create the HREF for a specific object based on its identifier
   * @param endpoint The base endpoint for the type of object
   * @param resourceID The identifier for the object
   */
  getIDHref(endpoint, resourceID): string {
    return `${endpoint}/${resourceID}`;
  }

  findById(id: string): Observable<RemoteData<T>> {
    const hrefObs = this.halService.getEndpoint(this.linkPath).pipe(
      map((endpoint: string) => this.getIDHref(endpoint, id)));

    hrefObs.pipe(
      find((href: string) => hasValue(href)))
      .subscribe((href: string) => {
        const request = new FindByIDRequest(this.requestService.generateRequestId(), href, id);
        this.requestService.configure(request, this.forceBypassCache);
      });

    return this.rdbService.buildSingle<T>(hrefObs);
  }

  findByHref(href: string, options?: HttpOptions): Observable<RemoteData<T>> {
    this.requestService.configure(new GetRequest(this.requestService.generateRequestId(), href, null, options), this.forceBypassCache);
    return this.rdbService.buildSingle<T>(href);
  }

  /**
   * Return object search endpoint by given search method
   *
   * @param searchMethod The search method for the object
   */
  protected getSearchEndpoint(searchMethod: string): Observable<string> {
    return this.halService.getEndpoint(`${this.linkPath}/search`).pipe(
      filter((href: string) => isNotEmpty(href)),
      map((href: string) => `${href}/${searchMethod}`));
  }

  /**
   * Make a new FindAllRequest with given search method
   *
   * @param searchMethod The search method for the object
   * @param options The [[FindAllOptions]] object
   * @return {Observable<RemoteData<PaginatedList<T>>}
   *    Return an observable that emits response from the server
   */
  protected searchBy(searchMethod: string, options: FindAllOptions = {}): Observable<RemoteData<PaginatedList<T>>> {

    const hrefObs = this.getSearchByHref(searchMethod, options);

    hrefObs.pipe(
      first((href: string) => hasValue(href)))
      .subscribe((href: string) => {
        const request = new FindAllRequest(this.requestService.generateRequestId(), href, options);
        this.requestService.configure(request, true);
      });

    return this.rdbService.buildList<T>(hrefObs) as Observable<RemoteData<PaginatedList<T>>>;
  }

  /**
   * Add a new patch to the object cache to a specified object
   * @param {string} href The selflink of the object that will be patched
   * @param {Operation[]} operations The patch operations to be performed
   */
  patch(href: string, operations: Operation[]) {
    this.objectCache.addPatch(href, operations);
  }

  /**
   * Add a new patch to the object cache
   * The patch is derived from the differences between the given object and its version in the object cache
   * @param {DSpaceObject} object The given object
   */
  update(object: T): Observable<RemoteData<T>> {
    const oldVersion$ = this.objectCache.getObjectBySelfLink(object.self);
    return oldVersion$.pipe(take(1), mergeMap((oldVersion: T) => {
        const operations = this.comparator.diff(oldVersion, object);
        if (isNotEmpty(operations)) {
          this.objectCache.addPatch(object.self, operations);
        }
        return this.findById(object.uuid);
      }
    ));

  }

  /**
   * Create a new DSpaceObject on the server, and store the response
   * in the object cache
   *
   * @param {DSpaceObject} dso
   *    The object to create
   * @param {string} parentUUID
   *    The UUID of the parent to create the new object under
   */
  create(dso: T, parentUUID: string): Observable<RemoteData<T>> {
    const requestId = this.requestService.generateRequestId();
    const endpoint$ = this.halService.getEndpoint(this.linkPath).pipe(
      isNotEmptyOperator(),
      distinctUntilChanged(),
      map((endpoint: string) => parentUUID ? `${endpoint}?parent=${parentUUID}` : endpoint)
    );

    const normalizedObject: NormalizedObject<T> = this.dataBuildService.normalize<T>(dso);
    const serializedDso = new DSpaceRESTv2Serializer(NormalizedObjectFactory.getConstructor(dso.type)).serialize(normalizedObject);

    const request$ = endpoint$.pipe(
      take(1),
      map((endpoint: string) => new CreateRequest(requestId, endpoint, JSON.stringify(serializedDso)))
    );

    // Execute the post request
    request$.pipe(
      configureRequest(this.requestService)
    ).subscribe();

    // Resolve self link for new object
    const selfLink$ = this.requestService.getByUUID(requestId).pipe(
      getResponseFromEntry(),
      map((response: RestResponse) => {
        if (!response.isSuccessful && response instanceof ErrorResponse) {
          this.notificationsService.error('Server Error:', response.errorMessage, new NotificationOptions(-1));
        } else {
          return response;
        }
      }),
      map((response: any) => {
        if (isNotEmpty(response.resourceSelfLinks)) {
          return response.resourceSelfLinks[0];
        }
      }),
      distinctUntilChanged()
    ) as Observable<string>;

    return selfLink$.pipe(
      switchMap((selfLink: string) => this.findByHref(selfLink)),
    )
  }

  /**
   * Delete an existing DSpace Object on the server
   * @param dso The DSpace Object to be removed
   * Return an observable that emits true when the deletion was successful, false when it failed
   */
  delete(dso: T): Observable<boolean> {
    const requestId = this.requestService.generateRequestId();

    const hrefObs = this.halService.getEndpoint(this.linkPath).pipe(
      map((endpoint: string) => this.getIDHref(endpoint, dso.uuid)));

    hrefObs.pipe(
      find((href: string) => hasValue(href)),
      map((href: string) => {
        const request = new DeleteByIDRequest(requestId, href, dso.uuid);
        this.requestService.configure(request);
      })
    ).subscribe();

    return this.requestService.getByUUID(requestId).pipe(
      find((request: RequestEntry) => request.completed),
      map((request: RequestEntry) => request.response.isSuccessful)
    );
  }

  /**
   * Commit current object changes to the server
   * @param method The RestRequestMethod for which de server sync buffer should be committed
   */
  commitUpdates(method?: RestRequestMethod) {
    this.requestService.commit(method);
  }

<<<<<<< HEAD
  /**
   * Add a new patch to the object cache to a specified object
   * @param {string} href The selflink of the object that will be patched
   * @param {Operation[]} operations The patch operations to be performed
   */
  patch(href: string, operations: Operation[]) {
    this.objectCache.addPatch(href, operations);
  }

  /**
   * Add a new patch to the object cache
   * The patch is derived from the differences between the given object and its version in the object cache
   * @param {DSpaceObject} object The given object
   */
  update(object: DSpaceObject) {
    const oldVersion = this.objectCache.getBySelfLink(object.self);
    const operations = compare(oldVersion, object);
    if (isNotEmpty(operations)) {
      this.objectCache.addPatch(object.self, operations);
    }
  }

  // TODO implement, after the structure of the REST server's POST response is finalized
  // create(dso: DSpaceObject): Observable<RemoteData<TDomain>> {
  //   const postHrefObs = this.getEndpoint();
  //
  //   // TODO ID is unknown at this point
  //   const idHrefObs = postHrefObs.map((href: string) => this.getFindByIDHref(href, dso.id));
  //
  //   postHrefObs
  //     .filter((href: string) => hasValue(href))
  //     .take(1)
  //     .subscribe((href: string) => {
  //       const request = new RestRequest(this.requestService.generateRequestId(), href, RestRequestMethod.POST, dso);
  //       this.requestService.configure(request);
  //     });
  //
  //   return this.rdbService.buildSingle<TNormalized, TDomain>(idHrefObs, this.normalizedResourceType);
  // }
=======
>>>>>>> 2d07cc19
}<|MERGE_RESOLUTION|>--- conflicted
+++ resolved
@@ -1,12 +1,7 @@
-<<<<<<< HEAD
-import { filter, find, map, take } from 'rxjs/operators';
-import { Observable } from 'rxjs';
-=======
 import { HttpClient } from '@angular/common/http';
 
 import { Observable } from 'rxjs';
 import { distinctUntilChanged, filter, find, first, map, mergeMap, switchMap, take } from 'rxjs/operators';
->>>>>>> 2d07cc19
 import { Store } from '@ngrx/store';
 
 import { hasValue, isNotEmpty, isNotEmptyOperator } from '../../shared/empty.util';
@@ -27,13 +22,6 @@
 import { RequestService } from './request.service';
 import { HttpOptions } from '../dspace-rest-v2/dspace-rest-v2.service';
 import { NormalizedObject } from '../cache/models/normalized-object.model';
-<<<<<<< HEAD
-import { compare, Operation } from 'fast-json-patch';
-import { ObjectCacheService } from '../cache/object-cache.service';
-import { DSpaceObject } from '../shared/dspace-object.model';
-
-export abstract class DataService<TNormalized extends NormalizedObject, TDomain> {
-=======
 import { SearchParam } from '../cache/models/search-param.model';
 import { Operation } from 'fast-json-patch';
 import { ObjectCacheService } from '../cache/object-cache.service';
@@ -51,24 +39,12 @@
 import { RestRequestMethod } from './rest-request-method';
 
 export abstract class DataService<T extends CacheableObject> {
->>>>>>> 2d07cc19
   protected abstract requestService: RequestService;
   protected abstract rdbService: RemoteDataBuildService;
   protected abstract dataBuildService: NormalizedObjectBuildService;
   protected abstract store: Store<CoreState>;
   protected abstract linkPath: string;
   protected abstract halService: HALEndpointService;
-<<<<<<< HEAD
-  protected abstract objectCache: ObjectCacheService;
-
-  public abstract getBrowseEndpoint(options: FindAllOptions, linkPath?: string): Observable<string>
-
-  protected getFindAllHref(options: FindAllOptions = {}, linkPath?: string): Observable<string> {
-    let result: Observable<string>;
-    const args = [];
-
-    result = this.getBrowseEndpoint(options, linkPath);
-=======
   protected abstract forceBypassCache = false;
   protected abstract objectCache: ObjectCacheService;
   protected abstract notificationsService: NotificationsService;
@@ -128,7 +104,6 @@
    */
   protected buildHrefFromFindOptions(href$: Observable<string>, args: string[], options: FindAllOptions): Observable<string> {
 
->>>>>>> 2d07cc19
     if (hasValue(options.currentPage) && typeof options.currentPage === 'number') {
       /* TODO: this is a temporary fix for the pagination start index (0 or 1) discrepancy between the rest and the frontend respectively */
       args.push(`page=${options.currentPage - 1}`);
@@ -336,46 +311,4 @@
     this.requestService.commit(method);
   }
 
-<<<<<<< HEAD
-  /**
-   * Add a new patch to the object cache to a specified object
-   * @param {string} href The selflink of the object that will be patched
-   * @param {Operation[]} operations The patch operations to be performed
-   */
-  patch(href: string, operations: Operation[]) {
-    this.objectCache.addPatch(href, operations);
-  }
-
-  /**
-   * Add a new patch to the object cache
-   * The patch is derived from the differences between the given object and its version in the object cache
-   * @param {DSpaceObject} object The given object
-   */
-  update(object: DSpaceObject) {
-    const oldVersion = this.objectCache.getBySelfLink(object.self);
-    const operations = compare(oldVersion, object);
-    if (isNotEmpty(operations)) {
-      this.objectCache.addPatch(object.self, operations);
-    }
-  }
-
-  // TODO implement, after the structure of the REST server's POST response is finalized
-  // create(dso: DSpaceObject): Observable<RemoteData<TDomain>> {
-  //   const postHrefObs = this.getEndpoint();
-  //
-  //   // TODO ID is unknown at this point
-  //   const idHrefObs = postHrefObs.map((href: string) => this.getFindByIDHref(href, dso.id));
-  //
-  //   postHrefObs
-  //     .filter((href: string) => hasValue(href))
-  //     .take(1)
-  //     .subscribe((href: string) => {
-  //       const request = new RestRequest(this.requestService.generateRequestId(), href, RestRequestMethod.POST, dso);
-  //       this.requestService.configure(request);
-  //     });
-  //
-  //   return this.rdbService.buildSingle<TNormalized, TDomain>(idHrefObs, this.normalizedResourceType);
-  // }
-=======
->>>>>>> 2d07cc19
 }