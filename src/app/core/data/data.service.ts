import { HttpClient } from '@angular/common/http';
import { Store } from '@ngrx/store';
import { Operation } from 'fast-json-patch';
import { Observable } from 'rxjs';
import {
  distinctUntilChanged,
  filter,
  find,
  first,
  map,
  mergeMap,
  skipWhile,
  switchMap,
  take,
  tap
} from 'rxjs/operators';
import { hasValue, hasValueOperator, isNotEmpty, isNotEmptyOperator } from '../../shared/empty.util';
import { NotificationOptions } from '../../shared/notifications/models/notification-options.model';
import { NotificationsService } from '../../shared/notifications/notifications.service';
import { FollowLinkConfig } from '../../shared/utils/follow-link-config.model';
import { getClassForType } from '../cache/builders/build-decorators';
import { RemoteDataBuildService } from '../cache/builders/remote-data-build.service';
import { RequestParam } from '../cache/models/request-param.model';
import { CacheableObject } from '../cache/object-cache.reducer';
import { ObjectCacheService } from '../cache/object-cache.service';
import { ErrorResponse, RestResponse } from '../cache/response.models';
import { CoreState } from '../core.reducers';
import { DSpaceSerializer } from '../dspace-rest-v2/dspace.serializer';
import { DSpaceObject } from '../shared/dspace-object.model';
import { HALEndpointService } from '../shared/hal-endpoint.service';
import {
  configureRequest,
  getRemoteDataPayload,
  getResponseFromEntry,
  getSucceededRemoteData
} from '../shared/operators';
import { URLCombiner } from '../url-combiner/url-combiner';
import { ChangeAnalyzer } from './change-analyzer';
import { PaginatedList } from './paginated-list';
import { RemoteData } from './remote-data';
import {
  CreateRequest,
  DeleteByIDRequest,
  FindByIDRequest,
  FindListOptions,
  FindListRequest,
  GetRequest,
  PatchRequest, PutRequest
} from './request.models';
import { RequestEntry } from './request.reducer';
import { RequestService } from './request.service';
import { RestRequestMethod } from './rest-request-method';
import { GenericConstructor } from '../shared/generic-constructor';

export abstract class DataService<T extends CacheableObject> {
  protected abstract requestService: RequestService;
  protected abstract rdbService: RemoteDataBuildService;
  protected abstract store: Store<CoreState>;
  protected abstract linkPath: string;
  protected abstract halService: HALEndpointService;
  protected abstract objectCache: ObjectCacheService;
  protected abstract notificationsService: NotificationsService;
  protected abstract http: HttpClient;
  protected abstract comparator: ChangeAnalyzer<T>;

  /**
   * Allows subclasses to reset the response cache time.
   */
  protected responseMsToLive: number;

  /**
   * Get the endpoint for browsing
   * @param options The [[FindListOptions]] object
   * @param linkPath The link path for the object
   * @returns {Observable<string>}
   */
  getBrowseEndpoint(options: FindListOptions = {}, linkPath?: string): Observable<string> {
    return this.halService.getEndpoint(this.linkPath);
  }

  /**
   * Create the HREF with given options object
   *
   * @param options The [[FindListOptions]] object
   * @param linkPath The link path for the object
   * @return {Observable<string>}
   *    Return an observable that emits created HREF
   * @param linksToFollow   List of {@link FollowLinkConfig} that indicate which {@link HALLink}s should be automatically resolved
   */
  protected getFindAllHref(options: FindListOptions = {}, linkPath?: string, ...linksToFollow: Array<FollowLinkConfig<T>>): Observable<string> {
    let result$: Observable<string>;
    const args = [];

    result$ = this.getBrowseEndpoint(options, linkPath).pipe(distinctUntilChanged());

    return result$.pipe(map((result: string) => this.buildHrefFromFindOptions(result, options, args, ...linksToFollow)));
  }

  /**
   * Create the HREF for a specific object's search method with given options object
   *
   * @param searchMethod The search method for the object
   * @param options The [[FindListOptions]] object
   * @return {Observable<string>}
   *    Return an observable that emits created HREF
   * @param linksToFollow   List of {@link FollowLinkConfig} that indicate which {@link HALLink}s should be automatically resolved
   */
  protected getSearchByHref(searchMethod: string, options: FindListOptions = {}, ...linksToFollow: Array<FollowLinkConfig<T>>): Observable<string> {
    let result$: Observable<string>;
    const args = [];

    result$ = this.getSearchEndpoint(searchMethod);

    if (hasValue(options.searchParams)) {
      options.searchParams.forEach((param: RequestParam) => {
        args.push(`${param.fieldName}=${param.fieldValue}`);
      })
    }

    return result$.pipe(map((result: string) => this.buildHrefFromFindOptions(result, options, args, ...linksToFollow)));
  }

  /**
   * Turn an options object into a query string and combine it with the given HREF
   *
   * @param href The HREF to which the query string should be appended
   * @param options The [[FindListOptions]] object
   * @param extraArgs Array with additional params to combine with query string
   * @return {Observable<string>}
   *    Return an observable that emits created HREF
   * @param linksToFollow   List of {@link FollowLinkConfig} that indicate which {@link HALLink}s should be automatically resolved
   */
  protected buildHrefFromFindOptions(href: string, options: FindListOptions, extraArgs: string[] = [], ...linksToFollow: Array<FollowLinkConfig<T>>): string {
    let args = [...extraArgs];

    if (hasValue(options.currentPage) && typeof options.currentPage === 'number') {
      /* TODO: this is a temporary fix for the pagination start index (0 or 1) discrepancy between the rest and the frontend respectively */
      args = [...args, `page=${options.currentPage - 1}`];
    }
    if (hasValue(options.elementsPerPage)) {
      args = [...args, `size=${options.elementsPerPage}`];
    }
    if (hasValue(options.sort)) {
      args = [...args, `sort=${options.sort.field},${options.sort.direction}`];
    }
    if (hasValue(options.startsWith)) {
      args = [...args, `startsWith=${options.startsWith}`];
    }
    args = this.addEmbedParams(args, ...linksToFollow);
    if (isNotEmpty(args)) {
      return new URLCombiner(href, `?${args.join('&')}`).toString();
    } else {
      return href;
    }
  }

  /**
   * Turn an array of RequestParam into a query string and combine it with the given HREF
   *
   * @param href The HREF to which the query string should be appended
   * @param params Array with additional params to combine with query string
   * @param linksToFollow   List of {@link FollowLinkConfig} that indicate which {@link HALLink}s should be automatically resolved
   *
   * @return {Observable<string>}
   * Return an observable that emits created HREF
   */
  protected buildHrefWithParams(href: string, params: RequestParam[], ...linksToFollow: Array<FollowLinkConfig<T>>): string {

    let  args = [];
    if (hasValue(params)) {
      params.forEach((param: RequestParam) => {
        args.push(`${param.fieldName}=${param.fieldValue}`);
      })
    }

    args = this.addEmbedParams(args, ...linksToFollow);

    if (isNotEmpty(args)) {
      return new URLCombiner(href, `?${args.join('&')}`).toString();
    } else {
      return href;
    }
  }
  /**
   * Adds the embed options to the link for the request
   * @param args            params for the query string
   * @param linksToFollow   links we want to embed in query string if shouldEmbed is true
   */
  protected addEmbedParams(args: string[], ...linksToFollow: Array<FollowLinkConfig<T>>) {
    linksToFollow.forEach((linkToFollow: FollowLinkConfig<T>) => {
      if (linkToFollow !== undefined && linkToFollow.shouldEmbed) {
        const embedString = 'embed=' + String(linkToFollow.name);
        const embedWithNestedString = this.addNestedEmbeds(embedString, ...linkToFollow.linksToFollow);
        args = [...args, embedWithNestedString];
      }
    });
    return args;
  }

  /**
   * Add the nested followLinks to the embed param, recursively, separated by a /
   * @param embedString     embedString so far (recursive)
   * @param linksToFollow   links we want to embed in query string if shouldEmbed is true
   */
  protected addNestedEmbeds(embedString: string, ...linksToFollow: Array<FollowLinkConfig<T>>): string {
    let nestEmbed = embedString;
    linksToFollow.forEach((linkToFollow: FollowLinkConfig<T>) => {
      if (linkToFollow !== undefined && linkToFollow.shouldEmbed) {
        nestEmbed = nestEmbed + '/' + String(linkToFollow.name);
        if (linkToFollow.linksToFollow !== undefined) {
          nestEmbed = this.addNestedEmbeds(nestEmbed, ...linkToFollow.linksToFollow);
        }
      }
    });
    return nestEmbed;
  }

  /**
   * Returns {@link RemoteData} of all object with a list of {@link FollowLinkConfig}, to indicate which embedded
   * info should be added to the objects
   *
   * @param options         Find list options object
   * @param linksToFollow   List of {@link FollowLinkConfig} that indicate which {@link HALLink}s should be automatically resolved
   * @return {Observable<RemoteData<PaginatedList<T>>>}
   *    Return an observable that emits object list
   */
  findAll(options: FindListOptions = {}, ...linksToFollow: Array<FollowLinkConfig<T>>): Observable<RemoteData<PaginatedList<T>>> {
    return this.findList(this.getFindAllHref(options), options, ...linksToFollow);
  }

  /**
   * Returns an observable of {@link RemoteData} of an object, based on href observable,
   * with a list of {@link FollowLinkConfig}, to automatically resolve {@link HALLink}s of the object
   * @param href$           Observable of href of object we want to retrieve
   * @param options         Find list options object
   * @param linksToFollow   List of {@link FollowLinkConfig} that indicate which {@link HALLink}s should be automatically resolved
   */
  protected findList(href$, options: FindListOptions, ...linksToFollow: Array<FollowLinkConfig<T>>) {
    href$.pipe(
      first((href: string) => hasValue(href)))
      .subscribe((href: string) => {
        const request = new FindListRequest(this.requestService.generateRequestId(), href, options);
        if (hasValue(this.responseMsToLive)) {
          request.responseMsToLive = this.responseMsToLive;
        }
        this.requestService.configure(request);
      });

    return this.rdbService.buildList<T>(href$, ...linksToFollow) as Observable<RemoteData<PaginatedList<T>>>;
  }

  /**
   * Create the HREF for a specific object based on its identifier; with possible embed query params based on linksToFollow
   * @param endpoint The base endpoint for the type of object
   * @param resourceID The identifier for the object
   * @param linksToFollow   List of {@link FollowLinkConfig} that indicate which {@link HALLink}s should be automatically resolved
   */
  getIDHref(endpoint, resourceID, ...linksToFollow: Array<FollowLinkConfig<T>>): string {
    return this.buildHrefFromFindOptions(endpoint + '/' + resourceID, {}, [], ...linksToFollow);
  }

  /**
   * Returns an observable of {@link RemoteData} of an object, based on its ID, with a list of {@link FollowLinkConfig},
   * to automatically resolve {@link HALLink}s of the object
   * @param id              ID of object we want to retrieve
   * @param linksToFollow   List of {@link FollowLinkConfig} that indicate which {@link HALLink}s should be automatically resolved
   */
  findById(id: string, ...linksToFollow: Array<FollowLinkConfig<T>>): Observable<RemoteData<T>> {
    const hrefObs = this.halService.getEndpoint(this.linkPath).pipe(
      map((endpoint: string) => this.getIDHref(endpoint, encodeURIComponent(id), ...linksToFollow)));

    hrefObs.pipe(
      find((href: string) => hasValue(href)))
      .subscribe((href: string) => {
        const request = new FindByIDRequest(this.requestService.generateRequestId(), href, id);
        if (hasValue(this.responseMsToLive)) {
          request.responseMsToLive = this.responseMsToLive;
        }
        this.requestService.configure(request);
      });

    return this.rdbService.buildSingle<T>(hrefObs, ...linksToFollow);
  }

  /**
   * Returns an observable of {@link RemoteData} of an object, based on an href, with a list of {@link FollowLinkConfig},
   * to automatically resolve {@link HALLink}s of the object
   * @param href            The url of object we want to retrieve
   * @param linksToFollow   List of {@link FollowLinkConfig} that indicate which {@link HALLink}s should be automatically resolved
   */
  findByHref(href: string, ...linksToFollow: Array<FollowLinkConfig<T>>): Observable<RemoteData<T>> {
    const requestHref = this.buildHrefFromFindOptions(href, {}, [], ...linksToFollow);
    const request = new GetRequest(this.requestService.generateRequestId(), requestHref);
    if (hasValue(this.responseMsToLive)) {
      request.responseMsToLive = this.responseMsToLive;
    }
    this.requestService.configure(request);
    return this.rdbService.buildSingle<T>(href, ...linksToFollow);
  }

  /**
   * Returns a list of observables of {@link RemoteData} of objects, based on an href, with a list of {@link FollowLinkConfig},
   * to automatically resolve {@link HALLink}s of the object
   * @param href            The url of object we want to retrieve
   * @param findListOptions Find list options object
   * @param linksToFollow   List of {@link FollowLinkConfig} that indicate which {@link HALLink}s should be automatically resolved
   */
  findAllByHref(href: string, findListOptions: FindListOptions = {}, ...linksToFollow: Array<FollowLinkConfig<T>>): Observable<RemoteData<PaginatedList<T>>> {
    const requestHref = this.buildHrefFromFindOptions(href, findListOptions, [], ...linksToFollow);
    const request = new GetRequest(this.requestService.generateRequestId(), requestHref);
    if (hasValue(this.responseMsToLive)) {
      request.responseMsToLive = this.responseMsToLive;
    }
    this.requestService.configure(request);
    return this.rdbService.buildList<T>(requestHref, ...linksToFollow);
  }

  /**
   * Return object search endpoint by given search method
   *
   * @param searchMethod The search method for the object
   */
  protected getSearchEndpoint(searchMethod: string): Observable<string> {
    return this.halService.getEndpoint(this.linkPath).pipe(
      filter((href: string) => isNotEmpty(href)),
      map((href: string) => `${href}/search/${searchMethod}`));
  }

  /**
   * Make a new FindListRequest with given search method
   *
   * @param searchMethod The search method for the object
   * @param options The [[FindListOptions]] object
   * @param linksToFollow The array of [[FollowLinkConfig]]
   * @return {Observable<RemoteData<PaginatedList<T>>}
   *    Return an observable that emits response from the server
   */
  searchBy(searchMethod: string, options: FindListOptions = {}, ...linksToFollow: Array<FollowLinkConfig<T>>): Observable<RemoteData<PaginatedList<T>>> {

    const hrefObs = this.getSearchByHref(searchMethod, options, ...linksToFollow);

    return hrefObs.pipe(
      find((href: string) => hasValue(href)),
      tap((href: string) => {
          this.requestService.removeByHrefSubstring(href);
          const request = new FindListRequest(this.requestService.generateRequestId(), href, options);
          request.responseMsToLive = 10 * 1000;

          this.requestService.configure(request);
        }
      ),
      switchMap((href) => this.requestService.getByHref(href)),
      skipWhile((requestEntry) => hasValue(requestEntry) && requestEntry.completed),
      switchMap((href) =>
        this.rdbService.buildList<T>(hrefObs, ...linksToFollow) as Observable<RemoteData<PaginatedList<T>>>
      )
    );
  }

  /**
   * Send a patch request for a specified object
   * @param {T} dso The object to send a patch request for
   * @param {Operation[]} operations The patch operations to be performed
   */
  patch(dso: T, operations: Operation[]): Observable<RestResponse> {
    const requestId = this.requestService.generateRequestId();

    const hrefObs = this.halService.getEndpoint(this.linkPath).pipe(
      map((endpoint: string) => this.getIDHref(endpoint, dso.uuid)));

    hrefObs.pipe(
      find((href: string) => hasValue(href)),
      map((href: string) => {
        const request = new PatchRequest(requestId, href, operations);
        this.requestService.configure(request);
      })
    ).subscribe();

    return this.requestService.getByUUID(requestId).pipe(
      find((request: RequestEntry) => request.completed),
      map((request: RequestEntry) => request.response)
    );
  }

  /**
   * Send a PUT request for the specified object
   *
   * @param object The object to send a put request for.
   */
  put(object: T): Observable<RemoteData<T>> {
    const requestId = this.requestService.generateRequestId();
    const serializedObject = new DSpaceSerializer(object.constructor as GenericConstructor<{}>).serialize(object);
    const request = new PutRequest(requestId, object._links.self.href, serializedObject);

    if (hasValue(this.responseMsToLive)) {
      request.responseMsToLive = this.responseMsToLive;
    }

    this.requestService.configure(request);

    return this.requestService.getByUUID(requestId).pipe(
      find((re: RequestEntry) => hasValue(re) && re.completed),
      switchMap(() => this.findByHref(object._links.self.href))
    );
  }

  /**
   * Add a new patch to the object cache
   * The patch is derived from the differences between the given object and its version in the object cache
   * @param {DSpaceObject} object The given object
   */
  update(object: T): Observable<RemoteData<T>> {
    const oldVersion$ = this.findByHref(object._links.self.href);
    return oldVersion$.pipe(
      getSucceededRemoteData(),
      getRemoteDataPayload(),
      mergeMap((oldVersion: T) => {
          const operations = this.comparator.diff(oldVersion, object);
          if (isNotEmpty(operations)) {
            this.objectCache.addPatch(object._links.self.href, operations);
          }
          return this.findByHref(object._links.self.href);
        }
      ));
  }

  /**
   * Get the endpoint for creating a new object
   * @param parentUUID  The parent object's UUID
   */
  getCreateHref(parentUUID: string): Observable<string> {
    return this.halService.getEndpoint(this.linkPath).pipe(
      isNotEmptyOperator(),
      distinctUntilChanged(),
      map((endpoint: string) => parentUUID ? `${endpoint}?parent=${parentUUID}` : endpoint)
    );
  }

  /**
   * Create a new DSpaceObject on the server, and store the response
   * in the object cache
   *
   * @param {DSpaceObject} dso
   *    The object to create
   * @param {RequestParam[]} params
   *    Array with additional params to combine with query string
   */
  create(dso: T, ...params: RequestParam[]): Observable<RemoteData<T>> {
    const requestId = this.requestService.generateRequestId();
<<<<<<< HEAD
    const endpoint$ = this.getCreateHref(parentUUID);
=======
    const endpoint$ = this.halService.getEndpoint(this.linkPath).pipe(
      isNotEmptyOperator(),
      distinctUntilChanged(),
      map((endpoint: string) => this.buildHrefWithParams(endpoint, params))
    );
>>>>>>> 9b7a33cc

    const serializedDso = new DSpaceSerializer(getClassForType((dso as any).type)).serialize(dso);

    const request$ = endpoint$.pipe(
      take(1),
      map((endpoint: string) => new CreateRequest(requestId, endpoint, JSON.stringify(serializedDso)))
    );

    // Execute the post request
    request$.pipe(
      configureRequest(this.requestService)
    ).subscribe();

    // Resolve self link for new object
    const selfLink$ = this.requestService.getByUUID(requestId).pipe(
      getResponseFromEntry(),
      map((response: RestResponse) => {
        if (!response.isSuccessful && response instanceof ErrorResponse) {
          this.notificationsService.error('Server Error:', response.errorMessage, new NotificationOptions(-1));
        } else {
          return response;
        }
      }),
      map((response: any) => {
        if (isNotEmpty(response.resourceSelfLinks)) {
          return response.resourceSelfLinks[0];
        }
      }),
      distinctUntilChanged()
    ) as Observable<string>;

    return selfLink$.pipe(
      switchMap((selfLink: string) => this.findByHref(selfLink)),
    )
  }

  /**
   * Create a new DSpaceObject on the server, and store the response
   * in the object cache, returns observable of the response to determine success
   *
   * @param {DSpaceObject} dso
   *    The object to create
   */
  tryToCreate(dso: T): Observable<RestResponse> {
    const requestId = this.requestService.generateRequestId();
    const endpoint$ = this.halService.getEndpoint(this.linkPath).pipe(
      isNotEmptyOperator(),
      distinctUntilChanged(),
    );

    const serializedDso = new DSpaceSerializer(getClassForType((dso as any).type)).serialize(dso);

    const request$ = endpoint$.pipe(
      take(1),
      map((endpoint: string) => new CreateRequest(requestId, endpoint, JSON.stringify(serializedDso)))
    );

    // Execute the post request
    request$.pipe(
      configureRequest(this.requestService)
    ).subscribe();

    return this.fetchResponse(requestId);
  }

  /**
   * Gets the restResponse from the requestService
   * @param requestId
   */
  protected fetchResponse(requestId: string): Observable<RestResponse> {
    return this.requestService.getByUUID(requestId).pipe(
      getResponseFromEntry(),
      map((response: RestResponse) => {
        return response;
      })
    );
  }

  /**
   * Delete an existing DSpace Object on the server
   * @param dsoID The DSpace Object' id to be removed
   * @param copyVirtualMetadata (optional parameter) the identifiers of the relationship types for which the virtual
   *                            metadata should be saved as real metadata
   * @return an observable that emits true when the deletion was successful, false when it failed
   */
  delete(dsoID: string, copyVirtualMetadata?: string[]): Observable<boolean> {
    const requestId = this.deleteAndReturnRequestId(dsoID, copyVirtualMetadata);

    return this.requestService.getByUUID(requestId).pipe(
      find((request: RequestEntry) => isNotEmpty(request) && request.completed),
      map((request: RequestEntry) => request.response.isSuccessful)
    );
  }

  /**
   * Delete an existing DSpace Object on the server
   * @param dsoID The DSpace Object' id to be removed
   * @param copyVirtualMetadata (optional parameter) the identifiers of the relationship types for which the virtual
   *                            metadata should be saved as real metadata
   * Return an observable of the completed response
   */
  deleteAndReturnResponse(dsoID: string, copyVirtualMetadata?: string[]): Observable<RestResponse> {
    const requestId = this.deleteAndReturnRequestId(dsoID, copyVirtualMetadata);

    return this.requestService.getByUUID(requestId).pipe(
      hasValueOperator(),
      find((request: RequestEntry) => request.completed),
      map((request: RequestEntry) => request.response)
    );
  }

  /**
   * Delete an existing DSpace Object on the server
   * @param dsoID The DSpace Object' id to be removed
   * @param copyVirtualMetadata (optional parameter) the identifiers of the relationship types for which the virtual
   *                            metadata should be saved as real metadata
   * Return the delete request's ID
   */
  private deleteAndReturnRequestId(dsoID: string, copyVirtualMetadata?: string[]): string {
    const requestId = this.requestService.generateRequestId();

    const hrefObs = this.halService.getEndpoint(this.linkPath).pipe(
      map((endpoint: string) => this.getIDHref(endpoint, dsoID)));

    hrefObs.pipe(
      find((href: string) => hasValue(href)),
      map((href: string) => {
        if (copyVirtualMetadata) {
          copyVirtualMetadata.forEach((id) =>
            href += (href.includes('?') ? '&' : '?')
              + 'copyVirtualMetadata='
              + id
          );
        }
        const request = new DeleteByIDRequest(requestId, href, dsoID);
        this.requestService.configure(request);
      })
    ).subscribe();

    return requestId;
  }

  /**
   * Commit current object changes to the server
   * @param method The RestRequestMethod for which de server sync buffer should be committed
   */
  commitUpdates(method?: RestRequestMethod) {
    this.requestService.commit(method);
  }

}<|MERGE_RESOLUTION|>--- conflicted
+++ resolved
@@ -425,18 +425,6 @@
   }
 
   /**
-   * Get the endpoint for creating a new object
-   * @param parentUUID  The parent object's UUID
-   */
-  getCreateHref(parentUUID: string): Observable<string> {
-    return this.halService.getEndpoint(this.linkPath).pipe(
-      isNotEmptyOperator(),
-      distinctUntilChanged(),
-      map((endpoint: string) => parentUUID ? `${endpoint}?parent=${parentUUID}` : endpoint)
-    );
-  }
-
-  /**
    * Create a new DSpaceObject on the server, and store the response
    * in the object cache
    *
@@ -447,15 +435,11 @@
    */
   create(dso: T, ...params: RequestParam[]): Observable<RemoteData<T>> {
     const requestId = this.requestService.generateRequestId();
-<<<<<<< HEAD
-    const endpoint$ = this.getCreateHref(parentUUID);
-=======
     const endpoint$ = this.halService.getEndpoint(this.linkPath).pipe(
       isNotEmptyOperator(),
       distinctUntilChanged(),
       map((endpoint: string) => this.buildHrefWithParams(endpoint, params))
     );
->>>>>>> 9b7a33cc
 
     const serializedDso = new DSpaceSerializer(getClassForType((dso as any).type)).serialize(dso);
 
