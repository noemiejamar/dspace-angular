import { HttpClient } from '@angular/common/http';

import { Observable } from 'rxjs';
import { distinctUntilChanged, filter, find, first, map, mergeMap, switchMap, take } from 'rxjs/operators';
import { Store } from '@ngrx/store';

import { hasValue, isNotEmpty, isNotEmptyOperator } from '../../shared/empty.util';
import { RemoteDataBuildService } from '../cache/builders/remote-data-build.service';
import { CoreState } from '../core.reducers';
import { HALEndpointService } from '../shared/hal-endpoint.service';
import { URLCombiner } from '../url-combiner/url-combiner';
import { PaginatedList } from './paginated-list';
import { RemoteData } from './remote-data';
import {
  CreateRequest,
  DeleteByIDRequest,
  FindAllOptions,
  FindAllRequest,
  FindByIDRequest,
  GetRequest
} from './request.models';
import { RequestService } from './request.service';
import { HttpOptions } from '../dspace-rest-v2/dspace-rest-v2.service';
import { NormalizedObject } from '../cache/models/normalized-object.model';
import { SearchParam } from '../cache/models/search-param.model';
import { Operation } from 'fast-json-patch';
import { ObjectCacheService } from '../cache/object-cache.service';
import { DSpaceObject } from '../shared/dspace-object.model';
import { NotificationsService } from '../../shared/notifications/notifications.service';
import { configureRequest, getResponseFromEntry } from '../shared/operators';
import { ErrorResponse, RestResponse } from '../cache/response.models';
import { NotificationOptions } from '../../shared/notifications/models/notification-options.model';
import { DSpaceRESTv2Serializer } from '../dspace-rest-v2/dspace-rest-v2.serializer';
import { CacheableObject } from '../cache/object-cache.reducer';
import { RequestEntry } from './request.reducer';
import { NormalizedObjectBuildService } from '../cache/builders/normalized-object-build.service';
import { ChangeAnalyzer } from './change-analyzer';
import { RestRequestMethod } from './rest-request-method';
import { getMapsToType } from '../cache/builders/build-decorators';
import { UpdateDataService } from './update-data.service';

export abstract class DataService<T extends CacheableObject> implements UpdateDataService<T> {
  protected abstract requestService: RequestService;
  protected abstract rdbService: RemoteDataBuildService;
  protected abstract dataBuildService: NormalizedObjectBuildService;
  protected abstract store: Store<CoreState>;
  protected abstract linkPath: string;
  protected abstract halService: HALEndpointService;
  protected abstract objectCache: ObjectCacheService;
  protected abstract notificationsService: NotificationsService;
  protected abstract http: HttpClient;
  protected abstract comparator: ChangeAnalyzer<T>;
  /**
   * Allows subclasses to reset the response cache time.
   */
  protected responseMsToLive: number;

  public abstract getBrowseEndpoint(options: FindAllOptions, linkPath?: string): Observable<string>

  /**
   * Get the base endpoint for all requests
   */
  protected getEndpoint(): Observable<string> {
    return this.halService.getEndpoint(this.linkPath);
  }

  /**
   * Create the HREF with given options object
   *
   * @param options The [[FindAllOptions]] object
   * @param linkPath The link path for the object
   * @return {Observable<string>}
   *    Return an observable that emits created HREF
   */
  protected getFindAllHref(options: FindAllOptions = {}, linkPath?: string): Observable<string> {
    let result: Observable<string>;
    const args = [];

    result = this.getBrowseEndpoint(options, linkPath).pipe(distinctUntilChanged());

    return this.buildHrefFromFindOptions(result, args, options);
  }

  /**
   * Create the HREF for a specific object's search method with given options object
   *
   * @param searchMethod The search method for the object
   * @param options The [[FindAllOptions]] object
   * @return {Observable<string>}
   *    Return an observable that emits created HREF
   */
  protected getSearchByHref(searchMethod: string, options: FindAllOptions = {}): Observable<string> {
    let result: Observable<string>;
    const args = [];

    result = this.getSearchEndpoint(searchMethod);

    if (hasValue(options.searchParams)) {
      options.searchParams.forEach((param: SearchParam) => {
        args.push(`${param.fieldName}=${param.fieldValue}`);
      })
    }

    return this.buildHrefFromFindOptions(result, args, options);
  }

  /**
   * Turn an options object into a query string and combine it with the given HREF
   *
   * @param href$ The HREF to which the query string should be appended
   * @param args Array with additional params to combine with query string
   * @param options The [[FindAllOptions]] object
   * @return {Observable<string>}
   *    Return an observable that emits created HREF
   */
  protected buildHrefFromFindOptions(href$: Observable<string>, args: string[], options: FindAllOptions): Observable<string> {

    if (hasValue(options.currentPage) && typeof options.currentPage === 'number') {
      /* TODO: this is a temporary fix for the pagination start index (0 or 1) discrepancy between the rest and the frontend respectively */
      args.push(`page=${options.currentPage - 1}`);
    }
    if (hasValue(options.elementsPerPage)) {
      args.push(`size=${options.elementsPerPage}`);
    }
    if (hasValue(options.sort)) {
      args.push(`sort=${options.sort.field},${options.sort.direction}`);
    }
    if (hasValue(options.startsWith)) {
      args.push(`startsWith=${options.startsWith}`);
    }
    if (isNotEmpty(args)) {
      return href$.pipe(map((href: string) => new URLCombiner(href, `?${args.join('&')}`).toString()));
    } else {
      return href$;
    }
  }

  findAll(options: FindAllOptions = {}): Observable<RemoteData<PaginatedList<T>>> {
    const hrefObs = this.getFindAllHref(options);

    hrefObs.pipe(
      first((href: string) => hasValue(href)))
      .subscribe((href: string) => {
        const request = new FindAllRequest(this.requestService.generateRequestId(), href, options);
        if (hasValue(this.responseMsToLive)) {
          request.responseMsToLive = this.responseMsToLive;
        }
        this.requestService.configure(request);
      });

    return this.rdbService.buildList<T>(hrefObs) as Observable<RemoteData<PaginatedList<T>>>;
  }

  /**
   * Create the HREF for a specific object based on its identifier
   * @param endpoint The base endpoint for the type of object
   * @param resourceID The identifier for the object
   */
  getIDHref(endpoint, resourceID): string {
    return `${endpoint}/${resourceID}`;
  }

  /**
   * Create an observable for the HREF of a specific object based on its identifier
   * @param resourceID The identifier for the object
   */
  getIDHrefObs(resourceID: string): Observable<string> {
    return this.getEndpoint().pipe(
      map((endpoint: string) => this.getIDHref(endpoint, resourceID)));
  }

  findById(id: string): Observable<RemoteData<T>> {
<<<<<<< HEAD
    const hrefObs = this.getIDHrefObs(id);
=======

    const hrefObs = this.halService.getEndpoint(this.linkPath).pipe(
        map((endpoint: string) => this.getIDHref(endpoint, encodeURIComponent(id))));
>>>>>>> 7f44c775

    hrefObs.pipe(
      find((href: string) => hasValue(href)))
      .subscribe((href: string) => {
        const request = new FindByIDRequest(this.requestService.generateRequestId(), href, id);
        if (hasValue(this.responseMsToLive)) {
          request.responseMsToLive = this.responseMsToLive;
        }
        this.requestService.configure(request);
      });

    return this.rdbService.buildSingle<T>(hrefObs);
  }

  findByHref(href: string, options?: HttpOptions): Observable<RemoteData<T>> {
    const request = new GetRequest(this.requestService.generateRequestId(), href, null, options);
    if (hasValue(this.responseMsToLive)) {
      request.responseMsToLive = this.responseMsToLive;
    }
    this.requestService.configure(request);
    return this.rdbService.buildSingle<T>(href);
  }

  /**
   * Return object search endpoint by given search method
   *
   * @param searchMethod The search method for the object
   */
  protected getSearchEndpoint(searchMethod: string): Observable<string> {
    return this.halService.getEndpoint(`${this.linkPath}/search`).pipe(
      filter((href: string) => isNotEmpty(href)),
      map((href: string) => `${href}/${searchMethod}`));
  }

  /**
   * Make a new FindAllRequest with given search method
   *
   * @param searchMethod The search method for the object
   * @param options The [[FindAllOptions]] object
   * @return {Observable<RemoteData<PaginatedList<T>>}
   *    Return an observable that emits response from the server
   */
  protected searchBy(searchMethod: string, options: FindAllOptions = {}): Observable<RemoteData<PaginatedList<T>>> {

    const hrefObs = this.getSearchByHref(searchMethod, options);

    hrefObs.pipe(
      first((href: string) => hasValue(href)))
      .subscribe((href: string) => {
        const request = new FindAllRequest(this.requestService.generateRequestId(), href, options);
        request.responseMsToLive = 10 * 1000;
        this.requestService.configure(request);
      });

    return this.rdbService.buildList<T>(hrefObs) as Observable<RemoteData<PaginatedList<T>>>;
  }

  /**
   * Add a new patch to the object cache to a specified object
   * @param {string} href The selflink of the object that will be patched
   * @param {Operation[]} operations The patch operations to be performed
   */
  patch(href: string, operations: Operation[]) {
    this.objectCache.addPatch(href, operations);
  }

  /**
   * Add a new patch to the object cache
   * The patch is derived from the differences between the given object and its version in the object cache
   * @param {DSpaceObject} object The given object
   */
  update(object: T): Observable<RemoteData<T>> {
    const oldVersion$ = this.objectCache.getObjectBySelfLink(object.self);
    return oldVersion$.pipe(take(1), mergeMap((oldVersion: T) => {
        const operations = this.comparator.diff(oldVersion, object);
        if (isNotEmpty(operations)) {
          this.objectCache.addPatch(object.self, operations);
        }
        return this.findById(object.uuid);
      }
    ));

  }

  /**
   * Create a new DSpaceObject on the server, and store the response
   * in the object cache
   *
   * @param {DSpaceObject} dso
   *    The object to create
   * @param {string} parentUUID
   *    The UUID of the parent to create the new object under
   */
  create(dso: T, parentUUID?: string): Observable<RemoteData<T>> {
    const requestId = this.requestService.generateRequestId();
    const endpoint$ = this.getEndpoint().pipe(
      isNotEmptyOperator(),
      distinctUntilChanged(),
      map((endpoint: string) => parentUUID ? `${endpoint}?parent=${parentUUID}` : endpoint)
    );

    const normalizedObject: NormalizedObject<T> = this.dataBuildService.normalize<T>(dso);
    const serializedDso = new DSpaceRESTv2Serializer(getMapsToType((dso as any).type)).serialize(normalizedObject);

    const request$ = endpoint$.pipe(
      take(1),
      map((endpoint: string) => new CreateRequest(requestId, endpoint, JSON.stringify(serializedDso)))
    );

    // Execute the post request
    request$.pipe(
      configureRequest(this.requestService)
    ).subscribe();

    // Resolve self link for new object
    const selfLink$ = this.requestService.getByUUID(requestId).pipe(
      getResponseFromEntry(),
      map((response: RestResponse) => {
        if (!response.isSuccessful && response instanceof ErrorResponse) {
          this.notificationsService.error('Server Error:', response.errorMessage, new NotificationOptions(-1));
        } else {
          return response;
        }
      }),
      map((response: any) => {
        if (isNotEmpty(response.resourceSelfLinks)) {
          return response.resourceSelfLinks[0];
        }
      }),
      distinctUntilChanged()
    ) as Observable<string>;

    return selfLink$.pipe(
      switchMap((selfLink: string) => this.findByHref(selfLink)),
    )
  }

  /**
   * Delete an existing DSpace Object on the server
   * @param dso The DSpace Object to be removed
   * Return an observable that emits true when the deletion was successful, false when it failed
   */
  delete(dso: T): Observable<boolean> {
    const requestId = this.requestService.generateRequestId();

    const hrefObs = this.getIDHrefObs(dso.uuid);

    hrefObs.pipe(
      find((href: string) => hasValue(href)),
      map((href: string) => {
        const request = new DeleteByIDRequest(requestId, href, dso.uuid);
        this.requestService.configure(request);
      })
    ).subscribe();

    return this.requestService.getByUUID(requestId).pipe(
      find((request: RequestEntry) => request.completed),
      map((request: RequestEntry) => request.response.isSuccessful)
    );
  }

  /**
   * Commit current object changes to the server
   * @param method The RestRequestMethod for which de server sync buffer should be committed
   */
  commitUpdates(method?: RestRequestMethod) {
    this.requestService.commit(method);
  }

}<|MERGE_RESOLUTION|>--- conflicted
+++ resolved
@@ -170,13 +170,7 @@
   }
 
   findById(id: string): Observable<RemoteData<T>> {
-<<<<<<< HEAD
-    const hrefObs = this.getIDHrefObs(id);
-=======
-
-    const hrefObs = this.halService.getEndpoint(this.linkPath).pipe(
-        map((endpoint: string) => this.getIDHref(endpoint, encodeURIComponent(id))));
->>>>>>> 7f44c775
+    const hrefObs = this.getIDHrefObs(encodeURIComponent(id));
 
     hrefObs.pipe(
       find((href: string) => hasValue(href)))
