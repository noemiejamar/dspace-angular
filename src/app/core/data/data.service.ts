--- conflicted
+++ resolved
@@ -70,8 +70,6 @@
     return this.buildHrefFromFindOptions(result, args, options);
   }
 
-<<<<<<< HEAD
-=======
   /**
    * Create the HREF for a specific object's search method with given options object
    *
@@ -80,7 +78,6 @@
    * @return {Observable<string>}
    *    Return an observable that emits created HREF
    */
->>>>>>> 2013eade
   protected getSearchByHref(searchMethod: string, options: FindAllOptions = {}): Observable<string> {
     let result: Observable<string>;
     const args = [];
@@ -96,8 +93,6 @@
     return this.buildHrefFromFindOptions(result, args, options);
   }
 
-<<<<<<< HEAD
-=======
   /**
    * Turn an options object into a query string and combine it with the given HREF
    *
@@ -107,7 +102,6 @@
    * @return {Observable<string>}
    *    Return an observable that emits created HREF
    */
->>>>>>> 2013eade
   protected buildHrefFromFindOptions(href$: Observable<string>, args: string[], options: FindAllOptions): Observable<string> {
 
     if (hasValue(options.currentPage) && typeof options.currentPage === 'number') {
@@ -169,26 +163,6 @@
   findByHref(href: string, options?: HttpOptions): Observable<RemoteData<T>> {
     this.requestService.configure(new GetRequest(this.requestService.generateRequestId(), href, null, options), this.forceBypassCache);
     return this.rdbService.buildSingle<T>(href);
-  }
-
-  protected getSearchEndpoint(searchMethod: string): Observable<string> {
-    return this.halService.getEndpoint(`${this.linkPath}/search`).pipe(
-      filter((href: string) => isNotEmpty(href)),
-      map((href: string) => `${href}/${searchMethod}`));
-  }
-
-  protected searchBy(searchMethod: string, options: FindAllOptions = {}): Observable<RemoteData<PaginatedList<T>>> {
-
-    const hrefObs = this.getSearchByHref(searchMethod, options);
-
-    hrefObs.pipe(
-      first((href: string) => hasValue(href)))
-      .subscribe((href: string) => {
-        const request = new FindAllRequest(this.requestService.generateRequestId(), href, options);
-        this.requestService.configure(request, true);
-      });
-
-    return this.rdbService.buildList<T>(hrefObs) as Observable<RemoteData<PaginatedList<T>>>;
   }
 
   /**
