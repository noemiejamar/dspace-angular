import { HttpClient } from '@angular/common/http';
import { Store } from '@ngrx/store';
import { Operation } from 'fast-json-patch';
import { Observable } from 'rxjs';
import {
  distinctUntilChanged,
  filter,
  find,
  first,
  map,
  mergeMap,
  take,
  takeWhile, switchMap, tap,
} from 'rxjs/operators';
import { hasValue, isNotEmpty, isNotEmptyOperator } from '../../shared/empty.util';
import { NotificationOptions } from '../../shared/notifications/models/notification-options.model';
import { NotificationsService } from '../../shared/notifications/notifications.service';
import { FollowLinkConfig } from '../../shared/utils/follow-link-config.model';
import { getClassForType } from '../cache/builders/build-decorators';
import { RemoteDataBuildService } from '../cache/builders/remote-data-build.service';
import { RequestParam } from '../cache/models/request-param.model';
import { CacheableObject } from '../cache/object-cache.reducer';
import { ObjectCacheService } from '../cache/object-cache.service';
import { CoreState } from '../core.reducers';
import { DSpaceSerializer } from '../dspace-rest/dspace.serializer';
import { DSpaceObject } from '../shared/dspace-object.model';
import { HALEndpointService } from '../shared/hal-endpoint.service';
import {
  getRemoteDataPayload,
  getFirstSucceededRemoteData,
} from '../shared/operators';
import { URLCombiner } from '../url-combiner/url-combiner';
import { ChangeAnalyzer } from './change-analyzer';
import { PaginatedList } from './paginated-list.model';
import { RemoteData } from './remote-data';
import {
  CreateRequest,
  FindByIDRequest,
  FindListOptions,
  FindListRequest,
  GetRequest,
  PatchRequest,
  PutRequest, DeleteRequest
} from './request.models';
import { RequestService } from './request.service';
import { RestRequestMethod } from './rest-request-method';
import { UpdateDataService } from './update-data.service';
import { GenericConstructor } from '../shared/generic-constructor';
import { NoContent } from '../shared/NoContent.model';

/**
 * An operator that will call the given function if the incoming RemoteData is stale and
 * shouldReRequest is true
 *
 * @param shouldReRequest  Whether or not to call the re-request function if the RemoteData is stale
 * @param requestFn        The function to call if the RemoteData is stale and shouldReRequest is
 *                         true
 */
export const reRequestStaleRemoteData = <T>(shouldReRequest: boolean, requestFn: () => Observable<RemoteData<T>>) =>
  (source: Observable<RemoteData<T>>): Observable<RemoteData<T>> => {
    if (shouldReRequest === true) {
      return source.pipe(
        tap((remoteData: RemoteData<T>) => {
          if (hasValue(remoteData) && remoteData.isStale) {
            requestFn();
          }
        })
      )
    } else {
      return source;
    }
  };

export abstract class DataService<T extends CacheableObject> implements UpdateDataService<T> {
  protected abstract requestService: RequestService;
  protected abstract rdbService: RemoteDataBuildService;
  protected abstract store: Store<CoreState>;
  protected abstract linkPath: string;
  protected abstract halService: HALEndpointService;
  protected abstract objectCache: ObjectCacheService;
  protected abstract notificationsService: NotificationsService;
  protected abstract http: HttpClient;
  protected abstract comparator: ChangeAnalyzer<T>;

  /**
   * Allows subclasses to reset the response cache time.
   */
  protected responseMsToLive: number;

  /**
   * Get the endpoint for browsing
   * @param options The [[FindListOptions]] object
   * @param linkPath The link path for the object
   * @returns {Observable<string>}
   */
  getBrowseEndpoint(options: FindListOptions = {}, linkPath?: string): Observable<string> {
    return this.getEndpoint();
  }

  /**
   * Get the base endpoint for all requests
   */
  protected getEndpoint(): Observable<string> {
    return this.halService.getEndpoint(this.linkPath);
  }

  /**
   * Create the HREF with given options object
   *
   * @param options The [[FindListOptions]] object
   * @param linkPath The link path for the object
   * @return {Observable<string>}
   *    Return an observable that emits created HREF
   * @param linksToFollow   List of {@link FollowLinkConfig} that indicate which {@link HALLink}s should be automatically resolved
   */
  public getFindAllHref(options: FindListOptions = {}, linkPath?: string, ...linksToFollow: FollowLinkConfig<T>[]): Observable<string> {
    let endpoint$: Observable<string>;
    const args = [];

    endpoint$ = this.getBrowseEndpoint(options).pipe(
      filter((href: string) => isNotEmpty(href)),
      map((href: string) => isNotEmpty(linkPath) ? `${href}/${linkPath}` : href),
      distinctUntilChanged()
    );

    return endpoint$.pipe(map((result: string) => this.buildHrefFromFindOptions(result, options, args, ...linksToFollow)));
  }

  /**
   * Create the HREF for a specific object's search method with given options object
   *
   * @param searchMethod The search method for the object
   * @param options The [[FindListOptions]] object
   * @return {Observable<string>}
   *    Return an observable that emits created HREF
   * @param linksToFollow   List of {@link FollowLinkConfig} that indicate which {@link HALLink}s should be automatically resolved
   */
  public getSearchByHref(searchMethod: string, options: FindListOptions = {}, ...linksToFollow: FollowLinkConfig<T>[]): Observable<string> {
    let result$: Observable<string>;
    const args = [];

    result$ = this.getSearchEndpoint(searchMethod);

    return result$.pipe(map((result: string) => this.buildHrefFromFindOptions(result, options, args, ...linksToFollow)));
  }

  /**
   * Turn an options object into a query string and combine it with the given HREF
   *
   * @param href The HREF to which the query string should be appended
   * @param options The [[FindListOptions]] object
   * @param extraArgs Array with additional params to combine with query string
   * @return {Observable<string>}
   *    Return an observable that emits created HREF
   * @param linksToFollow   List of {@link FollowLinkConfig} that indicate which {@link HALLink}s should be automatically resolved
   */
  public buildHrefFromFindOptions(href: string, options: FindListOptions, extraArgs: string[] = [], ...linksToFollow: FollowLinkConfig<T>[]): string {
    let args = [...extraArgs];

    if (hasValue(options.currentPage) && typeof options.currentPage === 'number') {
      /* TODO: this is a temporary fix for the pagination start index (0 or 1) discrepancy between the rest and the frontend respectively */
      args = [...args, `page=${options.currentPage - 1}`];
    }
    if (hasValue(options.elementsPerPage)) {
      args = [...args, `size=${options.elementsPerPage}`];
    }
    if (hasValue(options.sort)) {
      args = [...args, `sort=${options.sort.field},${options.sort.direction}`];
    }
    if (hasValue(options.startsWith)) {
      args = [...args, `startsWith=${options.startsWith}`];
    }
    if (hasValue(options.searchParams)) {
      options.searchParams.forEach((param: RequestParam) => {
        args = [...args, `${param.fieldName}=${param.fieldValue}`];
      });
    }
    args = this.addEmbedParams(args, ...linksToFollow);
    if (isNotEmpty(args)) {
      return new URLCombiner(href, `?${args.join('&')}`).toString();
    } else {
      return href;
    }
  }

  /**
   * Turn an array of RequestParam into a query string and combine it with the given HREF
   *
   * @param href The HREF to which the query string should be appended
   * @param params Array with additional params to combine with query string
   * @param linksToFollow   List of {@link FollowLinkConfig} that indicate which {@link HALLink}s should be automatically resolved
   *
   * @return {Observable<string>}
   * Return an observable that emits created HREF
   */
  protected buildHrefWithParams(href: string, params: RequestParam[], ...linksToFollow: FollowLinkConfig<T>[]): string {

    let  args = [];
    if (hasValue(params)) {
      params.forEach((param: RequestParam) => {
        args.push(`${param.fieldName}=${param.fieldValue}`);
      });
    }

    args = this.addEmbedParams(args, ...linksToFollow);

    if (isNotEmpty(args)) {
      return new URLCombiner(href, `?${args.join('&')}`).toString();
    } else {
      return href;
    }
  }
  /**
   * Adds the embed options to the link for the request
   * @param args            params for the query string
   * @param linksToFollow   links we want to embed in query string if shouldEmbed is true
   */
  protected addEmbedParams(args: string[], ...linksToFollow: FollowLinkConfig<T>[]) {
    linksToFollow.forEach((linkToFollow: FollowLinkConfig<T>) => {
      if (linkToFollow !== undefined && linkToFollow.shouldEmbed) {
        const embedString = 'embed=' + String(linkToFollow.name);
        const embedWithNestedString = this.addNestedEmbeds(embedString, ...linkToFollow.linksToFollow);
        args = [...args, embedWithNestedString];
      }
    });
    return args;
  }

  /**
   * Add the nested followLinks to the embed param, recursively, separated by a /
   * @param embedString     embedString so far (recursive)
   * @param linksToFollow   links we want to embed in query string if shouldEmbed is true
   */
  protected addNestedEmbeds(embedString: string, ...linksToFollow: FollowLinkConfig<T>[]): string {
    let nestEmbed = embedString;
    linksToFollow.forEach((linkToFollow: FollowLinkConfig<T>) => {
      if (linkToFollow !== undefined && linkToFollow.shouldEmbed) {
        nestEmbed = nestEmbed + '/' + String(linkToFollow.name);
        if (linkToFollow.linksToFollow !== undefined) {
          nestEmbed = this.addNestedEmbeds(nestEmbed, ...linkToFollow.linksToFollow);
        }
      }
    });
    return nestEmbed;
  }

  /**
   * Returns {@link RemoteData} of all object with a list of {@link FollowLinkConfig}, to indicate which embedded
   * info should be added to the objects
   *
   * @param options           Find list options object
   * @param reRequestOnStale  Whether or not the request should automatically be re-requested after
   *                          the response becomes stale
   * @param linksToFollow     List of {@link FollowLinkConfig} that indicate which {@link HALLink}s
   *                          should be automatically resolved
   * @return {Observable<RemoteData<PaginatedList<T>>>}
   *    Return an observable that emits object list
   */
<<<<<<< HEAD
  findAll(options: FindListOptions = {}, ...linksToFollow: FollowLinkConfig<T>[]): Observable<RemoteData<PaginatedList<T>>> {
    return this.findList(this.getFindAllHref(options), options, ...linksToFollow);
=======
  findAll(options: FindListOptions = {}, reRequestOnStale = true, ...linksToFollow: Array<FollowLinkConfig<T>>): Observable<RemoteData<PaginatedList<T>>> {
    return this.findList(this.getFindAllHref(options), options, reRequestOnStale, ...linksToFollow);
>>>>>>> 85303576
  }

  /**
   * Returns an observable of {@link RemoteData} of an object, based on href observable,
   * with a list of {@link FollowLinkConfig}, to automatically resolve {@link HALLink}s of the object
   * @param href$             Observable of href of object we want to retrieve
   * @param options           Find list options object
   * @param reRequestOnStale  Whether or not the request should automatically be re-requested after
   *                          the response becomes stale
   * @param linksToFollow     List of {@link FollowLinkConfig} that indicate which {@link HALLink}s
   *                          should be automatically resolved
   */
<<<<<<< HEAD
  protected findList(href$, options: FindListOptions, ...linksToFollow: FollowLinkConfig<T>[]) {
=======
  protected findList(href$, options: FindListOptions, reRequestOnStale = true, ...linksToFollow: Array<FollowLinkConfig<T>>) {
    const requestId = this.requestService.generateRequestId();

>>>>>>> 85303576
    href$.pipe(
      first((href: string) => hasValue(href)))
      .subscribe((href: string) => {
        const request = new FindListRequest(requestId, href, options);
        if (hasValue(this.responseMsToLive)) {
          request.responseMsToLive = this.responseMsToLive;
        }
        this.requestService.configure(request);
      });

    return this.rdbService.buildList<T>(href$, ...linksToFollow).pipe(
      reRequestStaleRemoteData(reRequestOnStale, () =>
        this.findList(href$, options, reRequestOnStale, ...linksToFollow))
    ) as Observable<RemoteData<PaginatedList<T>>>;
  }

  /**
   * Create the HREF for a specific object based on its identifier; with possible embed query params based on linksToFollow
   * @param endpoint The base endpoint for the type of object
   * @param resourceID The identifier for the object
   * @param linksToFollow   List of {@link FollowLinkConfig} that indicate which {@link HALLink}s should be automatically resolved
   */
  getIDHref(endpoint, resourceID, ...linksToFollow: FollowLinkConfig<T>[]): string {
    return this.buildHrefFromFindOptions(endpoint + '/' + resourceID, {}, [], ...linksToFollow);
  }

  /**
   * Create an observable for the HREF of a specific object based on its identifier
   * @param resourceID The identifier for the object
   * @param linksToFollow   List of {@link FollowLinkConfig} that indicate which {@link HALLink}s should be automatically resolved
   */
  getIDHrefObs(resourceID: string, ...linksToFollow: FollowLinkConfig<T>[]): Observable<string> {
    return this.getEndpoint().pipe(
      map((endpoint: string) => this.getIDHref(endpoint, resourceID, ...linksToFollow)));
  }

  /**
   * Returns an observable of {@link RemoteData} of an object, based on its ID, with a list of
   * {@link FollowLinkConfig}, to automatically resolve {@link HALLink}s of the object
   * @param id                ID of object we want to retrieve
   * @param reRequestOnStale  Whether or not the request should automatically be re-requested after
   *                          the response becomes stale
   * @param linksToFollow     List of {@link FollowLinkConfig} that indicate which {@link HALLink}s
   *                          should be automatically resolved
   */
<<<<<<< HEAD
  findById(id: string, ...linksToFollow: FollowLinkConfig<T>[]): Observable<RemoteData<T>> {
    const hrefObs = this.getIDHrefObs(encodeURIComponent(id), ...linksToFollow);
=======
  findById(id: string, reRequestOnStale = true, ...linksToFollow: Array<FollowLinkConfig<T>>): Observable<RemoteData<T>> {
    const requestId = this.requestService.generateRequestId();
>>>>>>> 85303576

    const href$ = this.getIDHrefObs(encodeURIComponent(id), ...linksToFollow).pipe(
      isNotEmptyOperator(),
      take(1)
    );

    href$.subscribe((href: string) => {
      const request = new FindByIDRequest(requestId, href, id);
      if (hasValue(this.responseMsToLive)) {
        request.responseMsToLive = this.responseMsToLive;
      }
      this.requestService.configure(request);
    });

    return this.rdbService.buildSingle<T>(href$, ...linksToFollow).pipe(
      reRequestStaleRemoteData(reRequestOnStale, () =>
        this.findById(id, reRequestOnStale, ...linksToFollow))
    );
  }

  /**
   * Returns an observable of {@link RemoteData} of an object, based on an href, with a list of
   * {@link FollowLinkConfig}, to automatically resolve {@link HALLink}s of the object
   * @param href              The url of object we want to retrieve
   * @param reRequestOnStale  Whether or not the request should automatically be re-requested after
   *                          the response becomes stale
   * @param linksToFollow     List of {@link FollowLinkConfig} that indicate which {@link HALLink}s
   *                          should be automatically resolved
   */
<<<<<<< HEAD
  findByHref(href: string, ...linksToFollow: FollowLinkConfig<T>[]): Observable<RemoteData<T>> {
=======
  findByHref(href: string, reRequestOnStale = true, ...linksToFollow: Array<FollowLinkConfig<T>>): Observable<RemoteData<T>> {
>>>>>>> 85303576
    const requestHref = this.buildHrefFromFindOptions(href, {}, [], ...linksToFollow);
    const requestId = this.requestService.generateRequestId();
    const request = new GetRequest(requestId, requestHref);
    if (hasValue(this.responseMsToLive)) {
      request.responseMsToLive = this.responseMsToLive;
    }
    this.requestService.configure(request);
    return this.rdbService.buildSingle<T>(href, ...linksToFollow).pipe(
      reRequestStaleRemoteData(reRequestOnStale, () =>
        this.findByHref(href, reRequestOnStale, ...linksToFollow))
    );
  }

  /**
   * Returns a list of observables of {@link RemoteData} of objects, based on an href, with a list
   * of {@link FollowLinkConfig}, to automatically resolve {@link HALLink}s of the object
   * @param href              The url of object we want to retrieve
   * @param findListOptions   Find list options object
   * @param reRequestOnStale  Whether or not the request should automatically be re-requested after
   *                          the response becomes stale
   * @param linksToFollow     List of {@link FollowLinkConfig} that indicate which {@link HALLink}s
   *                          should be automatically resolved
   */
<<<<<<< HEAD
  findAllByHref(href: string, findListOptions: FindListOptions = {}, ...linksToFollow: FollowLinkConfig<T>[]): Observable<RemoteData<PaginatedList<T>>> {
=======
  findAllByHref(href: string, findListOptions: FindListOptions = {}, reRequestOnStale = true, ...linksToFollow: Array<FollowLinkConfig<T>>): Observable<RemoteData<PaginatedList<T>>> {
>>>>>>> 85303576
    const requestHref = this.buildHrefFromFindOptions(href, findListOptions, [], ...linksToFollow);
    const requestId = this.requestService.generateRequestId();
    const request = new GetRequest(requestId, requestHref);
    if (hasValue(this.responseMsToLive)) {
      request.responseMsToLive = this.responseMsToLive;
    }
    this.requestService.configure(request);
    return this.rdbService.buildList<T>(requestHref, ...linksToFollow).pipe(
      reRequestStaleRemoteData(reRequestOnStale, () =>
        this.findAllByHref(href, findListOptions, reRequestOnStale, ...linksToFollow))
    );
  }

  /**
   * Return object search endpoint by given search method
   *
   * @param searchMethod The search method for the object
   */
  protected getSearchEndpoint(searchMethod: string): Observable<string> {
    return this.halService.getEndpoint(this.linkPath).pipe(
      filter((href: string) => isNotEmpty(href)),
      map((href: string) => `${href}/search/${searchMethod}`));
  }

  /**
   * Make a new FindListRequest with given search method
   *
   * @param searchMethod      The search method for the object
   * @param options           The [[FindListOptions]] object
   * @param reRequestOnStale  Whether or not the request should automatically be re-requested after
   *                          the response becomes stale
   * @param linksToFollow     The array of [[FollowLinkConfig]]
   * @return {Observable<RemoteData<PaginatedList<T>>}
   *    Return an observable that emits response from the server
   */
<<<<<<< HEAD
  searchBy(searchMethod: string, options: FindListOptions = {}, ...linksToFollow: FollowLinkConfig<T>[]): Observable<RemoteData<PaginatedList<T>>> {
=======
  searchBy(searchMethod: string, options: FindListOptions = {}, reRequestOnStale = true, ...linksToFollow: Array<FollowLinkConfig<T>>): Observable<RemoteData<PaginatedList<T>>> {
>>>>>>> 85303576
    const requestId = this.requestService.generateRequestId();
    const hrefObs = this.getSearchByHref(searchMethod, options, ...linksToFollow);

    hrefObs.pipe(
      find((href: string) => hasValue(href))
    ).subscribe((href: string) => {
      const request = new FindListRequest(requestId, href, options);
      if (hasValue(this.responseMsToLive)) {
        request.responseMsToLive = this.responseMsToLive;
      }
      this.requestService.configure(request);
    });

    return this.rdbService.buildList(hrefObs, ...linksToFollow).pipe(
      reRequestStaleRemoteData(reRequestOnStale, () =>
        this.searchBy(searchMethod, options, reRequestOnStale, ...linksToFollow))
    );
  }

  /**
   * Send a patch request for a specified object
   * @param {T} object The object to send a patch request for
   * @param {Operation[]} operations The patch operations to be performed
   */
  patch(object: T, operations: Operation[]): Observable<RemoteData<T>> {
    const requestId = this.requestService.generateRequestId();

    const hrefObs = this.halService.getEndpoint(this.linkPath).pipe(
      map((endpoint: string) => this.getIDHref(endpoint, object.uuid)));

    hrefObs.pipe(
      find((href: string) => hasValue(href)),
    ).subscribe((href: string) => {
      const request = new PatchRequest(requestId, href, operations);
      if (hasValue(this.responseMsToLive)) {
        request.responseMsToLive = this.responseMsToLive;
      }
      this.requestService.configure(request);
    });

    return this.rdbService.buildFromRequestUUID(requestId);
  }

  createPatchFromCache(object: T): Observable<Operation[]> {
    const oldVersion$ = this.findByHref(object._links.self.href, false);
    return oldVersion$.pipe(
      getFirstSucceededRemoteData(),
      getRemoteDataPayload(),
      map((oldVersion: T) => this.comparator.diff(oldVersion, object)));
  }

  /**
   * Send a PUT request for the specified object
   *
   * @param object The object to send a put request for.
   */
  put(object: T): Observable<RemoteData<T>> {
    const requestId = this.requestService.generateRequestId();
    const serializedObject = new DSpaceSerializer(object.constructor as GenericConstructor<{}>).serialize(object);
    const request = new PutRequest(requestId, object._links.self.href, serializedObject);

    if (hasValue(this.responseMsToLive)) {
      request.responseMsToLive = this.responseMsToLive;
    }

    this.requestService.configure(request);

    return this.rdbService.buildFromRequestUUID(requestId);
  }

  /**
   * Add a new patch to the object cache
   * The patch is derived from the differences between the given object and its version in the object cache
   * @param {DSpaceObject} object The given object
   */
  update(object: T): Observable<RemoteData<T>> {
    return this.createPatchFromCache(object)
      .pipe(
        mergeMap((operations: Operation[]) => {
            if (isNotEmpty(operations)) {
              this.objectCache.addPatch(object._links.self.href, operations);
            }
            return this.findByHref(object._links.self.href, true);
          }
        )
      );
  }

  /**
   * Create a new DSpaceObject on the server, and store the response
   * in the object cache
   *
   * @param {CacheableObject} object
   *    The object to create
   * @param {RequestParam[]} params
   *    Array with additional params to combine with query string
   */
  create(object: T, ...params: RequestParam[]): Observable<RemoteData<T>> {
    const requestId = this.requestService.generateRequestId();
    const endpoint$ = this.getEndpoint().pipe(
      isNotEmptyOperator(),
      distinctUntilChanged(),
      map((endpoint: string) => this.buildHrefWithParams(endpoint, params))
    );

<<<<<<< HEAD
    const serializedDso = new DSpaceSerializer(getClassForType((dso as any).type)).serialize(dso);

    const request$ = endpoint$.pipe(
      take(1),
      map((endpoint: string) => {
        const request = new CreateRequest(requestId, endpoint, JSON.stringify(serializedDso));
        if (hasValue(this.responseMsToLive)) {
          request.responseMsToLive = this.responseMsToLive;
        }
        return request;
      })
    );

    // Execute the post request
    request$.pipe(
      configureRequest(this.requestService)
    ).subscribe();

    // Resolve self link for new object
    const selfLink$ = this.requestService.getByUUID(requestId).pipe(
      getResponseFromEntry(),
      map((response: RestResponse) => {
        if (!response.isSuccessful && response instanceof ErrorResponse) {
          this.notificationsService.error('Server Error:', response.errorMessage, new NotificationOptions(-1));
        } else {
          return response;
        }
      }),
      map((response: any) => {
        if (isNotEmpty(response.resourceSelfLinks)) {
          return response.resourceSelfLinks[0];
        }
      }),
      distinctUntilChanged()
    ) as Observable<string>;

    return selfLink$.pipe(
      switchMap((selfLink: string) => this.findByHref(selfLink)),
    );
  }

  /**
   * Create a new DSpaceObject on the server, and store the response
   * in the object cache, returns observable of the response to determine success
   *
   * @param {DSpaceObject} dso
   *    The object to create
   */
  tryToCreate(dso: T): Observable<RestResponse> {
    const requestId = this.requestService.generateRequestId();
    const endpoint$ = this.halService.getEndpoint(this.linkPath).pipe(
      isNotEmptyOperator(),
      distinctUntilChanged(),
    );
=======
    const serializedObject = new DSpaceSerializer(getClassForType(object.type)).serialize(object);

    endpoint$.pipe(
      take(1)
    ).subscribe((endpoint: string) => {
      const request = new CreateRequest(requestId, endpoint, JSON.stringify(serializedObject));
      if (hasValue(this.responseMsToLive)) {
        request.responseMsToLive = this.responseMsToLive;
      }
      this.requestService.configure(request);
    });
>>>>>>> 85303576

    const result$ = this.rdbService.buildFromRequestUUID<T>(requestId);

<<<<<<< HEAD
    const request$ = endpoint$.pipe(
      take(1),
      map((endpoint: string) => {
        const request = new CreateRequest(requestId, endpoint, JSON.stringify(serializedDso));
        if (hasValue(this.responseMsToLive)) {
          request.responseMsToLive = this.responseMsToLive;
        }
        return request;
      })
    );

    // Execute the post request
    request$.pipe(
      configureRequest(this.requestService)
    ).subscribe();
=======
    // TODO a dataservice is not the best place to show a notification,
    // this should move up to the components that use this method
    result$.pipe(
      takeWhile((rd: RemoteData<T>) => rd.isLoading, true)
    ).subscribe((rd: RemoteData<T>) => {
      if (rd.hasFailed) {
        this.notificationsService.error('Server Error:', rd.errorMessage, new NotificationOptions(-1));
      }
    });
>>>>>>> 85303576

    return result$;
  }

  /**
   * Delete an existing DSpace Object on the server
   * @param   objectId The id of the object to be removed
   * @param   copyVirtualMetadata (optional parameter) the identifiers of the relationship types for which the virtual
   *                            metadata should be saved as real metadata
   * @return  A RemoteData observable with an empty payload, but still representing the state of the request: statusCode,
   *          errorMessage, timeCompleted, etc
   */
  delete(objectId: string, copyVirtualMetadata?: string[]): Observable<RemoteData<NoContent>> {
    return this.getIDHrefObs(objectId).pipe(
      switchMap((href: string) => this.deleteByHref(href, copyVirtualMetadata))
    );
  }

  /**
   * Delete an existing DSpace Object on the server
   * @param   href The self link of the object to be removed
   * @param   copyVirtualMetadata (optional parameter) the identifiers of the relationship types for which the virtual
   *                            metadata should be saved as real metadata
   * @return  A RemoteData observable with an empty payload, but still representing the state of the request: statusCode,
   *          errorMessage, timeCompleted, etc
   */
  deleteByHref(href: string, copyVirtualMetadata?: string[]): Observable<RemoteData<NoContent>> {
    const requestId = this.requestService.generateRequestId();

    if (copyVirtualMetadata) {
      copyVirtualMetadata.forEach((id) =>
        href += (href.includes('?') ? '&' : '?')
          + 'copyVirtualMetadata='
          + id
      );
    }

    const request = new DeleteRequest(requestId, href);
    if (hasValue(this.responseMsToLive)) {
      request.responseMsToLive = this.responseMsToLive;
    }
    this.requestService.configure(request);

    return this.rdbService.buildFromRequestUUID(requestId);
  }

  /**
   * Commit current object changes to the server
   * @param method The RestRequestMethod for which de server sync buffer should be committed
   */
  commitUpdates(method?: RestRequestMethod) {
    this.requestService.commit(method);
  }

  /**
   * Return the links to traverse from the root of the api to the
   * endpoint this DataService represents
   *
   * e.g. if the api root links to 'foo', and the endpoint at 'foo'
   * links to 'bar' the linkPath for the BarDataService would be
   * 'foo/bar'
   */
  getLinkPath(): string {
    return this.linkPath;
  }
}<|MERGE_RESOLUTION|>--- conflicted
+++ resolved
@@ -65,7 +65,7 @@
             requestFn();
           }
         })
-      )
+      );
     } else {
       return source;
     }
@@ -256,13 +256,8 @@
    * @return {Observable<RemoteData<PaginatedList<T>>>}
    *    Return an observable that emits object list
    */
-<<<<<<< HEAD
-  findAll(options: FindListOptions = {}, ...linksToFollow: FollowLinkConfig<T>[]): Observable<RemoteData<PaginatedList<T>>> {
-    return this.findList(this.getFindAllHref(options), options, ...linksToFollow);
-=======
-  findAll(options: FindListOptions = {}, reRequestOnStale = true, ...linksToFollow: Array<FollowLinkConfig<T>>): Observable<RemoteData<PaginatedList<T>>> {
+  findAll(options: FindListOptions = {}, reRequestOnStale = true, ...linksToFollow: FollowLinkConfig<T>[]): Observable<RemoteData<PaginatedList<T>>> {
     return this.findList(this.getFindAllHref(options), options, reRequestOnStale, ...linksToFollow);
->>>>>>> 85303576
   }
 
   /**
@@ -275,13 +270,9 @@
    * @param linksToFollow     List of {@link FollowLinkConfig} that indicate which {@link HALLink}s
    *                          should be automatically resolved
    */
-<<<<<<< HEAD
-  protected findList(href$, options: FindListOptions, ...linksToFollow: FollowLinkConfig<T>[]) {
-=======
-  protected findList(href$, options: FindListOptions, reRequestOnStale = true, ...linksToFollow: Array<FollowLinkConfig<T>>) {
-    const requestId = this.requestService.generateRequestId();
-
->>>>>>> 85303576
+  protected findList(href$, options: FindListOptions, reRequestOnStale = true, ...linksToFollow: FollowLinkConfig<T>[]) {
+    const requestId = this.requestService.generateRequestId();
+
     href$.pipe(
       first((href: string) => hasValue(href)))
       .subscribe((href: string) => {
@@ -327,13 +318,8 @@
    * @param linksToFollow     List of {@link FollowLinkConfig} that indicate which {@link HALLink}s
    *                          should be automatically resolved
    */
-<<<<<<< HEAD
-  findById(id: string, ...linksToFollow: FollowLinkConfig<T>[]): Observable<RemoteData<T>> {
-    const hrefObs = this.getIDHrefObs(encodeURIComponent(id), ...linksToFollow);
-=======
-  findById(id: string, reRequestOnStale = true, ...linksToFollow: Array<FollowLinkConfig<T>>): Observable<RemoteData<T>> {
-    const requestId = this.requestService.generateRequestId();
->>>>>>> 85303576
+  findById(id: string, reRequestOnStale = true, ...linksToFollow: FollowLinkConfig<T>[]): Observable<RemoteData<T>> {
+    const requestId = this.requestService.generateRequestId();
 
     const href$ = this.getIDHrefObs(encodeURIComponent(id), ...linksToFollow).pipe(
       isNotEmptyOperator(),
@@ -363,11 +349,7 @@
    * @param linksToFollow     List of {@link FollowLinkConfig} that indicate which {@link HALLink}s
    *                          should be automatically resolved
    */
-<<<<<<< HEAD
-  findByHref(href: string, ...linksToFollow: FollowLinkConfig<T>[]): Observable<RemoteData<T>> {
-=======
-  findByHref(href: string, reRequestOnStale = true, ...linksToFollow: Array<FollowLinkConfig<T>>): Observable<RemoteData<T>> {
->>>>>>> 85303576
+  findByHref(href: string, reRequestOnStale = true, ...linksToFollow: FollowLinkConfig<T>[]): Observable<RemoteData<T>> {
     const requestHref = this.buildHrefFromFindOptions(href, {}, [], ...linksToFollow);
     const requestId = this.requestService.generateRequestId();
     const request = new GetRequest(requestId, requestHref);
@@ -391,11 +373,7 @@
    * @param linksToFollow     List of {@link FollowLinkConfig} that indicate which {@link HALLink}s
    *                          should be automatically resolved
    */
-<<<<<<< HEAD
-  findAllByHref(href: string, findListOptions: FindListOptions = {}, ...linksToFollow: FollowLinkConfig<T>[]): Observable<RemoteData<PaginatedList<T>>> {
-=======
-  findAllByHref(href: string, findListOptions: FindListOptions = {}, reRequestOnStale = true, ...linksToFollow: Array<FollowLinkConfig<T>>): Observable<RemoteData<PaginatedList<T>>> {
->>>>>>> 85303576
+  findAllByHref(href: string, findListOptions: FindListOptions = {}, reRequestOnStale = true, ...linksToFollow: FollowLinkConfig<T>[]): Observable<RemoteData<PaginatedList<T>>> {
     const requestHref = this.buildHrefFromFindOptions(href, findListOptions, [], ...linksToFollow);
     const requestId = this.requestService.generateRequestId();
     const request = new GetRequest(requestId, requestHref);
@@ -431,11 +409,7 @@
    * @return {Observable<RemoteData<PaginatedList<T>>}
    *    Return an observable that emits response from the server
    */
-<<<<<<< HEAD
-  searchBy(searchMethod: string, options: FindListOptions = {}, ...linksToFollow: FollowLinkConfig<T>[]): Observable<RemoteData<PaginatedList<T>>> {
-=======
-  searchBy(searchMethod: string, options: FindListOptions = {}, reRequestOnStale = true, ...linksToFollow: Array<FollowLinkConfig<T>>): Observable<RemoteData<PaginatedList<T>>> {
->>>>>>> 85303576
+  searchBy(searchMethod: string, options: FindListOptions = {}, reRequestOnStale = true, ...linksToFollow: FollowLinkConfig<T>[]): Observable<RemoteData<PaginatedList<T>>> {
     const requestId = this.requestService.generateRequestId();
     const hrefObs = this.getSearchByHref(searchMethod, options, ...linksToFollow);
 
@@ -541,62 +515,6 @@
       map((endpoint: string) => this.buildHrefWithParams(endpoint, params))
     );
 
-<<<<<<< HEAD
-    const serializedDso = new DSpaceSerializer(getClassForType((dso as any).type)).serialize(dso);
-
-    const request$ = endpoint$.pipe(
-      take(1),
-      map((endpoint: string) => {
-        const request = new CreateRequest(requestId, endpoint, JSON.stringify(serializedDso));
-        if (hasValue(this.responseMsToLive)) {
-          request.responseMsToLive = this.responseMsToLive;
-        }
-        return request;
-      })
-    );
-
-    // Execute the post request
-    request$.pipe(
-      configureRequest(this.requestService)
-    ).subscribe();
-
-    // Resolve self link for new object
-    const selfLink$ = this.requestService.getByUUID(requestId).pipe(
-      getResponseFromEntry(),
-      map((response: RestResponse) => {
-        if (!response.isSuccessful && response instanceof ErrorResponse) {
-          this.notificationsService.error('Server Error:', response.errorMessage, new NotificationOptions(-1));
-        } else {
-          return response;
-        }
-      }),
-      map((response: any) => {
-        if (isNotEmpty(response.resourceSelfLinks)) {
-          return response.resourceSelfLinks[0];
-        }
-      }),
-      distinctUntilChanged()
-    ) as Observable<string>;
-
-    return selfLink$.pipe(
-      switchMap((selfLink: string) => this.findByHref(selfLink)),
-    );
-  }
-
-  /**
-   * Create a new DSpaceObject on the server, and store the response
-   * in the object cache, returns observable of the response to determine success
-   *
-   * @param {DSpaceObject} dso
-   *    The object to create
-   */
-  tryToCreate(dso: T): Observable<RestResponse> {
-    const requestId = this.requestService.generateRequestId();
-    const endpoint$ = this.halService.getEndpoint(this.linkPath).pipe(
-      isNotEmptyOperator(),
-      distinctUntilChanged(),
-    );
-=======
     const serializedObject = new DSpaceSerializer(getClassForType(object.type)).serialize(object);
 
     endpoint$.pipe(
@@ -608,27 +526,9 @@
       }
       this.requestService.configure(request);
     });
->>>>>>> 85303576
 
     const result$ = this.rdbService.buildFromRequestUUID<T>(requestId);
 
-<<<<<<< HEAD
-    const request$ = endpoint$.pipe(
-      take(1),
-      map((endpoint: string) => {
-        const request = new CreateRequest(requestId, endpoint, JSON.stringify(serializedDso));
-        if (hasValue(this.responseMsToLive)) {
-          request.responseMsToLive = this.responseMsToLive;
-        }
-        return request;
-      })
-    );
-
-    // Execute the post request
-    request$.pipe(
-      configureRequest(this.requestService)
-    ).subscribe();
-=======
     // TODO a dataservice is not the best place to show a notification,
     // this should move up to the components that use this method
     result$.pipe(
@@ -638,7 +538,6 @@
         this.notificationsService.error('Server Error:', rd.errorMessage, new NotificationOptions(-1));
       }
     });
->>>>>>> 85303576
 
     return result$;
   }
