--- conflicted
+++ resolved
@@ -1,6 +1,3 @@
-<<<<<<< HEAD
-import { delay, distinctUntilChanged, filter, find, first, map, take, tap } from 'rxjs/operators';
-=======
 import {
   distinctUntilChanged,
   filter,
@@ -11,7 +8,6 @@
   switchMap,
   take
 } from 'rxjs/operators';
->>>>>>> 34e78bd4
 import { Observable } from 'rxjs';
 import { Store } from '@ngrx/store';
 import { hasValue, isNotEmpty, isNotEmptyOperator } from '../../shared/empty.util';
@@ -31,14 +27,6 @@
 } from './request.models';
 import { RequestService } from './request.service';
 import { NormalizedObject } from '../cache/models/normalized-object.model';
-<<<<<<< HEAD
-import { compare, Operation } from 'fast-json-patch';
-import { ObjectCacheService } from '../cache/object-cache.service';
-import { DSpaceObject } from '../shared/dspace-object.model';
-import { of } from 'rxjs/internal/observable/of';
-
-export abstract class DataService<TNormalized extends NormalizedObject, TDomain> {
-=======
 import { Operation } from 'fast-json-patch';
 import { ObjectCacheService } from '../cache/object-cache.service';
 import { DSpaceObject } from '../shared/dspace-object.model';
@@ -55,7 +43,6 @@
 import { ChangeAnalyzer } from './change-analyzer';
 
 export abstract class DataService<TNormalized extends NormalizedObject, TDomain extends CacheableObject> {
->>>>>>> 34e78bd4
   protected abstract requestService: RequestService;
   protected abstract rdbService: RemoteDataBuildService;
   protected abstract dataBuildService: NormalizedObjectBuildService;
@@ -63,12 +50,9 @@
   protected abstract linkPath: string;
   protected abstract halService: HALEndpointService;
   protected abstract objectCache: ObjectCacheService;
-<<<<<<< HEAD
-=======
   protected abstract notificationsService: NotificationsService;
   protected abstract http: HttpClient;
   protected abstract comparator: ChangeAnalyzer<TNormalized>;
->>>>>>> 34e78bd4
 
   public abstract getBrowseEndpoint(options: FindAllOptions, linkPath?: string): Observable<string>
 
@@ -153,33 +137,6 @@
    * The patch is derived from the differences between the given object and its version in the object cache
    * @param {DSpaceObject} object The given object
    */
-<<<<<<< HEAD
-  update(object: DSpaceObject) {
-    const oldVersion = this.objectCache.getBySelfLink(object.self);
-    const operations = compare(oldVersion, object);
-    if (isNotEmpty(operations)) {
-      this.objectCache.addPatch(object.self, operations);
-    }
-  }
-
-  // TODO implement, after the structure of the REST server's POST response is finalized
-  // create(dso: DSpaceObject): Observable<RemoteData<TDomain>> {
-  //   const postHrefObs = this.getEndpoint();
-  //
-  //   // TODO ID is unknown at this point
-  //   const idHrefObs = postHrefObs.map((href: string) => this.getFindByIDHref(href, dso.id));
-  //
-  //   postHrefObs
-  //     .filter((href: string) => hasValue(href))
-  //     .take(1)
-  //     .subscribe((href: string) => {
-  //       const request = new RestRequest(this.requestService.generateRequestId(), href, RestRequestMethod.POST, dso);
-  //       this.requestService.configure(request);
-  //     });
-  //
-  //   return this.rdbService.buildSingle<TNormalized, TDomain>(idHrefObs, this.normalizedResourceType);
-  // }
-=======
   update(object: TDomain): Observable<RemoteData<TDomain>> {
     const oldVersion$ = this.objectCache.getBySelfLink(object.self);
     return oldVersion$.pipe(first(), mergeMap((oldVersion: TNormalized) => {
@@ -272,5 +229,4 @@
     );
   }
 
->>>>>>> 34e78bd4
 }