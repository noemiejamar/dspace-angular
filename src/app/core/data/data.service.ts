<<<<<<< HEAD

import {of as observableOf,  Observable } from 'rxjs';

import {mergeMap, first, take, distinctUntilChanged, map, filter} from 'rxjs/operators';
=======
import { filter, take } from 'rxjs/operators';
>>>>>>> 1a20cec4
import { Store } from '@ngrx/store';
import { hasValue, isNotEmpty } from '../../shared/empty.util';
import { RemoteDataBuildService } from '../cache/builders/remote-data-build.service';
import { ResponseCacheService } from '../cache/response-cache.service';
import { CoreState } from '../core.reducers';
import { HALEndpointService } from '../shared/hal-endpoint.service';
import { URLCombiner } from '../url-combiner/url-combiner';
import { PaginatedList } from './paginated-list';
import { RemoteData } from './remote-data';
import { FindAllOptions, FindAllRequest, FindByIDRequest, GetRequest } from './request.models';
import { RequestService } from './request.service';
import { NormalizedObject } from '../cache/models/normalized-object.model';

export abstract class DataService<TNormalized extends NormalizedObject, TDomain> {
  protected abstract responseCache: ResponseCacheService;
  protected abstract requestService: RequestService;
  protected abstract rdbService: RemoteDataBuildService;
  protected abstract store: Store<CoreState>;
  protected abstract linkPath: string;
  protected abstract halService: HALEndpointService;

  public abstract getBrowseEndpoint(options: FindAllOptions): Observable<string>

  protected getFindAllHref(options: FindAllOptions = {}): Observable<string> {
    let result: Observable<string>;
    const args = [];

<<<<<<< HEAD
    if (hasValue(options.scopeID)) {
      result = this.getScopedEndpoint(options.scopeID).pipe(distinctUntilChanged());
    } else {
      result = observableOf(endpoint);
    }
=======
    result = this.getBrowseEndpoint(options).distinctUntilChanged();
>>>>>>> 1a20cec4

    if (hasValue(options.currentPage) && typeof options.currentPage === 'number') {
      /* TODO: this is a temporary fix for the pagination start index (0 or 1) discrepancy between the rest and the frontend respectively */
      args.push(`page=${options.currentPage - 1}`);
    }

    if (hasValue(options.elementsPerPage)) {
      args.push(`size=${options.elementsPerPage}`);
    }

    if (hasValue(options.sort)) {
      args.push(`sort=${options.sort.field},${options.sort.direction}`);
    }

    if (hasValue(options.startsWith)) {
      args.push(`startsWith=${options.startsWith}`);
    }

    if (isNotEmpty(args)) {
      return result.pipe(map((href: string) => new URLCombiner(href, `?${args.join('&')}`).toString()));
    } else {
      return result;
    }
  }

  findAll(options: FindAllOptions = {}): Observable<RemoteData<PaginatedList<TDomain>>> {
<<<<<<< HEAD
    const hrefObs = this.halService.getEndpoint(this.linkPath).pipe(filter((href: string) => isNotEmpty(href)),
      mergeMap((endpoint: string) => this.getFindAllHref(endpoint, options)),);

    hrefObs.pipe(
      filter((href: string) => hasValue(href)),
      take(1),)
=======
    const hrefObs = this.getFindAllHref(options);

    hrefObs.pipe(
      filter((href: string) => hasValue(href)),
      take(1))
>>>>>>> 1a20cec4
      .subscribe((href: string) => {
        const request = new FindAllRequest(this.requestService.generateRequestId(), href, options);
        this.requestService.configure(request);
      });

    return this.rdbService.buildList<TNormalized, TDomain>(hrefObs) as Observable<RemoteData<PaginatedList<TDomain>>>;
  }

  getFindByIDHref(endpoint, resourceID): string {
    return `${endpoint}/${resourceID}`;
  }

  findById(id: string): Observable<RemoteData<TDomain>> {
    const hrefObs = this.halService.getEndpoint(this.linkPath).pipe(
      map((endpoint: string) => this.getFindByIDHref(endpoint, id)));

    hrefObs.pipe(
      first((href: string) => hasValue(href)))
      .subscribe((href: string) => {
        const request = new FindByIDRequest(this.requestService.generateRequestId(), href, id);
        this.requestService.configure(request);
      });

    return this.rdbService.buildSingle<TNormalized, TDomain>(hrefObs);
  }

  findByHref(href: string): Observable<RemoteData<TDomain>> {
    this.requestService.configure(new GetRequest(this.requestService.generateRequestId(), href));
    return this.rdbService.buildSingle<TNormalized, TDomain>(href);
  }

  // TODO implement, after the structure of the REST server's POST response is finalized
  // create(dso: DSpaceObject): Observable<RemoteData<TDomain>> {
  //   const postHrefObs = this.getEndpoint();
  //
  //   // TODO ID is unknown at this point
  //   const idHrefObs = postHrefObs.map((href: string) => this.getFindByIDHref(href, dso.id));
  //
  //   postHrefObs
  //     .filter((href: string) => hasValue(href))
  //     .take(1)
  //     .subscribe((href: string) => {
  //       const request = new RestRequest(this.requestService.generateRequestId(), href, RestRequestMethod.Post, dso);
  //       this.requestService.configure(request);
  //     });
  //
  //   return this.rdbService.buildSingle<TNormalized, TDomain>(idHrefObs, this.normalizedResourceType);
  // }
}<|MERGE_RESOLUTION|>--- conflicted
+++ resolved
@@ -1,11 +1,5 @@
-<<<<<<< HEAD
-
+import { filter, take, first } from 'rxjs/operators';
 import {of as observableOf,  Observable } from 'rxjs';
-
-import {mergeMap, first, take, distinctUntilChanged, map, filter} from 'rxjs/operators';
-=======
-import { filter, take } from 'rxjs/operators';
->>>>>>> 1a20cec4
 import { Store } from '@ngrx/store';
 import { hasValue, isNotEmpty } from '../../shared/empty.util';
 import { RemoteDataBuildService } from '../cache/builders/remote-data-build.service';
@@ -18,6 +12,8 @@
 import { FindAllOptions, FindAllRequest, FindByIDRequest, GetRequest } from './request.models';
 import { RequestService } from './request.service';
 import { NormalizedObject } from '../cache/models/normalized-object.model';
+import { promise } from 'selenium-webdriver';
+import map = promise.map;
 
 export abstract class DataService<TNormalized extends NormalizedObject, TDomain> {
   protected abstract responseCache: ResponseCacheService;
@@ -33,15 +29,7 @@
     let result: Observable<string>;
     const args = [];
 
-<<<<<<< HEAD
-    if (hasValue(options.scopeID)) {
-      result = this.getScopedEndpoint(options.scopeID).pipe(distinctUntilChanged());
-    } else {
-      result = observableOf(endpoint);
-    }
-=======
     result = this.getBrowseEndpoint(options).distinctUntilChanged();
->>>>>>> 1a20cec4
 
     if (hasValue(options.currentPage) && typeof options.currentPage === 'number') {
       /* TODO: this is a temporary fix for the pagination start index (0 or 1) discrepancy between the rest and the frontend respectively */
@@ -68,20 +56,11 @@
   }
 
   findAll(options: FindAllOptions = {}): Observable<RemoteData<PaginatedList<TDomain>>> {
-<<<<<<< HEAD
-    const hrefObs = this.halService.getEndpoint(this.linkPath).pipe(filter((href: string) => isNotEmpty(href)),
-      mergeMap((endpoint: string) => this.getFindAllHref(endpoint, options)),);
-
-    hrefObs.pipe(
-      filter((href: string) => hasValue(href)),
-      take(1),)
-=======
     const hrefObs = this.getFindAllHref(options);
 
     hrefObs.pipe(
       filter((href: string) => hasValue(href)),
       take(1))
->>>>>>> 1a20cec4
       .subscribe((href: string) => {
         const request = new FindAllRequest(this.requestService.generateRequestId(), href, options);
         this.requestService.configure(request);
