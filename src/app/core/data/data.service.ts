--- conflicted
+++ resolved
@@ -10,27 +10,17 @@
 import { RemoteData } from './remote-data';
 import { FindAllOptions, FindAllRequest, FindByIDRequest, GetRequest } from './request.models';
 import { RequestService } from './request.service';
-<<<<<<< HEAD
 import { HttpOptions } from '../dspace-rest-v2/dspace-rest-v2.service';
 import { NormalizedObject } from '../cache/models/normalized-object.model';
 
-export abstract class DataService<TNormalized extends NormalizedObject, TDomain> extends HALEndpointService {
-=======
-import { NormalizedObject } from '../cache/models/normalized-object.model';
-
 export abstract class DataService<TNormalized extends NormalizedObject, TDomain> {
->>>>>>> d8937f27
   protected abstract responseCache: ResponseCacheService;
   protected abstract requestService: RequestService;
   protected abstract rdbService: RemoteDataBuildService;
   protected abstract store: Store<CoreState>;
   protected abstract linkPath: string;
-<<<<<<< HEAD
-  protected abstract EnvConfig: GlobalConfig;
+  protected abstract halService: HALEndpointService;
   protected abstract overrideRequest = false;
-=======
-  protected abstract halService: HALEndpointService;
->>>>>>> d8937f27
 
   public abstract getScopedEndpoint(scope: string): Observable<string>
 
@@ -55,7 +45,6 @@
 
     if (hasValue(options.sort)) {
       args.push(`sort=${options.sort.field},${options.sort.direction}`);
-<<<<<<< HEAD
     }
 
     if (isNotEmpty(args)) {
@@ -86,8 +75,6 @@
 
     if (hasValue(options.sort)) {
       args.push(`sort=${options.sort.field},${options.sort.direction}`);
-=======
->>>>>>> d8937f27
     }
 
     if (isNotEmpty(args)) {
@@ -129,7 +116,6 @@
       });
 
     return this.rdbService.buildSingle<TNormalized, TDomain>(hrefObs);
-<<<<<<< HEAD
   }
 
   findByHref(href: string, options?: HttpOptions): Observable<RemoteData<TDomain>> {
@@ -172,13 +158,6 @@
       });
 
     return this.rdbService.buildList<TNormalized, TDomain>(hrefObs) as Observable<RemoteData<PaginatedList<TDomain>>>;
-=======
-  }
-
-  findByHref(href: string): Observable<RemoteData<TDomain>> {
-    this.requestService.configure(new GetRequest(this.requestService.generateRequestId(), href));
-    return this.rdbService.buildSingle<TNormalized, TDomain>(href);
->>>>>>> d8937f27
   }
 
 // TODO implement, after the structure of the REST server's POST response is finalized
