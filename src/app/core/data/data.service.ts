<<<<<<< HEAD

import {of as observableOf,  Observable } from 'rxjs';

import {mergeMap, first, take, distinctUntilChanged, map, filter} from 'rxjs/operators';
=======
import { distinctUntilChanged, filter, take, first, map } from 'rxjs/operators';
import { of as observableOf, Observable } from 'rxjs';
>>>>>>> 3a8f7754
import { Store } from '@ngrx/store';
import { hasValue, isNotEmpty } from '../../shared/empty.util';
import { RemoteDataBuildService } from '../cache/builders/remote-data-build.service';
import { ResponseCacheService } from '../cache/response-cache.service';
import { CoreState } from '../core.reducers';
import { HALEndpointService } from '../shared/hal-endpoint.service';
import { URLCombiner } from '../url-combiner/url-combiner';
import { PaginatedList } from './paginated-list';
import { RemoteData } from './remote-data';
import { FindAllOptions, FindAllRequest, FindByIDRequest, GetRequest } from './request.models';
import { RequestService } from './request.service';
import { NormalizedObject } from '../cache/models/normalized-object.model';
import { compare, Operation } from 'fast-json-patch';
import { ObjectCacheService } from '../cache/object-cache.service';
import { DSpaceObject } from '../shared/dspace-object.model';

export abstract class DataService<TNormalized extends NormalizedObject, TDomain> {
  protected abstract responseCache: ResponseCacheService;
  protected abstract requestService: RequestService;
  protected abstract rdbService: RemoteDataBuildService;
  protected abstract store: Store<CoreState>;
  protected abstract linkPath: string;
  protected abstract halService: HALEndpointService;
  protected abstract objectCache: ObjectCacheService;

  public abstract getBrowseEndpoint(options: FindAllOptions): Observable<string>

  protected getFindAllHref(options: FindAllOptions = {}): Observable<string> {
    let result: Observable<string>;
    const args = [];

<<<<<<< HEAD
    if (hasValue(options.scopeID)) {
      result = this.getScopedEndpoint(options.scopeID).pipe(distinctUntilChanged());
    } else {
      result = observableOf(endpoint);
    }
=======
    result = this.getBrowseEndpoint(options).pipe(distinctUntilChanged());
>>>>>>> 3a8f7754

    if (hasValue(options.currentPage) && typeof options.currentPage === 'number') {
      /* TODO: this is a temporary fix for the pagination start index (0 or 1) discrepancy between the rest and the frontend respectively */
      args.push(`page=${options.currentPage - 1}`);
    }

    if (hasValue(options.elementsPerPage)) {
      args.push(`size=${options.elementsPerPage}`);
    }

    if (hasValue(options.sort)) {
      args.push(`sort=${options.sort.field},${options.sort.direction}`);
    }

    if (hasValue(options.startsWith)) {
      args.push(`startsWith=${options.startsWith}`);
    }

    if (isNotEmpty(args)) {
      return result.pipe(map((href: string) => new URLCombiner(href, `?${args.join('&')}`).toString()));
    } else {
      return result;
    }
  }

  findAll(options: FindAllOptions = {}): Observable<RemoteData<PaginatedList<TDomain>>> {
<<<<<<< HEAD
    const hrefObs = this.halService.getEndpoint(this.linkPath).pipe(filter((href: string) => isNotEmpty(href)),
      mergeMap((endpoint: string) => this.getFindAllHref(endpoint, options)),);
=======
    const hrefObs = this.getFindAllHref(options);
>>>>>>> 3a8f7754

    hrefObs.pipe(
      filter((href: string) => hasValue(href)),
      take(1))
      .subscribe((href: string) => {
        const request = new FindAllRequest(this.requestService.generateRequestId(), href, options);
        this.requestService.configure(request);
      });

    return this.rdbService.buildList<TNormalized, TDomain>(hrefObs) as Observable<RemoteData<PaginatedList<TDomain>>>;
  }

  getFindByIDHref(endpoint, resourceID): string {
    return `${endpoint}/${resourceID}`;
  }

  findById(id: string): Observable<RemoteData<TDomain>> {
    const hrefObs = this.halService.getEndpoint(this.linkPath).pipe(
      map((endpoint: string) => this.getFindByIDHref(endpoint, id)));

    hrefObs.pipe(
      first((href: string) => hasValue(href)))
      .subscribe((href: string) => {
        const request = new FindByIDRequest(this.requestService.generateRequestId(), href, id);
        this.requestService.configure(request);
      });

    return this.rdbService.buildSingle<TNormalized, TDomain>(hrefObs);
  }

  findByHref(href: string): Observable<RemoteData<TDomain>> {
    this.requestService.configure(new GetRequest(this.requestService.generateRequestId(), href));
    return this.rdbService.buildSingle<TNormalized, TDomain>(href);
  }

  patch(href: string, operations: Operation[]) {
    this.objectCache.addPatch(href, operations);
  }

  update(object: DSpaceObject) {
    const oldVersion = this.objectCache.getBySelfLink(object.self);
    const operations = compare(oldVersion, object);
    this.objectCache.addPatch(object.self, operations);
  }
  // TODO implement, after the structure of the REST server's POST response is finalized
  // create(dso: DSpaceObject): Observable<RemoteData<TDomain>> {
  //   const postHrefObs = this.getEndpoint();
  //
  //   // TODO ID is unknown at this point
  //   const idHrefObs = postHrefObs.map((href: string) => this.getFindByIDHref(href, dso.id));
  //
  //   postHrefObs
  //     .filter((href: string) => hasValue(href))
  //     .take(1)
  //     .subscribe((href: string) => {
  //       const request = new RestRequest(this.requestService.generateRequestId(), href, RestRequestMethod.POST, dso);
  //       this.requestService.configure(request);
  //     });
  //
  //   return this.rdbService.buildSingle<TNormalized, TDomain>(idHrefObs, this.normalizedResourceType);
  // }
}<|MERGE_RESOLUTION|>--- conflicted
+++ resolved
@@ -1,12 +1,6 @@
-<<<<<<< HEAD
-
-import {of as observableOf,  Observable } from 'rxjs';
-
-import {mergeMap, first, take, distinctUntilChanged, map, filter} from 'rxjs/operators';
-=======
 import { distinctUntilChanged, filter, take, first, map } from 'rxjs/operators';
 import { of as observableOf, Observable } from 'rxjs';
->>>>>>> 3a8f7754
+import {mergeMap, first, take, distinctUntilChanged, map, filter} from 'rxjs/operators';
 import { Store } from '@ngrx/store';
 import { hasValue, isNotEmpty } from '../../shared/empty.util';
 import { RemoteDataBuildService } from '../cache/builders/remote-data-build.service';
@@ -38,15 +32,7 @@
     let result: Observable<string>;
     const args = [];
 
-<<<<<<< HEAD
-    if (hasValue(options.scopeID)) {
-      result = this.getScopedEndpoint(options.scopeID).pipe(distinctUntilChanged());
-    } else {
-      result = observableOf(endpoint);
-    }
-=======
     result = this.getBrowseEndpoint(options).pipe(distinctUntilChanged());
->>>>>>> 3a8f7754
 
     if (hasValue(options.currentPage) && typeof options.currentPage === 'number') {
       /* TODO: this is a temporary fix for the pagination start index (0 or 1) discrepancy between the rest and the frontend respectively */
@@ -73,12 +59,7 @@
   }
 
   findAll(options: FindAllOptions = {}): Observable<RemoteData<PaginatedList<TDomain>>> {
-<<<<<<< HEAD
-    const hrefObs = this.halService.getEndpoint(this.linkPath).pipe(filter((href: string) => isNotEmpty(href)),
-      mergeMap((endpoint: string) => this.getFindAllHref(endpoint, options)),);
-=======
     const hrefObs = this.getFindAllHref(options);
->>>>>>> 3a8f7754
 
     hrefObs.pipe(
       filter((href: string) => hasValue(href)),
