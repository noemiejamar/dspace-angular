import { HttpClient } from '@angular/common/http';
import { Store } from '@ngrx/store';
import { Operation } from 'fast-json-patch';
import { Observable } from 'rxjs';
import {
  distinctUntilChanged,
  filter,
  find,
  first,
  map,
  mergeMap,
  skipWhile,
  switchMap,
  take,
  tap
} from 'rxjs/operators';
<<<<<<< HEAD
import { Store } from '@ngrx/store';

import { hasValue, hasValueOperator, isNotEmpty, isNotEmptyOperator } from '../../shared/empty.util';
=======
import { hasValue, isNotEmpty, isNotEmptyOperator } from '../../shared/empty.util';
import { NotificationOptions } from '../../shared/notifications/models/notification-options.model';
import { NotificationsService } from '../../shared/notifications/notifications.service';
import { FollowLinkConfig } from '../../shared/utils/follow-link-config.model';
import { getClassForType } from '../cache/builders/build-decorators';
>>>>>>> 01231ef1
import { RemoteDataBuildService } from '../cache/builders/remote-data-build.service';
import { SearchParam } from '../cache/models/search-param.model';
import { CacheableObject } from '../cache/object-cache.reducer';
import { ObjectCacheService } from '../cache/object-cache.service';
import { ErrorResponse, RestResponse } from '../cache/response.models';
import { CoreState } from '../core.reducers';
import { DSpaceSerializer } from '../dspace-rest-v2/dspace.serializer';
import { DSpaceObject } from '../shared/dspace-object.model';
import { HALEndpointService } from '../shared/hal-endpoint.service';
import {
  configureRequest,
  getRemoteDataPayload,
  getResponseFromEntry,
  getSucceededRemoteData
} from '../shared/operators';
import { URLCombiner } from '../url-combiner/url-combiner';
import { ChangeAnalyzer } from './change-analyzer';
import { PaginatedList } from './paginated-list';
import { RemoteData } from './remote-data';
import {
  CreateRequest,
  DeleteByIDRequest,
  FindByIDRequest,
  FindListOptions,
  FindListRequest,
  GetRequest,
  PatchRequest
} from './request.models';
import { RequestEntry } from './request.reducer';
import { RequestService } from './request.service';
import { RestRequestMethod } from './rest-request-method';

export abstract class DataService<T extends CacheableObject> {
  protected abstract requestService: RequestService;
  protected abstract rdbService: RemoteDataBuildService;
  protected abstract store: Store<CoreState>;
  protected abstract linkPath: string;
  protected abstract halService: HALEndpointService;
  protected abstract objectCache: ObjectCacheService;
  protected abstract notificationsService: NotificationsService;
  protected abstract http: HttpClient;
  protected abstract comparator: ChangeAnalyzer<T>;

  /**
   * Allows subclasses to reset the response cache time.
   */
  protected responseMsToLive: number;

  /**
   * Get the endpoint for browsing
   * @param options The [[FindListOptions]] object
   * @param linkPath The link path for the object
   * @returns {Observable<string>}
   */
  getBrowseEndpoint(options: FindListOptions = {}, linkPath?: string): Observable<string> {
    return this.halService.getEndpoint(this.linkPath);
  }

  /**
   * Create the HREF with given options object
   *
   * @param options The [[FindListOptions]] object
   * @param linkPath The link path for the object
   * @return {Observable<string>}
   *    Return an observable that emits created HREF
   */
  protected getFindAllHref(options: FindListOptions = {}, linkPath?: string): Observable<string> {
    let result$: Observable<string>;
    const args = [];

    result$ = this.getBrowseEndpoint(options, linkPath).pipe(distinctUntilChanged());

    return result$.pipe(map((result: string) => this.buildHrefFromFindOptions(result, options, args)));
  }

  /**
   * Create the HREF for a specific object's search method with given options object
   *
   * @param searchMethod The search method for the object
   * @param options The [[FindListOptions]] object
   * @return {Observable<string>}
   *    Return an observable that emits created HREF
   */
  protected getSearchByHref(searchMethod: string, options: FindListOptions = {}): Observable<string> {
    let result$: Observable<string>;
    const args = [];

    result$ = this.getSearchEndpoint(searchMethod);

    if (hasValue(options.searchParams)) {
      options.searchParams.forEach((param: SearchParam) => {
        args.push(`${param.fieldName}=${param.fieldValue}`);
      })
    }

    return result$.pipe(map((result: string) => this.buildHrefFromFindOptions(result, options, args)));
  }

  /**
   * Turn an options object into a query string and combine it with the given HREF
   *
   * @param href The HREF to which the query string should be appended
   * @param options The [[FindListOptions]] object
   * @param extraArgs Array with additional params to combine with query string
   * @return {Observable<string>}
   *    Return an observable that emits created HREF
   */
  protected buildHrefFromFindOptions(href: string, options: FindListOptions, extraArgs: string[] = []): string {

    let args = [...extraArgs];

    if (hasValue(options.currentPage) && typeof options.currentPage === 'number') {
      /* TODO: this is a temporary fix for the pagination start index (0 or 1) discrepancy between the rest and the frontend respectively */
      args = [...args, `page=${options.currentPage - 1}`];
    }
    if (hasValue(options.elementsPerPage)) {
      args = [...args, `size=${options.elementsPerPage}`];
    }
    if (hasValue(options.sort)) {
      args = [...args, `sort=${options.sort.field},${options.sort.direction}`];
    }
    if (hasValue(options.startsWith)) {
      args = [...args, `startsWith=${options.startsWith}`];
    }
    if (isNotEmpty(args)) {
      return new URLCombiner(href, `?${args.join('&')}`).toString();
    } else {
      return href;
    }
  }

  /**
   * Returns {@link RemoteData} of all object with a list of {@link FollowLinkConfig}, to indicate which embedded
   * info should be added to the objects
   *
   * @param options         Find list options object
   * @param linksToFollow   List of {@link FollowLinkConfig} that indicate which {@link HALLink}s should be automatically resolved
   * @return {Observable<RemoteData<PaginatedList<T>>>}
   *    Return an observable that emits object list
   */
  findAll(options: FindListOptions = {}, ...linksToFollow: Array<FollowLinkConfig<T>>): Observable<RemoteData<PaginatedList<T>>> {
    return this.findList(this.getFindAllHref(options), options, ...linksToFollow);
  }

  /**
   * Returns an observable of {@link RemoteData} of an object, based on href observable,
   * with a list of {@link FollowLinkConfig}, to automatically resolve {@link HALLink}s of the object
   * @param href$           Observable of href of object we want to retrieve
   * @param options         Find list options object
   * @param linksToFollow   List of {@link FollowLinkConfig} that indicate which {@link HALLink}s should be automatically resolved
   */
  protected findList(href$, options: FindListOptions, ...linksToFollow: Array<FollowLinkConfig<T>>) {
    href$.pipe(
      first((href: string) => hasValue(href)))
      .subscribe((href: string) => {
        const request = new FindListRequest(this.requestService.generateRequestId(), href, options);
        if (hasValue(this.responseMsToLive)) {
          request.responseMsToLive = this.responseMsToLive;
        }
        this.requestService.configure(request);
      });

    return this.rdbService.buildList<T>(href$, ...linksToFollow) as Observable<RemoteData<PaginatedList<T>>>;
  }

  /**
   * Create the HREF for a specific object based on its identifier
   * @param endpoint The base endpoint for the type of object
   * @param resourceID The identifier for the object
   */
  getIDHref(endpoint, resourceID): string {
    return `${endpoint}/${resourceID}`;
  }

  /**
   * Returns an observable of {@link RemoteData} of an object, based on its ID, with a list of {@link FollowLinkConfig},
   * to automatically resolve {@link HALLink}s of the object
   * @param id              ID of object we want to retrieve
   * @param linksToFollow   List of {@link FollowLinkConfig} that indicate which {@link HALLink}s should be automatically resolved
   */
  findById(id: string, ...linksToFollow: Array<FollowLinkConfig<T>>): Observable<RemoteData<T>> {

    const hrefObs = this.halService.getEndpoint(this.linkPath).pipe(
      map((endpoint: string) => this.getIDHref(endpoint, encodeURIComponent(id))));

    hrefObs.pipe(
      find((href: string) => hasValue(href)))
      .subscribe((href: string) => {
        const request = new FindByIDRequest(this.requestService.generateRequestId(), href, id);
        if (hasValue(this.responseMsToLive)) {
          request.responseMsToLive = this.responseMsToLive;
        }
        this.requestService.configure(request);
      });

    return this.rdbService.buildSingle<T>(hrefObs, ...linksToFollow);
  }

  /**
   * Returns an observable of {@link RemoteData} of an object, based on an href, with a list of {@link FollowLinkConfig},
   * to automatically resolve {@link HALLink}s of the object
   * @param href            The url of object we want to retrieve
   * @param linksToFollow   List of {@link FollowLinkConfig} that indicate which {@link HALLink}s should be automatically resolved
   */
  findByHref(href: string, ...linksToFollow: Array<FollowLinkConfig<T>>): Observable<RemoteData<T>> {
    const requestHref = this.buildHrefFromFindOptions(href, {}, []);
    const request = new GetRequest(this.requestService.generateRequestId(), requestHref);
    if (hasValue(this.responseMsToLive)) {
      request.responseMsToLive = this.responseMsToLive;
    }
    this.requestService.configure(request);
    return this.rdbService.buildSingle<T>(href, ...linksToFollow);
  }

  /**
   * Returns a list of observables of {@link RemoteData} of objects, based on an href, with a list of {@link FollowLinkConfig},
   * to automatically resolve {@link HALLink}s of the object
   * @param href            The url of object we want to retrieve
   * @param findListOptions Find list options object
   * @param linksToFollow   List of {@link FollowLinkConfig} that indicate which {@link HALLink}s should be automatically resolved
   */
  findAllByHref(href: string, findListOptions: FindListOptions = {}, ...linksToFollow: Array<FollowLinkConfig<T>>): Observable<RemoteData<PaginatedList<T>>> {
    const requestHref = this.buildHrefFromFindOptions(href, findListOptions, []);
    const request = new GetRequest(this.requestService.generateRequestId(), requestHref);
    if (hasValue(this.responseMsToLive)) {
      request.responseMsToLive = this.responseMsToLive;
    }
    this.requestService.configure(request);
    return this.rdbService.buildList<T>(requestHref, ...linksToFollow);
  }

  /**
   * Return object search endpoint by given search method
   *
   * @param searchMethod The search method for the object
   */
  protected getSearchEndpoint(searchMethod: string): Observable<string> {
    return this.halService.getEndpoint(`${this.linkPath}/search`).pipe(
      filter((href: string) => isNotEmpty(href)),
      map((href: string) => `${href}/${searchMethod}`));
  }

  /**
   * Make a new FindListRequest with given search method
   *
   * @param searchMethod The search method for the object
   * @param options The [[FindListOptions]] object
   * @param linksToFollow The array of [[FollowLinkConfig]]
   * @return {Observable<RemoteData<PaginatedList<T>>}
   *    Return an observable that emits response from the server
   */
  protected searchBy(searchMethod: string, options: FindListOptions = {}, ...linksToFollow: Array<FollowLinkConfig<T>>): Observable<RemoteData<PaginatedList<T>>> {

    const hrefObs = this.getSearchByHref(searchMethod, options);

    return hrefObs.pipe(
      find((href: string) => hasValue(href)),
      tap((href: string) => {
          this.requestService.removeByHrefSubstring(href);
          const request = new FindListRequest(this.requestService.generateRequestId(), href, options);
          request.responseMsToLive = 10 * 1000;

          this.requestService.configure(request);
        }
      ),
      switchMap((href) => this.requestService.getByHref(href)),
      skipWhile((requestEntry) => hasValue(requestEntry) && requestEntry.completed),
      switchMap((href) =>
        this.rdbService.buildList<T>(hrefObs, ...linksToFollow) as Observable<RemoteData<PaginatedList<T>>>
      )
    );
  }

  /**
   * Add a new patch to the object cache to a specified object
   * @param {string} href The selflink of the object that will be patched
   * @param {Operation[]} operations The patch operations to be performed
   */
  patch(href: string, operations: Operation[]) {
    this.objectCache.addPatch(href, operations);
  }

  /**
   * Send out an immediate patch request, instead of adding to the object cache first
   * This is useful in cases where you need the returned response and an object cache update is not needed
   * @param dso         The dso to send the patch to
   * @param operations  The patch operations
   */
  immediatePatch(dso: T, operations: Operation[]): Observable<RestResponse> {
    const requestId = this.requestService.generateRequestId();

    const hrefObs = this.halService.getEndpoint(this.linkPath).pipe(
      map((endpoint: string) => this.getIDHref(endpoint, dso.uuid)));

    hrefObs.pipe(
      find((href: string) => hasValue(href)),
      map((href: string) => {
        const request = new PatchRequest(requestId, href, operations);
        this.requestService.configure(request);
      })
    ).subscribe();

    return this.requestService.getByUUID(requestId).pipe(
      find((request: RequestEntry) => request.completed),
      map((request: RequestEntry) => request.response)
    );
  }

  /**
   * Add a new patch to the object cache
   * The patch is derived from the differences between the given object and its version in the object cache
   * @param {DSpaceObject} object The given object
   */
  update(object: T): Observable<RemoteData<T>> {
    const oldVersion$ = this.findByHref(object._links.self.href);
    return oldVersion$.pipe(
      getSucceededRemoteData(),
      getRemoteDataPayload(),
      mergeMap((oldVersion: T) => {
          const operations = this.comparator.diff(oldVersion, object);
          if (isNotEmpty(operations)) {
            this.objectCache.addPatch(object._links.self.href, operations);
          }
          return this.findByHref(object._links.self.href);
        }
      ));
  }

  /**
   * Create a new DSpaceObject on the server, and store the response
   * in the object cache
   *
   * @param {DSpaceObject} dso
   *    The object to create
   * @param {string} parentUUID
   *    The UUID of the parent to create the new object under
   */
  create(dso: T, parentUUID: string): Observable<RemoteData<T>> {
    const requestId = this.requestService.generateRequestId();
    const endpoint$ = this.halService.getEndpoint(this.linkPath).pipe(
      isNotEmptyOperator(),
      distinctUntilChanged(),
      map((endpoint: string) => parentUUID ? `${endpoint}?parent=${parentUUID}` : endpoint)
    );

    const serializedDso = new DSpaceSerializer(getClassForType((dso as any).type)).serialize(dso);

    const request$ = endpoint$.pipe(
      take(1),
      map((endpoint: string) => new CreateRequest(requestId, endpoint, JSON.stringify(serializedDso)))
    );

    // Execute the post request
    request$.pipe(
      configureRequest(this.requestService)
    ).subscribe();

    // Resolve self link for new object
    const selfLink$ = this.requestService.getByUUID(requestId).pipe(
      getResponseFromEntry(),
      map((response: RestResponse) => {
        if (!response.isSuccessful && response instanceof ErrorResponse) {
          this.notificationsService.error('Server Error:', response.errorMessage, new NotificationOptions(-1));
        } else {
          return response;
        }
      }),
      map((response: any) => {
        if (isNotEmpty(response.resourceSelfLinks)) {
          return response.resourceSelfLinks[0];
        }
      }),
      distinctUntilChanged()
    ) as Observable<string>;

    return selfLink$.pipe(
      switchMap((selfLink: string) => this.findByHref(selfLink)),
    )
  }

  /**
   * Delete an existing DSpace Object on the server
   * @param dsoID The DSpace Object' id to be removed
   * @param copyVirtualMetadata (optional parameter) the identifiers of the relationship types for which the virtual
   *                            metadata should be saved as real metadata
   * @return an observable that emits true when the deletion was successful, false when it failed
   */
<<<<<<< HEAD
  delete(dso: T, copyVirtualMetadata?: string[]): Observable<boolean> {
    const requestId = this.deleteAndReturnRequestId(dso, copyVirtualMetadata);

    return this.requestService.getByUUID(requestId).pipe(
      find((request: RequestEntry) => request.completed),
      map((request: RequestEntry) => request.response.isSuccessful)
    );
  }

  /**
   * Delete an existing DSpace Object on the server
   * @param dso The DSpace Object to be removed
   * @param copyVirtualMetadata (optional parameter) the identifiers of the relationship types for which the virtual
   *                            metadata should be saved as real metadata
   * Return an observable of the completed response
   */
  deleteAndReturnResponse(dso: T, copyVirtualMetadata?: string[]): Observable<RestResponse> {
    const requestId = this.deleteAndReturnRequestId(dso, copyVirtualMetadata);

    return this.requestService.getByUUID(requestId).pipe(
      hasValueOperator(),
      find((request: RequestEntry) => request.completed),
      map((request: RequestEntry) => request.response)
    );
  }

  /**
   * Delete an existing DSpace Object on the server
   * @param dso The DSpace Object to be removed
   * @param copyVirtualMetadata (optional parameter) the identifiers of the relationship types for which the virtual
   *                            metadata should be saved as real metadata
   * Return the delete request's ID
   */
  private deleteAndReturnRequestId(dso: T, copyVirtualMetadata?: string[]): string {
=======
  delete(dsoID: string, copyVirtualMetadata?: string[]): Observable<boolean> {
>>>>>>> 01231ef1
    const requestId = this.requestService.generateRequestId();

    const hrefObs = this.halService.getEndpoint(this.linkPath).pipe(
      map((endpoint: string) => this.getIDHref(endpoint, dsoID)));

    hrefObs.pipe(
      find((href: string) => hasValue(href)),
      map((href: string) => {
        if (copyVirtualMetadata) {
          copyVirtualMetadata.forEach((id) =>
            href += (href.includes('?') ? '&' : '?')
              + 'copyVirtualMetadata='
              + id
          );
        }
        const request = new DeleteByIDRequest(requestId, href, dsoID);
        this.requestService.configure(request);
      })
    ).subscribe();

    return requestId;
  }

  /**
   * Commit current object changes to the server
   * @param method The RestRequestMethod for which de server sync buffer should be committed
   */
  commitUpdates(method?: RestRequestMethod) {
    this.requestService.commit(method);
  }

}<|MERGE_RESOLUTION|>--- conflicted
+++ resolved
@@ -14,17 +14,11 @@
   take,
   tap
 } from 'rxjs/operators';
-<<<<<<< HEAD
-import { Store } from '@ngrx/store';
-
 import { hasValue, hasValueOperator, isNotEmpty, isNotEmptyOperator } from '../../shared/empty.util';
-=======
-import { hasValue, isNotEmpty, isNotEmptyOperator } from '../../shared/empty.util';
 import { NotificationOptions } from '../../shared/notifications/models/notification-options.model';
 import { NotificationsService } from '../../shared/notifications/notifications.service';
 import { FollowLinkConfig } from '../../shared/utils/follow-link-config.model';
 import { getClassForType } from '../cache/builders/build-decorators';
->>>>>>> 01231ef1
 import { RemoteDataBuildService } from '../cache/builders/remote-data-build.service';
 import { SearchParam } from '../cache/models/search-param.model';
 import { CacheableObject } from '../cache/object-cache.reducer';
@@ -412,9 +406,8 @@
    *                            metadata should be saved as real metadata
    * @return an observable that emits true when the deletion was successful, false when it failed
    */
-<<<<<<< HEAD
-  delete(dso: T, copyVirtualMetadata?: string[]): Observable<boolean> {
-    const requestId = this.deleteAndReturnRequestId(dso, copyVirtualMetadata);
+  delete(dsoID: string, copyVirtualMetadata?: string[]): Observable<boolean> {
+    const requestId = this.deleteAndReturnRequestId(dsoID, copyVirtualMetadata);
 
     return this.requestService.getByUUID(requestId).pipe(
       find((request: RequestEntry) => request.completed),
@@ -424,13 +417,13 @@
 
   /**
    * Delete an existing DSpace Object on the server
-   * @param dso The DSpace Object to be removed
+   * @param dsoID The DSpace Object' id to be removed
    * @param copyVirtualMetadata (optional parameter) the identifiers of the relationship types for which the virtual
    *                            metadata should be saved as real metadata
    * Return an observable of the completed response
    */
-  deleteAndReturnResponse(dso: T, copyVirtualMetadata?: string[]): Observable<RestResponse> {
-    const requestId = this.deleteAndReturnRequestId(dso, copyVirtualMetadata);
+  deleteAndReturnResponse(dsoID: string, copyVirtualMetadata?: string[]): Observable<RestResponse> {
+    const requestId = this.deleteAndReturnRequestId(dsoID, copyVirtualMetadata);
 
     return this.requestService.getByUUID(requestId).pipe(
       hasValueOperator(),
@@ -441,15 +434,12 @@
 
   /**
    * Delete an existing DSpace Object on the server
-   * @param dso The DSpace Object to be removed
+   * @param dsoID The DSpace Object' id to be removed
    * @param copyVirtualMetadata (optional parameter) the identifiers of the relationship types for which the virtual
    *                            metadata should be saved as real metadata
    * Return the delete request's ID
    */
-  private deleteAndReturnRequestId(dso: T, copyVirtualMetadata?: string[]): string {
-=======
-  delete(dsoID: string, copyVirtualMetadata?: string[]): Observable<boolean> {
->>>>>>> 01231ef1
+  private deleteAndReturnRequestId(dsoID: string, copyVirtualMetadata?: string[]): string {
     const requestId = this.requestService.generateRequestId();
 
     const hrefObs = this.halService.getEndpoint(this.linkPath).pipe(
