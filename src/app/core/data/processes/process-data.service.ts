import { Injectable } from '@angular/core';
import { DataService } from '../data.service';
import { RequestService } from '../request.service';
import { RemoteDataBuildService } from '../../cache/builders/remote-data-build.service';
import { Store } from '@ngrx/store';
import { CoreState } from '../../core.reducers';
import { ObjectCacheService } from '../../cache/object-cache.service';
import { HALEndpointService } from '../../shared/hal-endpoint.service';
import { NotificationsService } from '../../../shared/notifications/notifications.service';
import { HttpClient } from '@angular/common/http';
import { DefaultChangeAnalyzer } from '../default-change-analyzer.service';
import { Process } from '../../../process-page/processes/process.model';
import { dataService } from '../../cache/builders/build-decorators';
import { PROCESS } from '../../../process-page/processes/process.resource-type';
<<<<<<< HEAD
import { Observable } from 'rxjs';
import { map, switchMap } from 'rxjs/operators';
import { ProcessFilesRequest, RestRequest } from '../request.models';
import { configureRequest, filterSuccessfulResponses } from '../../shared/operators';
import { GenericSuccessResponse } from '../../cache/response.models';
import { PaginatedList } from '../paginated-list';
=======
import { Observable } from 'rxjs/internal/Observable';
import { switchMap, take } from 'rxjs/operators';
import { GetRequest } from '../request.models';
import { PaginatedList } from '../paginated-list.model';
>>>>>>> 85303576
import { Bitstream } from '../../shared/bitstream.model';
import { RemoteData } from '../remote-data';
import { isNotEmptyOperator } from '../../../shared/empty.util';

@Injectable()
@dataService(PROCESS)
export class ProcessDataService extends DataService<Process> {
  protected linkPath = 'processes';

  constructor(
    protected requestService: RequestService,
    protected rdbService: RemoteDataBuildService,
    protected store: Store<CoreState>,
    protected objectCache: ObjectCacheService,
    protected halService: HALEndpointService,
    protected notificationsService: NotificationsService,
    protected http: HttpClient,
    protected comparator: DefaultChangeAnalyzer<Process>) {
    super();
  }

  /**
   * Get the endpoint for a process his files
   * @param processId The ID of the process
   */
  getFilesEndpoint(processId: string): Observable<string> {
    return this.getBrowseEndpoint().pipe(
      switchMap((href) => this.halService.getEndpoint('files', `${href}/${processId}`))
    );
  }

  /**
   * Get a process his output files
   * @param processId The ID of the process
   */
  getFiles(processId: string): Observable<RemoteData<PaginatedList<Bitstream>>> {
    const href$ = this.getFilesEndpoint(processId).pipe(
      isNotEmptyOperator(),
      take(1)
    );

    href$.subscribe((href: string) => {
      const request = new GetRequest(this.requestService.generateRequestId(), href);
      this.requestService.configure(request);
    });

    return this.rdbService.buildList(href$);
  }
}<|MERGE_RESOLUTION|>--- conflicted
+++ resolved
@@ -12,19 +12,10 @@
 import { Process } from '../../../process-page/processes/process.model';
 import { dataService } from '../../cache/builders/build-decorators';
 import { PROCESS } from '../../../process-page/processes/process.resource-type';
-<<<<<<< HEAD
 import { Observable } from 'rxjs';
-import { map, switchMap } from 'rxjs/operators';
-import { ProcessFilesRequest, RestRequest } from '../request.models';
-import { configureRequest, filterSuccessfulResponses } from '../../shared/operators';
-import { GenericSuccessResponse } from '../../cache/response.models';
-import { PaginatedList } from '../paginated-list';
-=======
-import { Observable } from 'rxjs/internal/Observable';
 import { switchMap, take } from 'rxjs/operators';
 import { GetRequest } from '../request.models';
 import { PaginatedList } from '../paginated-list.model';
->>>>>>> 85303576
 import { Bitstream } from '../../shared/bitstream.model';
 import { RemoteData } from '../remote-data';
 import { isNotEmptyOperator } from '../../../shared/empty.util';
