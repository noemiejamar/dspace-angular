import { Injectable } from '@angular/core';
import { DataService } from '../data.service';
import { RemoteDataBuildService } from '../../cache/builders/remote-data-build.service';
import { Store } from '@ngrx/store';
import { CoreState } from '../../core.reducers';
import { ObjectCacheService } from '../../cache/object-cache.service';
import { HALEndpointService } from '../../shared/hal-endpoint.service';
import { NotificationsService } from '../../../shared/notifications/notifications.service';
import { HttpClient } from '@angular/common/http';
import { DefaultChangeAnalyzer } from '../default-change-analyzer.service';
import { Script } from '../../../process-page/scripts/script.model';
import { ProcessParameter } from '../../../process-page/processes/process-parameter.model';
import { map, take } from 'rxjs/operators';
import { URLCombiner } from '../../url-combiner/url-combiner';
import { RemoteData } from '../remote-data';
import { MultipartPostRequest, RestRequest } from '../request.models';
import { RequestService } from '../request.service';
import { Observable } from 'rxjs';
import { dataService } from '../../cache/builders/build-decorators';
import { SCRIPT } from '../../../process-page/scripts/script.resource-type';
import { Process } from '../../../process-page/processes/process.model';

export const METADATA_IMPORT_SCRIPT_NAME = 'metadata-import';
export const METADATA_EXPORT_SCRIPT_NAME = 'metadata-export';

@Injectable()
@dataService(SCRIPT)
export class ScriptDataService extends DataService<Script> {
  protected linkPath = 'scripts';

  constructor(
    protected requestService: RequestService,
    protected rdbService: RemoteDataBuildService,
    protected store: Store<CoreState>,
    protected objectCache: ObjectCacheService,
    protected halService: HALEndpointService,
    protected notificationsService: NotificationsService,
    protected http: HttpClient,
    protected comparator: DefaultChangeAnalyzer<Script>) {
    super();
  }

  public invoke(scriptName: string, parameters: ProcessParameter[], files: File[]): Observable<RemoteData<Process>> {
    const requestId = this.requestService.generateRequestId();
    this.getBrowseEndpoint().pipe(
      take(1),
      map((endpoint: string) => new URLCombiner(endpoint, scriptName, 'processes').toString()),
      map((endpoint: string) => {
        const body = this.getInvocationFormData(parameters, files);
<<<<<<< HEAD
        return new MultipartPostRequest(requestId, endpoint, body);
      }),
      map((request: RestRequest) => this.requestService.configure(request)),
      switchMap(() => this.requestService.getByUUID(requestId)),
      find((request: RequestEntry) => request.completed)
    );
=======
        return new MultipartPostRequest(requestId, endpoint, body)
      })
    ).subscribe((request: RestRequest) => this.requestService.configure(request));

    return this.rdbService.buildFromRequestUUID<Process>(requestId);
>>>>>>> 85303576
  }

  private getInvocationFormData(parameters: ProcessParameter[], files: File[]): FormData {
    const form: FormData = new FormData();
    form.set('properties', JSON.stringify(parameters));
    files.forEach((file: File) => {
      form.append('file', file);
    });
    return form;
  }
}<|MERGE_RESOLUTION|>--- conflicted
+++ resolved
@@ -47,20 +47,11 @@
       map((endpoint: string) => new URLCombiner(endpoint, scriptName, 'processes').toString()),
       map((endpoint: string) => {
         const body = this.getInvocationFormData(parameters, files);
-<<<<<<< HEAD
         return new MultipartPostRequest(requestId, endpoint, body);
-      }),
-      map((request: RestRequest) => this.requestService.configure(request)),
-      switchMap(() => this.requestService.getByUUID(requestId)),
-      find((request: RequestEntry) => request.completed)
-    );
-=======
-        return new MultipartPostRequest(requestId, endpoint, body)
       })
     ).subscribe((request: RestRequest) => this.requestService.configure(request));
 
     return this.rdbService.buildFromRequestUUID<Process>(requestId);
->>>>>>> 85303576
   }
 
   private getInvocationFormData(parameters: ProcessParameter[], files: File[]): FormData {
