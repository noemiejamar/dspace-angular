--- conflicted
+++ resolved
@@ -2,12 +2,7 @@
 import { Injectable } from '@angular/core';
 import { createSelector, select, Store } from '@ngrx/store';
 import { Observable } from 'rxjs';
-<<<<<<< HEAD
-import { distinctUntilChanged, find, map, tap } from 'rxjs/operators';
-=======
-import { distinctUntilChanged } from 'rxjs/internal/operators/distinctUntilChanged';
-import { map, tap } from 'rxjs/operators';
->>>>>>> 85303576
+import { distinctUntilChanged, map, tap } from 'rxjs/operators';
 import {
   BitstreamFormatsRegistryDeselectAction,
   BitstreamFormatsRegistryDeselectAllAction,
