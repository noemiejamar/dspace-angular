import { Injectable } from '@angular/core';
import { createSelector, MemoizedSelector, select, Store } from '@ngrx/store';
import { CoreState } from '../../core.reducers';
import { coreSelector } from '../../core.selectors';
import {
  FieldState,
  FieldUpdates,
  Identifiable,
  OBJECT_UPDATES_TRASH_PATH,
  ObjectUpdatesEntry,
  ObjectUpdatesState
} from './object-updates.reducer';
import { Observable } from 'rxjs';
import {
  AddFieldUpdateAction,
  DiscardObjectUpdatesAction,
  FieldChangeType,
  InitializeFieldsAction, MoveFieldUpdateAction,
  ReinstateObjectUpdatesAction,
  RemoveFieldUpdateAction,
  SetEditableFieldUpdateAction,
  SetValidFieldUpdateAction
} from './object-updates.actions';
import { distinctUntilChanged, filter, map } from 'rxjs/operators';
import { hasNoValue, hasValue, isEmpty, isNotEmpty } from '../../../shared/empty.util';
import { INotification } from '../../../shared/notifications/models/notification.model';
import { Operation } from 'fast-json-patch';
import { ArrayMoveChangeAnalyzer } from '../array-move-change-analyzer.service';
import { MoveOperation } from 'fast-json-patch/lib/core';

function objectUpdatesStateSelector(): MemoizedSelector<CoreState, ObjectUpdatesState> {
  return createSelector(coreSelector, (state: CoreState) => state['cache/object-updates']);
}

function filterByUrlObjectUpdatesStateSelector(url: string): MemoizedSelector<CoreState, ObjectUpdatesEntry> {
  return createSelector(objectUpdatesStateSelector(), (state: ObjectUpdatesState) => state[url]);
}

function filterByUrlAndUUIDFieldStateSelector(url: string, uuid: string): MemoizedSelector<CoreState, FieldState> {
  return createSelector(filterByUrlObjectUpdatesStateSelector(url), (state: ObjectUpdatesEntry) => state.fieldStates[uuid]);
}

/**
 * Service that dispatches and reads from the ObjectUpdates' state in the store
 */
@Injectable()
export class ObjectUpdatesService {
  constructor(private store: Store<CoreState>,
              private comparator: ArrayMoveChangeAnalyzer<string>) {

  }

  /**
   * Method to dispatch an InitializeFieldsAction to the store
   * @param url The page's URL for which the changes are being mapped
   * @param fields The initial fields for the page's object
   * @param lastModified The date the object was last modified
   * @param addCustomOrder Add a custom order list to track move changes
   */
  initialize(url, fields: Identifiable[], lastModified: Date, addCustomOrder?: boolean): void {
    this.store.dispatch(new InitializeFieldsAction(url, fields, lastModified, addCustomOrder ? fields.map((field) => field.uuid) : []));
  }

  /**
   * Method to dispatch an AddFieldUpdateAction to the store
   * @param url The page's URL for which the changes are saved
   * @param field An updated field for the page's object
   * @param changeType The last type of change applied to this field
   */
  private saveFieldUpdate(url: string, field: Identifiable, changeType: FieldChangeType) {
    this.store.dispatch(new AddFieldUpdateAction(url, field, changeType))
  }

  /**
   * Request the ObjectUpdatesEntry state for a specific URL
   * @param url The URL to filter by
   */
  private getObjectEntry(url: string): Observable<ObjectUpdatesEntry> {
    return this.store.pipe(select(filterByUrlObjectUpdatesStateSelector(url)));
  }

  /**
   * Request the getFieldState state for a specific URL and UUID
   * @param url The URL to filter by
   * @param uuid The field's UUID to filter by
   */
  private getFieldState(url: string, uuid: string): Observable<FieldState> {
    return this.store.pipe(select(filterByUrlAndUUIDFieldStateSelector(url, uuid)));
  }

  /**
   * Method that combines the state's updates with the initial values (when there's no update) to create
   * a FieldUpdates object
   * @param url The URL of the page for which the FieldUpdates should be requested
   * @param initialFields The initial values of the fields
   * @param ignoreStates  Ignore the fieldStates to loop over the fieldUpdates instead
   */
  getFieldUpdates(url: string, initialFields: Identifiable[], ignoreStates?: boolean): Observable<FieldUpdates> {
    const objectUpdates = this.getObjectEntry(url);
    return objectUpdates.pipe(map((objectEntry) => {
      const fieldUpdates: FieldUpdates = {};
<<<<<<< HEAD
      Object.keys(ignoreStates ? objectEntry.fieldUpdates : objectEntry.fieldStates).forEach((uuid) => {
        let fieldUpdate = objectEntry.fieldUpdates[uuid];
        if (isEmpty(fieldUpdate)) {
          const identifiable = initialFields.find((object: Identifiable) => object.uuid === uuid);
          fieldUpdate = { field: identifiable, changeType: undefined };
        }
        fieldUpdates[uuid] = fieldUpdate;
      });
=======
      if (hasValue(objectEntry)) {
        Object.keys(objectEntry.fieldStates).forEach((uuid) => {
          let fieldUpdate = objectEntry.fieldUpdates[uuid];
          if (isEmpty(fieldUpdate)) {
            const identifiable = initialFields.find((object: Identifiable) => object.uuid === uuid);
            fieldUpdate = {field: identifiable, changeType: undefined};
          }
          fieldUpdates[uuid] = fieldUpdate;
        });
      }
>>>>>>> 1472bd7d
      return fieldUpdates;
    }))
  }

  /**
   * Method that combines the state's updates (excluding updates that aren't part of the initialFields) with
   * the initial values (when there's no update) to create a FieldUpdates object
   * @param url The URL of the page for which the FieldUpdates should be requested
   * @param initialFields The initial values of the fields
   */
  getFieldUpdatesExclusive(url: string, initialFields: Identifiable[]): Observable<FieldUpdates> {
    const objectUpdates = this.getObjectEntry(url);
    return objectUpdates.pipe(map((objectEntry) => {
      const fieldUpdates: FieldUpdates = {};
      for (const object of initialFields) {
        let fieldUpdate = objectEntry.fieldUpdates[object.uuid];
        if (isEmpty(fieldUpdate)) {
          fieldUpdate = { field: object, changeType: undefined };
        }
        fieldUpdates[object.uuid] = fieldUpdate;
      }
      return fieldUpdates;
    }))
  }

  /**
   * Method that combines the state's updates with the initial values (when there's no update),
   * sorted by their custom order to create a FieldUpdates object
   * @param url The URL of the page for which the FieldUpdates should be requested
   * @param initialFields The initial values of the fields
   */
  getFieldUpdatesByCustomOrder(url: string, initialFields: Identifiable[]): Observable<FieldUpdates> {
    const objectUpdates = this.getObjectEntry(url);
    return objectUpdates.pipe(map((objectEntry) => {
      const fieldUpdates: FieldUpdates = {};
      if (hasValue(objectEntry)) {
        for (const uuid of objectEntry.customOrder.newOrder) {
          let fieldUpdate = objectEntry.fieldUpdates[uuid];
          if (isEmpty(fieldUpdate)) {
            const identifiable = initialFields.find((object: Identifiable) => object.uuid === uuid);
            fieldUpdate = {field: identifiable, changeType: undefined};
          }
          fieldUpdates[uuid] = fieldUpdate;
        }
      }
      return fieldUpdates;
    }))
  }

  /**
   * Method to check if a specific field is currently editable in the store
   * @param url The URL of the page on which the field resides
   * @param uuid The UUID of the field
   */
  isEditable(url: string, uuid: string): Observable<boolean> {
    const fieldState$ = this.getFieldState(url, uuid);
    return fieldState$.pipe(
      filter((fieldState) => hasValue(fieldState)),
      map((fieldState) => fieldState.editable),
      distinctUntilChanged()
    )
  }

  /**
   * Method to check if a specific field is currently valid in the store
   * @param url The URL of the page on which the field resides
   * @param uuid The UUID of the field
   */
  isValid(url: string, uuid: string): Observable<boolean> {
    const fieldState$ = this.getFieldState(url, uuid);
    return fieldState$.pipe(
      filter((fieldState) => hasValue(fieldState)),
      map((fieldState) => fieldState.isValid),
      distinctUntilChanged()
    )
  }

  /**
   * Method to check if a specific page is currently valid in the store
   * @param url The URL of the page
   */
  isValidPage(url: string): Observable<boolean> {
    const objectUpdates = this.getObjectEntry(url);
    return objectUpdates.pipe(
      map((entry: ObjectUpdatesEntry) => {
        return Object.values(entry.fieldStates).findIndex((state: FieldState) => !state.isValid) < 0
      }),
      distinctUntilChanged()
    )
  }

  /**
   * Calls the saveFieldUpdate method with FieldChangeType.ADD
   * @param url The page's URL for which the changes are saved
   * @param field An updated field for the page's object
   */
  saveAddFieldUpdate(url: string, field: Identifiable) {
    this.saveFieldUpdate(url, field, FieldChangeType.ADD);
  }

  /**
   * Calls the saveFieldUpdate method with FieldChangeType.REMOVE
   * @param url The page's URL for which the changes are saved
   * @param field An updated field for the page's object
   */
  saveRemoveFieldUpdate(url: string, field: Identifiable) {
    this.saveFieldUpdate(url, field, FieldChangeType.REMOVE);
  }

  /**
   * Calls the saveFieldUpdate method with FieldChangeType.UPDATE
   * @param url The page's URL for which the changes are saved
   * @param field An updated field for the page's object
   */
  saveChangeFieldUpdate(url: string, field: Identifiable) {
    this.saveFieldUpdate(url, field, FieldChangeType.UPDATE);
  }

  /**
   * Dispatches a MoveFieldUpdateAction
   * @param url   The page's URL for which the changes are saved
   * @param from  The index of the object to move
   * @param to    The index to move the object to
   */
  saveMoveFieldUpdate(url: string, from: number, to: number) {
    this.store.dispatch(new MoveFieldUpdateAction(url, from, to));
  }

  /**
   * Dispatches a SetEditableFieldUpdateAction to the store to set a field's editable state
   * @param url The URL of the page on which the field resides
   * @param uuid The UUID of the field that should be set
   * @param editable The new value of editable in the store for this field
   */
  setEditableFieldUpdate(url: string, uuid: string, editable: boolean) {
    this.store.dispatch(new SetEditableFieldUpdateAction(url, uuid, editable));
  }

  /**
   * Dispatches a SetValidFieldUpdateAction to the store to set a field's isValid state
   * @param url The URL of the page on which the field resides
   * @param uuid The UUID of the field that should be set
   * @param valid The new value of isValid in the store for this field
   */
  setValidFieldUpdate(url: string, uuid: string, valid: boolean) {
    this.store.dispatch(new SetValidFieldUpdateAction(url, uuid, valid));
  }

  /**
   * Method to dispatch an DiscardObjectUpdatesAction to the store
   * @param url The page's URL for which the changes should be discarded
   * @param undoNotification The notification which is should possibly be canceled
   */
  discardFieldUpdates(url: string, undoNotification: INotification) {
    this.store.dispatch(new DiscardObjectUpdatesAction(url, undoNotification));
  }

  /**
   * Method to dispatch a DiscardObjectUpdatesAction to the store with discardAll set to true
   * @param url The page's URL for which the changes should be discarded
   * @param undoNotification The notification which is should possibly be canceled
   */
  discardAllFieldUpdates(url: string, undoNotification: INotification) {
    this.store.dispatch(new DiscardObjectUpdatesAction(url, undoNotification, true));
  }

  /**
   * Method to dispatch an ReinstateObjectUpdatesAction to the store
   * @param url The page's URL for which the changes should be reinstated
   */
  reinstateFieldUpdates(url: string) {
    this.store.dispatch(new ReinstateObjectUpdatesAction(url));
  }

  /**
   * Method to dispatch an RemoveFieldUpdateAction to the store
   * @param url The page's URL for which the changes should be removed
   * @param uuid The UUID of the field that should be set
   */
  removeSingleFieldUpdate(url: string, uuid) {
    this.store.dispatch(new RemoveFieldUpdateAction(url, uuid));
  }

  /**
   * Method that combines the state's updates with the initial values (when there's no update) to create
   * a list of updates fields
   * @param url The URL of the page for which the updated fields should be requested
   * @param initialFields The initial values of the fields
   */
  getUpdatedFields(url: string, initialFields: Identifiable[]): Observable<Identifiable[]> {
    const objectUpdates = this.getObjectEntry(url);
    return objectUpdates.pipe(map((objectEntry) => {
      const fields: Identifiable[] = [];
      Object.keys(objectEntry.fieldStates).forEach((uuid) => {
        const fieldUpdate = objectEntry.fieldUpdates[uuid];
        if (hasNoValue(fieldUpdate) || fieldUpdate.changeType !== FieldChangeType.REMOVE) {
          let field;
          if (isNotEmpty(fieldUpdate)) {
            field = fieldUpdate.field;
          } else {
            field = initialFields.find((object: Identifiable) => object.uuid === uuid);
          }
          fields.push(field);
        }
      });
      return fields;
    }))
  }

  /**
   * Checks if the page currently has updates in the store or not
   * @param url The page's url to check for in the store
   */
  hasUpdates(url: string): Observable<boolean> {
    return this.getObjectEntry(url).pipe(map((objectEntry) => hasValue(objectEntry) && (isNotEmpty(objectEntry.fieldUpdates) || objectEntry.customOrder.changed)));
  }

  /**
   * Checks if the page currently is reinstatable in the store or not
   * @param url The page's url to check for in the store
   */
  isReinstatable(url: string): Observable<boolean> {
    return this.hasUpdates(url + OBJECT_UPDATES_TRASH_PATH)
  }

  /**
   * Request the current lastModified date stored for the updates in the store
   * @param url The page's url to check for in the store
   */
  getLastModified(url: string): Observable<Date> {
    return this.getObjectEntry(url).pipe(map((entry: ObjectUpdatesEntry) => entry.lastModified));
  }

  /**
   * Get move operations based on the custom order
   * @param url The page's url
   */
  getMoveOperations(url: string): Observable<MoveOperation[]> {
    return this.getObjectEntry(url).pipe(
      map((objectEntry) => objectEntry.customOrder),
      map((customOrder) => this.comparator.diff(customOrder.initialOrder, customOrder.newOrder))
    );
  }

}<|MERGE_RESOLUTION|>--- conflicted
+++ resolved
@@ -15,7 +15,8 @@
   AddFieldUpdateAction,
   DiscardObjectUpdatesAction,
   FieldChangeType,
-  InitializeFieldsAction, MoveFieldUpdateAction,
+  InitializeFieldsAction,
+  MoveFieldUpdateAction,
   ReinstateObjectUpdatesAction,
   RemoveFieldUpdateAction,
   SetEditableFieldUpdateAction,
@@ -99,18 +100,8 @@
     const objectUpdates = this.getObjectEntry(url);
     return objectUpdates.pipe(map((objectEntry) => {
       const fieldUpdates: FieldUpdates = {};
-<<<<<<< HEAD
-      Object.keys(ignoreStates ? objectEntry.fieldUpdates : objectEntry.fieldStates).forEach((uuid) => {
-        let fieldUpdate = objectEntry.fieldUpdates[uuid];
-        if (isEmpty(fieldUpdate)) {
-          const identifiable = initialFields.find((object: Identifiable) => object.uuid === uuid);
-          fieldUpdate = { field: identifiable, changeType: undefined };
-        }
-        fieldUpdates[uuid] = fieldUpdate;
-      });
-=======
       if (hasValue(objectEntry)) {
-        Object.keys(objectEntry.fieldStates).forEach((uuid) => {
+        Object.keys(ignoreStates ? objectEntry.fieldUpdates : objectEntry.fieldStates).forEach((uuid) => {
           let fieldUpdate = objectEntry.fieldUpdates[uuid];
           if (isEmpty(fieldUpdate)) {
             const identifiable = initialFields.find((object: Identifiable) => object.uuid === uuid);
@@ -119,7 +110,6 @@
           fieldUpdates[uuid] = fieldUpdate;
         });
       }
->>>>>>> 1472bd7d
       return fieldUpdates;
     }))
   }
