import { Store } from '@ngrx/store';
import { CoreState } from '../../core.reducers';
import { ObjectUpdatesService } from './object-updates.service';
import {
  AddPageToCustomOrderAction,
  DiscardObjectUpdatesAction,
  FieldChangeType,
  InitializeFieldsAction, ReinstateObjectUpdatesAction, RemoveFieldUpdateAction, SelectVirtualMetadataAction,
  SetEditableFieldUpdateAction
} from './object-updates.actions';
import { of as observableOf } from 'rxjs';
import { Notification } from '../../../shared/notifications/models/notification.model';
import { NotificationType } from '../../../shared/notifications/models/notification-type';
import { OBJECT_UPDATES_TRASH_PATH } from './object-updates.reducer';
import {Relationship} from '../../shared/item-relationships/relationship.model';

describe('ObjectUpdatesService', () => {
  let service: ObjectUpdatesService;
  let store: Store<CoreState>;
  const value = 'test value';
  const url = 'test-url.com/dspace';
  const identifiable1 = { uuid: '8222b07e-330d-417b-8d7f-3b82aeaf2320' };
  const identifiable1Updated = { uuid: '8222b07e-330d-417b-8d7f-3b82aeaf2320', value: value };
  const identifiable2 = { uuid: '26cbb5ce-5786-4e57-a394-b9fcf8eaf241' };
  const identifiable3 = { uuid: 'c5d2c2f7-d757-48bf-84cc-8c9229c8407e' };
  const identifiables = [identifiable1, identifiable2];
  const relationship: Relationship = Object.assign(new Relationship(), {uuid: 'test relationship uuid'});

  const fieldUpdates = {
    [identifiable1.uuid]: { field: identifiable1Updated, changeType: FieldChangeType.UPDATE },
    [identifiable3.uuid]: { field: identifiable3, changeType: FieldChangeType.ADD }
  };

  const modDate = new Date(2010, 2, 11);

  beforeEach(() => {
    const fieldStates = {
      [identifiable1.uuid]: { editable: false, isNew: false, isValid: true },
      [identifiable2.uuid]: { editable: true, isNew: false, isValid: false },
      [identifiable3.uuid]: { editable: true, isNew: true, isValid: true },
    };

    const objectEntry = {
      fieldStates, fieldUpdates, lastModified: modDate, virtualMetadataSources: {}
    };
    store = new Store<CoreState>(undefined, undefined, undefined);
    spyOn(store, 'dispatch');
<<<<<<< HEAD
    service = new ObjectUpdatesService(store, undefined);
=======
    service = (new ObjectUpdatesService(store));
>>>>>>> 3bbd05f5

    spyOn(service as any, 'getObjectEntry').and.returnValue(observableOf(objectEntry));
    spyOn(service as any, 'getFieldState').and.callFake((uuid) => {
      return observableOf(fieldStates[uuid]);
    });
    spyOn(service as any, 'saveFieldUpdate');
  });

  describe('initialize', () => {
    it('should dispatch an INITIALIZE action with the correct URL, initial identifiables and the last modified date', () => {
      service.initialize(url, identifiables, modDate);
      expect(store.dispatch).toHaveBeenCalledWith(new InitializeFieldsAction(url, identifiables, modDate));
    });
  });

  describe('initializeWithCustomOrder', () => {
    const pageSize = 20;
    const page = 0;

    it('should dispatch an INITIALIZE action with the correct URL, initial identifiables, last modified , custom order, page size and page', () => {
      service.initializeWithCustomOrder(url, identifiables, modDate, pageSize, page);
      expect(store.dispatch).toHaveBeenCalledWith(new InitializeFieldsAction(url, identifiables, modDate, identifiables.map((identifiable) => identifiable.uuid), pageSize, page));
    });
  });

  describe('addPageToCustomOrder', () => {
    const page = 2;

    it('should dispatch an ADD_PAGE_TO_CUSTOM_ORDER action with the correct URL, identifiables, custom order and page number to add', () => {
      service.addPageToCustomOrder(url, identifiables, page);
      expect(store.dispatch).toHaveBeenCalledWith(new AddPageToCustomOrderAction(url, identifiables, identifiables.map((identifiable) => identifiable.uuid), page));
    });
  });

  describe('getFieldUpdates', () => {
    it('should return the list of all fields, including their update if there is one', () => {
      const result$ = service.getFieldUpdates(url, identifiables);
      expect((service as any).getObjectEntry).toHaveBeenCalledWith(url);

      const expectedResult = {
        [identifiable1.uuid]: { field: identifiable1Updated, changeType: FieldChangeType.UPDATE },
        [identifiable2.uuid]: { field: identifiable2, changeType: undefined },
        [identifiable3.uuid]: { field: identifiable3, changeType: FieldChangeType.ADD }
      };

      result$.subscribe((result) => {
        expect(result).toEqual(expectedResult);
      });
    });
  });

  describe('isEditable', () => {
    it('should return false if this identifiable is currently not editable in the store', () => {
      const result$ = service.isEditable(url, identifiable1.uuid);
      expect((service as any).getFieldState).toHaveBeenCalledWith(url, identifiable1.uuid);
      result$.subscribe((result) => {
        expect(result).toEqual(false);
      });
    });

    it('should return true if this identifiable is currently editable in the store', () => {
      const result$ = service.isEditable(url, identifiable2.uuid);
      expect((service as any).getFieldState).toHaveBeenCalledWith(url, identifiable2.uuid);
      result$.subscribe((result) => {
        expect(result).toEqual(true);
      });
    });
  });

  describe('isValid', () => {
    it('should return false if this identifiable is currently not valid in the store', () => {
      const result$ = service.isValid(url, identifiable2.uuid);
      expect((service as any).getFieldState).toHaveBeenCalledWith(url, identifiable2.uuid);
      result$.subscribe((result) => {
        expect(result).toEqual(false);
      });
    });

    it('should return true if this identifiable is currently valid in the store', () => {
      const result$ = service.isValid(url, identifiable1.uuid);
      expect((service as any).getFieldState).toHaveBeenCalledWith(url, identifiable1.uuid);
      result$.subscribe((result) => {
        expect(result).toEqual(true);
      });
    });
  });

  describe('saveAddFieldUpdate', () => {
    it('should call saveFieldUpdate on the service with FieldChangeType.ADD', () => {
      service.saveAddFieldUpdate(url, identifiable1);
      expect((service as any).saveFieldUpdate).toHaveBeenCalledWith(url, identifiable1, FieldChangeType.ADD);
    });
  });

  describe('saveRemoveFieldUpdate', () => {
    it('should call saveFieldUpdate on the service with FieldChangeType.REMOVE', () => {
      service.saveRemoveFieldUpdate(url, identifiable1);
      expect((service as any).saveFieldUpdate).toHaveBeenCalledWith(url, identifiable1, FieldChangeType.REMOVE);
    });
  });

  describe('saveChangeFieldUpdate', () => {
    it('should call saveFieldUpdate on the service with FieldChangeType.UPDATE', () => {
      service.saveChangeFieldUpdate(url, identifiable1);
      expect((service as any).saveFieldUpdate).toHaveBeenCalledWith(url, identifiable1, FieldChangeType.UPDATE);
    });
  });

  describe('setEditableFieldUpdate', () => {
    it('should dispatch a SetEditableFieldUpdateAction action with the correct URL, uuid and true when true was set', () => {
      service.setEditableFieldUpdate(url, identifiable1.uuid, true);
      expect(store.dispatch).toHaveBeenCalledWith(new SetEditableFieldUpdateAction(url, identifiable1.uuid, true));
    });

    it('should dispatch an SetEditableFieldUpdateAction action with the correct URL, uuid and false when false was set', () => {
      service.setEditableFieldUpdate(url, identifiable1.uuid, false);
      expect(store.dispatch).toHaveBeenCalledWith(new SetEditableFieldUpdateAction(url, identifiable1.uuid, false));
    });
  });

  describe('discardFieldUpdates', () => {
    it('should dispatch a DiscardObjectUpdatesAction action with the correct URL and passed notification ', () => {
      const undoNotification = new Notification('id', NotificationType.Info, 'undo');
      service.discardFieldUpdates(url, undoNotification);
      expect(store.dispatch).toHaveBeenCalledWith(new DiscardObjectUpdatesAction(url, undoNotification));
    });
  });

  describe('reinstateFieldUpdates', () => {
    it('should dispatch a ReinstateObjectUpdatesAction action with the correct URL ', () => {
      service.reinstateFieldUpdates(url);
      expect(store.dispatch).toHaveBeenCalledWith(new ReinstateObjectUpdatesAction(url));
    });
  });

  describe('removeSingleFieldUpdate', () => {
    it('should dispatch a RemoveFieldUpdateAction action with the correct URL and uuid', () => {
      service.removeSingleFieldUpdate(url, identifiable1.uuid);
      expect(store.dispatch).toHaveBeenCalledWith(new RemoveFieldUpdateAction(url, identifiable1.uuid));
    });
  });

  describe('getUpdatedFields', () => {
    it('should return the list of all metadata fields with their new values', () => {
      const result$ = service.getUpdatedFields(url, identifiables);
      expect((service as any).getObjectEntry).toHaveBeenCalledWith(url);

      const expectedResult = [identifiable1Updated, identifiable2, identifiable3];
      result$.subscribe((result) => {
        expect(result).toEqual(expectedResult);
      });
    });
  });

  describe('hasUpdates', () => {
    it('should return true when there are updates', () => {
      const result$ = service.hasUpdates(url);
      expect((service as any).getObjectEntry).toHaveBeenCalledWith(url);

      const expectedResult = true;
      result$.subscribe((result) => {
        expect(result).toEqual(expectedResult);
      });
    });
    describe('when updates are emtpy', () => {
      beforeEach(() => {
        (service as any).getObjectEntry.and.returnValue(observableOf({
          customOrder: {
            changed: false
          }
        }))
      });

      it('should return false when there are no updates', () => {
        const result$ = service.hasUpdates(url);
        expect((service as any).getObjectEntry).toHaveBeenCalledWith(url);

        const expectedResult = false;
        result$.subscribe((result) => {
          expect(result).toEqual(expectedResult);
        });
      });
    });
  });

  describe('isReinstatable', () => {

    describe('when updates are not emtpy', () => {
      beforeEach(() => {
        spyOn(service, 'hasUpdates').and.returnValue(observableOf(true));
      });

      it('should return true', () => {
        const result$ = service.isReinstatable(url);
        expect(service.hasUpdates).toHaveBeenCalledWith(url + OBJECT_UPDATES_TRASH_PATH);

        const expectedResult = true;
        result$.subscribe((result) => {
          expect(result).toEqual(expectedResult);
        });
      });
    });

    describe('when updates are emtpy', () => {
      beforeEach(() => {
        spyOn(service, 'hasUpdates').and.returnValue(observableOf(false));
      });

      it('should return false', () => {
        const result$ = service.isReinstatable(url);
        expect(service.hasUpdates).toHaveBeenCalledWith(url + OBJECT_UPDATES_TRASH_PATH);
        const expectedResult = false;
        result$.subscribe((result) => {
          expect(result).toEqual(expectedResult);
        });
      });
    });
  });

  describe('getLastModified', () => {
    it('should return true when hasUpdates returns true', () => {
      const result$ = service.getLastModified(url);
      expect((service as any).getObjectEntry).toHaveBeenCalledWith(url);

      const expectedResult = modDate;
      result$.subscribe((result) => {
        expect(result).toEqual(expectedResult);
      });
    });
  });

  describe('setSelectedVirtualMetadata', () => {
    it('should dispatch a SELECT_VIRTUAL_METADATA action with the correct URL, relationship, identifiable and boolean', () => {
      service.setSelectedVirtualMetadata(url, relationship.uuid, identifiable1.uuid, true);
      expect(store.dispatch).toHaveBeenCalledWith(new SelectVirtualMetadataAction(url, relationship.uuid, identifiable1.uuid, true));
    });
  });
});<|MERGE_RESOLUTION|>--- conflicted
+++ resolved
@@ -45,11 +45,7 @@
     };
     store = new Store<CoreState>(undefined, undefined, undefined);
     spyOn(store, 'dispatch');
-<<<<<<< HEAD
     service = new ObjectUpdatesService(store, undefined);
-=======
-    service = (new ObjectUpdatesService(store));
->>>>>>> 3bbd05f5
 
     spyOn(service as any, 'getObjectEntry').and.returnValue(observableOf(objectEntry));
     spyOn(service as any, 'getFieldState').and.callFake((uuid) => {
