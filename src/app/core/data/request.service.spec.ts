import * as ngrx from '@ngrx/store';
import { ActionsSubject, Store } from '@ngrx/store';
import { cold, getTestScheduler, hot } from 'jasmine-marbles';
import { BehaviorSubject, EMPTY, of as observableOf } from 'rxjs';
<<<<<<< HEAD
=======

>>>>>>> f54a3a4d
import { getMockObjectCacheService } from '../../shared/mocks/mock-object-cache.service';
import { defaultUUID, getMockUUIDService } from '../../shared/mocks/mock-uuid.service';
import { ObjectCacheService } from '../cache/object-cache.service';
import { CoreState } from '../core.reducers';
import { UUIDService } from '../shared/uuid.service';
import { RequestConfigureAction, RequestExecuteAction } from './request.actions';
import {
  DeleteRequest,
  GetRequest,
  HeadRequest,
  OptionsRequest,
  PatchRequest,
  PostRequest,
  PutRequest,
  RestRequest
} from './request.models';
import { RequestService } from './request.service';
import { TestScheduler } from 'rxjs/testing';

describe('RequestService', () => {
  let scheduler: TestScheduler;
  let service: RequestService;
  let serviceAsAny: any;
  let objectCache: ObjectCacheService;
  let uuidService: UUIDService;
  let store: Store<CoreState>;

  const testUUID = '5f2a0d2a-effa-4d54-bd54-5663b960f9eb';
  const testHref = 'https://rest.api/endpoint/selfLink';
  const testGetRequest = new GetRequest(testUUID, testHref);
  const testPostRequest = new PostRequest(testUUID, testHref);
  const testPutRequest = new PutRequest(testUUID, testHref);
  const testDeleteRequest = new DeleteRequest(testUUID, testHref);
  const testOptionsRequest = new OptionsRequest(testUUID, testHref);
  const testHeadRequest = new HeadRequest(testUUID, testHref);
  const testPatchRequest = new PatchRequest(testUUID, testHref);
  let selectSpy;

  beforeEach(() => {
    scheduler = getTestScheduler();

    objectCache = getMockObjectCacheService();
    (objectCache.hasBySelfLink as any).and.returnValue(false);

    uuidService = getMockUUIDService();

    store = new Store<CoreState>(new BehaviorSubject({}), new ActionsSubject(), null);
    selectSpy = spyOnProperty(ngrx, 'select');
    selectSpy.and.callFake(() => {
      return () => {
        return () => cold('a', { a: undefined });
      };
    });

    service = new RequestService(
      objectCache,
      uuidService,
      store,
      undefined
    );
    serviceAsAny = service as any;
  });

  describe('generateRequestId', () => {
    it('should generate a new request ID', () => {
      const result = service.generateRequestId();
      const expected = `client/${defaultUUID}`;

      expect(result).toBe(expected);
    });
  });

  describe('isPending', () => {
    describe('before the request is configured', () => {
      beforeEach(() => {
        spyOn(service, 'getByHref').and.returnValue(observableOf(undefined));
      });

      it('should return false', () => {
        const result = service.isPending(testGetRequest);
        const expected = false;

        expect(result).toBe(expected);
      });
    });

    describe('when the request has been configured but hasn\'t reached the store yet', () => {
      beforeEach(() => {
        spyOn(service, 'getByHref').and.returnValue(observableOf(undefined));
        serviceAsAny.requestsOnTheirWayToTheStore = [testHref];
      });

      it('should return true', () => {
        const result = service.isPending(testGetRequest);
        const expected = true;

        expect(result).toBe(expected);
      });
    });

    describe('when the request has reached the store, before the server responds', () => {
      beforeEach(() => {
        spyOn(service, 'getByHref').and.returnValue(observableOf({
          completed: false
        }))
      });

      it('should return true', () => {
        const result = service.isPending(testGetRequest);
        const expected = true;

        expect(result).toBe(expected);
      });
    });

    describe('after the server responds', () => {
      beforeEach(() => {
        spyOn(service, 'getByHref').and.returnValues(observableOf({
          completed: true
        }));
      });

      it('should return false', () => {
        const result = service.isPending(testGetRequest);
        const expected = false;

        expect(result).toBe(expected);
      });
    });

  });

  describe('getByUUID', () => {
    describe('if the request with the specified UUID exists in the store', () => {
      beforeEach(() => {
        selectSpy.and.callFake(() => {
          return () => {
            return () => hot('a', {
              a: {
                completed: true
              }
            });
          };
        });
      });

      it('should return an Observable of the RequestEntry', () => {
        const result = service.getByUUID(testUUID);
        const expected = cold('b', {
          b: {
            completed: true
          }
        });

        expect(result).toBeObservable(expected);
      });
    });

    describe('if the request with the specified UUID doesn\'t exist in the store', () => {
      beforeEach(() => {
        selectSpy.and.callFake(() => {
          return () => {
            return () => hot('a', { a: undefined });
          };
        });
      });

      it('should return an Observable of undefined', () => {
        const result = service.getByUUID(testUUID);

        scheduler.expectObservable(result).toBe('b', { b: undefined });
      });
    });

  });

  describe('getByHref', () => {
    describe('when the request with the specified href exists in the store', () => {
      beforeEach(() => {
        selectSpy.and.callFake(() => {
          return () => {
            return () => hot('a', { a: testUUID });
          };
        });
        spyOn(service, 'getByUUID').and.returnValue(cold('b', {
          b: {
            completed: true
          }
        }));
      });

      it('should return an Observable of the RequestEntry', () => {
        const result = service.getByHref(testHref);
        const expected = cold('c', {
          c: {
            completed: true
          }
        });

        expect(result).toBeObservable(expected);
      });
    });

    describe('when the request with the specified href doesn\'t exist in the store', () => {
      beforeEach(() => {
        selectSpy.and.callFake(() => {
          return () => {
            return () => hot('a', { a: undefined });
          };
        });
        spyOn(service, 'getByUUID').and.returnValue(cold('b', {
          b: undefined
        }));
      });

      it('should return an Observable of undefined', () => {
        const result = service.getByHref(testHref);
        const expected = cold('c', {
          c: undefined
        });

        expect(result).toBeObservable(expected);
      });
    });
  });

  describe('configure', () => {
    beforeEach(() => {
      spyOn(serviceAsAny, 'dispatchRequest');
    });

    describe('when the request is a GET request', () => {
      let request: RestRequest;

      beforeEach(() => {
        request = testGetRequest;
      });

      it('should track it on it\'s way to the store', () => {
        spyOn(serviceAsAny, 'trackRequestsOnTheirWayToTheStore');
        service.configure(request);
        expect(serviceAsAny.trackRequestsOnTheirWayToTheStore).toHaveBeenCalledWith(request);
      });
      describe('and it isn\'t cached or pending', () => {
        beforeEach(() => {
          spyOn(serviceAsAny, 'isCachedOrPending').and.returnValue(false);
        });

        it('should dispatch the request', () => {
          scheduler.schedule(() => service.configure(request));
          scheduler.flush();
          expect(serviceAsAny.dispatchRequest).toHaveBeenCalledWith(request);
        });
      });
      describe('and it is already cached or pending', () => {
        beforeEach(() => {
          spyOn(serviceAsAny, 'isCachedOrPending').and.returnValue(true);
        });

        it('shouldn\'t dispatch the request', () => {
          service.configure(request);
          expect(serviceAsAny.dispatchRequest).not.toHaveBeenCalled();
        });
      });
    });

    describe('when the request isn\'t a GET request', () => {
      it('should dispatch the request', () => {
        service.configure(testPostRequest);
        expect(serviceAsAny.dispatchRequest).toHaveBeenCalledWith(testPostRequest);

        service.configure(testPutRequest);
        expect(serviceAsAny.dispatchRequest).toHaveBeenCalledWith(testPutRequest);

        service.configure(testDeleteRequest);
        expect(serviceAsAny.dispatchRequest).toHaveBeenCalledWith(testDeleteRequest);

        service.configure(testOptionsRequest);
        expect(serviceAsAny.dispatchRequest).toHaveBeenCalledWith(testOptionsRequest);

        service.configure(testHeadRequest);
        expect(serviceAsAny.dispatchRequest).toHaveBeenCalledWith(testHeadRequest);

        service.configure(testPatchRequest);
        expect(serviceAsAny.dispatchRequest).toHaveBeenCalledWith(testPatchRequest);
      });
    });

  });

  describe('isCachedOrPending', () => {
    describe('when the request is cached', () => {
      describe('in the ObjectCache', () => {
        beforeEach(() => {
          (objectCache.hasBySelfLink as any).and.returnValue(true);
          spyOn(serviceAsAny, 'hasByHref').and.returnValue(false);
        });

        it('should return true', () => {
          const result = serviceAsAny.isCachedOrPending(testGetRequest);
          const expected = true;

          expect(result).toEqual(expected);
        });
      });
      describe('in the request cache', () => {
        beforeEach(() => {
          (objectCache.hasBySelfLink as any).and.returnValue(false);
          spyOn(serviceAsAny, 'hasByHref').and.returnValue(true);
        });
        it('should return true', () => {
          const result = serviceAsAny.isCachedOrPending(testGetRequest);
          const expected = true;

          expect(result).toEqual(expected);
        });
      });
    });

    describe('when the request is pending', () => {
      beforeEach(() => {
        spyOn(service, 'isPending').and.returnValue(true);
      });

      it('should return true', () => {
        const result = serviceAsAny.isCachedOrPending(testGetRequest);
        const expected = true;

        expect(result).toEqual(expected);
      });
    });

    describe('when the request is neither cached nor pending', () => {
      it('should return false', () => {
        const result = serviceAsAny.isCachedOrPending(testGetRequest);
        const expected = false;

        expect(result).toEqual(expected);
      });
    });
  });

  describe('dispatchRequest', () => {
    beforeEach(() => {
      spyOn(store, 'dispatch');
    });

    it('should dispatch a RequestConfigureAction', () => {
      const request = testGetRequest;
      serviceAsAny.dispatchRequest(request);
      expect(store.dispatch).toHaveBeenCalledWith(new RequestConfigureAction(request));
    });

    it('should dispatch a RequestExecuteAction', () => {
      const request = testGetRequest;
      serviceAsAny.dispatchRequest(request);
      expect(store.dispatch).toHaveBeenCalledWith(new RequestExecuteAction(request.uuid));
    });

    describe('when it\'s not a GET request', () => {
      it('shouldn\'t track it', () => {
        spyOn(serviceAsAny, 'trackRequestsOnTheirWayToTheStore');

        serviceAsAny.dispatchRequest(testPostRequest);
        expect(serviceAsAny.trackRequestsOnTheirWayToTheStore).not.toHaveBeenCalled();

        serviceAsAny.dispatchRequest(testPutRequest);
        expect(serviceAsAny.trackRequestsOnTheirWayToTheStore).not.toHaveBeenCalled();

        serviceAsAny.dispatchRequest(testDeleteRequest);
        expect(serviceAsAny.trackRequestsOnTheirWayToTheStore).not.toHaveBeenCalled();

        serviceAsAny.dispatchRequest(testOptionsRequest);
        expect(serviceAsAny.trackRequestsOnTheirWayToTheStore).not.toHaveBeenCalled();

        serviceAsAny.dispatchRequest(testHeadRequest);
        expect(serviceAsAny.trackRequestsOnTheirWayToTheStore).not.toHaveBeenCalled();

        serviceAsAny.dispatchRequest(testPatchRequest);
        expect(serviceAsAny.trackRequestsOnTheirWayToTheStore).not.toHaveBeenCalled();
      });
    });
  });

  describe('trackRequestsOnTheirWayToTheStore', () => {
    let request: GetRequest;

    beforeEach(() => {
      request = testGetRequest;
    });

    describe('when the method is called with a new request', () => {
      it('should start tracking the request', () => {
        expect(serviceAsAny.requestsOnTheirWayToTheStore.includes(request.href)).toBeFalsy();
        serviceAsAny.trackRequestsOnTheirWayToTheStore(request);
        expect(serviceAsAny.requestsOnTheirWayToTheStore.includes(request.href)).toBeTruthy();
      });
    });

    describe('when the request is added to the store', () => {
      it('should stop tracking the request', () => {
        selectSpy.and.callFake(() => {
          return () => {
            return () => observableOf({ request });
          };
        });
        serviceAsAny.trackRequestsOnTheirWayToTheStore(request);
        expect(serviceAsAny.requestsOnTheirWayToTheStore.includes(request.href)).toBeFalsy();
      });
    });
  });

  describe('isValid', () => {
    describe('when the given entry has no value', () => {
      let valid;
      beforeEach(() => {
        const entry = undefined;
        valid = serviceAsAny.isValid(entry);
      });
      it('return an observable emitting false', () => {
        expect(valid).toBe(false);
      })
    });

    describe('when the given entry has a value, but the request is not completed', () => {
      let valid;
      const requestEntry = { completed: false };
      beforeEach(() => {
        spyOn(service, 'getByUUID').and.returnValue(observableOf(requestEntry));
        valid = serviceAsAny.isValid(requestEntry);
      });
      it('return an observable emitting false', () => {
        expect(valid).toBe(false);
      })
    });

    describe('when the given entry has a value, but the response is not successful', () => {
      let valid;
      const requestEntry = { completed: true, response: { isSuccessful: false } };
      beforeEach(() => {
        spyOn(service, 'getByUUID').and.returnValue(observableOf(requestEntry));
        valid = serviceAsAny.isValid(requestEntry);
      });
      it('return an observable emitting false', () => {
        expect(valid).toBe(false);
      })
    });

    describe('when the given UUID has a value, its response was successful, but the response is outdated', () => {
      let valid;
      const now = 100000;
      const timeAdded = 99899;
      const msToLive = 100;
      const requestEntry = {
        completed: true,
        response: {
          isSuccessful: true,
          timeAdded: timeAdded
        },
        request: {
          responseMsToLive: msToLive,
        }
      };

      beforeEach(() => {
        spyOn(Date.prototype, 'getTime').and.returnValue(now);
        spyOn(service, 'getByUUID').and.returnValue(observableOf(requestEntry));
        valid = serviceAsAny.isValid(requestEntry);
      });

      it('return an observable emitting false', () => {
        expect(valid).toBe(false);
      })
    });

    describe('when the given UUID has a value, a cached entry is found, its response was successful, and the response is not outdated', () => {
      let valid;
      const now = 100000;
      const timeAdded = 99999;
      const msToLive = 100;

      const requestEntry = {
        completed: true,
        response: {
          isSuccessful: true,
          timeAdded: timeAdded
        },
        request: {
          responseMsToLive: msToLive
        }
      };
      beforeEach(() => {
        spyOn(Date.prototype, 'getTime').and.returnValue(now);
        spyOn(service, 'getByUUID').and.returnValue(observableOf(requestEntry));
        valid = serviceAsAny.isValid(requestEntry);
      });

      it('return an observable emitting true', () => {
        expect(valid).toBe(true);
      })
    })
  });

  describe('hasByHref', () => {
    describe('when nothing is returned by getByHref', () => {
      beforeEach(() => {
        spyOn(service, 'getByHref').and.returnValue(EMPTY);
      });
      it('hasByHref should return false', () => {
        const result = service.hasByHref('');
        expect(result).toBe(false);
      });
    });

    describe('when isValid returns false', () => {
      beforeEach(() => {
        spyOn(service, 'getByHref').and.returnValue(observableOf(undefined));
        spyOn(service as any, 'isValid').and.returnValue(false);
      });
      it('hasByHref should return false', () => {
        const result = service.hasByHref('');
        expect(result).toBe(false);
      });
    });

    describe('when isValid returns true', () => {
      beforeEach(() => {
        spyOn(service, 'getByHref').and.returnValue(observableOf(undefined));
        spyOn(service as any, 'isValid').and.returnValue(true);
      });
      it('hasByHref should return true', () => {
        const result = service.hasByHref('');
        expect(result).toBe(true);
      });
    });
  });
});<|MERGE_RESOLUTION|>--- conflicted
+++ resolved
@@ -2,10 +2,7 @@
 import { ActionsSubject, Store } from '@ngrx/store';
 import { cold, getTestScheduler, hot } from 'jasmine-marbles';
 import { BehaviorSubject, EMPTY, of as observableOf } from 'rxjs';
-<<<<<<< HEAD
-=======
-
->>>>>>> f54a3a4d
+
 import { getMockObjectCacheService } from '../../shared/mocks/mock-object-cache.service';
 import { defaultUUID, getMockUUIDService } from '../../shared/mocks/mock-uuid.service';
 import { ObjectCacheService } from '../cache/object-cache.service';
