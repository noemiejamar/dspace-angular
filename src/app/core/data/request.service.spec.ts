--- conflicted
+++ resolved
@@ -174,11 +174,7 @@
         //   b: undefined
         // });
 
-<<<<<<< HEAD
-        scheduler.expectObservable(result).toBe('b', {b: undefined});
-=======
         scheduler.expectObservable(result).toBe('b', { b: undefined });
->>>>>>> e2a6db36
       });
     });
 
