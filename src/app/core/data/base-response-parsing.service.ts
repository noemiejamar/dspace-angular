import { hasNoValue, hasValue, isNotEmpty } from '../../shared/empty.util';
import { DSpaceRESTv2Serializer } from '../dspace-rest-v2/dspace-rest-v2.serializer';
import { CacheableObject } from '../cache/object-cache.reducer';
import { PageInfo } from '../shared/page-info.model';
import { ObjectCacheService } from '../cache/object-cache.service';
import { GlobalConfig } from '../../../config/global-config.interface';
import { GenericConstructor } from '../shared/generic-constructor';
import { PaginatedList } from './paginated-list';
import { ResourceType } from '../shared/resource-type';
import { RESTURLCombiner } from '../url-combiner/rest-url-combiner';
import { isRestDataObject, isRestPaginatedList } from '../cache/builders/normalized-object-build.service';
/* tslint:disable:max-classes-per-file */

export abstract class BaseResponseParsingService {
  protected abstract EnvConfig: GlobalConfig;
  protected abstract objectCache: ObjectCacheService;
  protected abstract objectFactory: any;
  protected abstract toCache: boolean;

  protected process<ObjectDomain, ObjectType>(data: any, requestUUID: string): any {
    if (isNotEmpty(data)) {
      if (hasNoValue(data) || (typeof data !== 'object')) {
        return data;
<<<<<<< HEAD
      } else if (isPaginatedResponse(data)) {
        return this.processPaginatedList(data, requestUUID);
      } else if (Array.isArray(data)) {
        return this.processArray(data, requestUUID);
      } else if (isObjectLevel(data)) {
=======
      } else if (isRestPaginatedList(data)) {
        return this.processPaginatedList(data, requestUUID);
      } else if (Array.isArray(data)) {
        return this.processArray(data, requestUUID);
      } else if (isRestDataObject(data)) {
>>>>>>> 34e78bd4
        data = this.fixBadEPersonRestResponse(data);
        const object = this.deserialize(data);
        if (isNotEmpty(data._embedded)) {
          Object
            .keys(data._embedded)
            .filter((property) => data._embedded.hasOwnProperty(property))
            .forEach((property) => {
              const parsedObj = this.process<ObjectDomain, ObjectType>(data._embedded[property], requestUUID);
              if (isNotEmpty(parsedObj)) {
                if (isRestPaginatedList(data._embedded[property])) {
                  object[property] = parsedObj;
                  object[property].page = parsedObj.page.map((obj) => obj.self);
                } else if (isRestDataObject(data._embedded[property])) {
                  object[property] = parsedObj.self;
                } else if (Array.isArray(parsedObj)) {
                  object[property] = parsedObj.map((obj) => obj.self)
                }
              }
            });
        }

        this.cache(object, requestUUID);
        return object;
      }
      const result = {};
      Object.keys(data)
        .filter((property) => data.hasOwnProperty(property))
        .filter((property) => hasValue(data[property]))
        .forEach((property) => {
          const obj = this.process(data[property], requestUUID);
          result[property] = obj;
        });
      return result;

    }
  }

  protected processPaginatedList<ObjectDomain, ObjectType>(data: any, requestUUID: string): PaginatedList<ObjectDomain> {
    const pageInfo: PageInfo = this.processPageInfo(data);
    let list = data._embedded;

    // Workaround for inconsistency in rest response. Issue: https://github.com/DSpace/dspace-angular/issues/238
    if (!Array.isArray(list)) {
      list = this.flattenSingleKeyObject(list);
    }
    const page: ObjectDomain[] = this.processArray(list, requestUUID);
<<<<<<< HEAD
    return new PaginatedList<ObjectDomain>(pageInfo, page);
=======
    return new PaginatedList<ObjectDomain>(pageInfo, page, );
>>>>>>> 34e78bd4
  }

  protected processArray<ObjectDomain, ObjectType>(data: any, requestUUID: string): ObjectDomain[] {
    let array: ObjectDomain[] = [];
    data.forEach((datum) => {
        array = [...array, this.process(datum, requestUUID)];
      }
    );
    return array;
  }

  protected deserialize<ObjectDomain, ObjectType>(obj): any {
    const type: ObjectType = obj.type;
    if (hasValue(type)) {
      const normObjConstructor = this.objectFactory.getConstructor(type) as GenericConstructor<ObjectDomain>;

      if (hasValue(normObjConstructor)) {
        const serializer = new DSpaceRESTv2Serializer(normObjConstructor);
        const res = serializer.deserialize(obj);
        return res;
      } else {
        // TODO: move check to Validator?
        // throw new Error(`The server returned an object with an unknown a known type: ${type}`);
        return null;
      }

    } else {
      // TODO: move check to Validator
      // throw new Error(`The server returned an object without a type: ${JSON.stringify(obj)}`);
      return null;
    }
  }

  protected cache<ObjectDomain, ObjectType>(obj, requestUUID) {
    if (this.toCache) {
      this.addToObjectCache(obj, requestUUID);
    }
  }

  protected addToObjectCache(co: CacheableObject, requestUUID: string): void {
    if (hasNoValue(co) || hasNoValue(co.self)) {
      throw new Error('The server returned an invalid object');
    }
    this.objectCache.add(co, this.EnvConfig.cache.msToLive.default, requestUUID);
  }

  processPageInfo(payload: any): PageInfo {
    if (hasValue(payload.page)) {
      const pageObj = Object.assign({}, payload.page, { _links: payload._links });
      const pageInfoObject = new DSpaceRESTv2Serializer(PageInfo).deserialize(pageObj);
      if (pageInfoObject.currentPage >= 0) {
        Object.assign(pageInfoObject, { currentPage: pageInfoObject.currentPage + 1 });
      }
      return pageInfoObject
    } else {
      return undefined;
    }
  }

  protected flattenSingleKeyObject(obj: any): any {
    const keys = Object.keys(obj);
    if (keys.length !== 1) {
      throw new Error(`Expected an object with a single key, got: ${JSON.stringify(obj)}`);
    }
    return obj[keys[0]];
  }

  // TODO Remove when https://jira.duraspace.org/browse/DS-4006 is fixed
  // See https://github.com/DSpace/dspace-angular/issues/292
  private fixBadEPersonRestResponse(obj: any): any {
    if (obj.type === ResourceType.EPerson) {
      const groups = obj.groups;
      const normGroups = [];
      if (isNotEmpty(groups)) {
        groups.forEach((group) => {
            const parts = ['eperson', 'groups', group.uuid];
            const href = new RESTURLCombiner(this.EnvConfig, ...parts).toString();
            normGroups.push(href);
          }
        )
      }
      return Object.assign({}, obj, { groups: normGroups });
    }
    return obj;
  }
}<|MERGE_RESOLUTION|>--- conflicted
+++ resolved
@@ -21,19 +21,11 @@
     if (isNotEmpty(data)) {
       if (hasNoValue(data) || (typeof data !== 'object')) {
         return data;
-<<<<<<< HEAD
-      } else if (isPaginatedResponse(data)) {
-        return this.processPaginatedList(data, requestUUID);
-      } else if (Array.isArray(data)) {
-        return this.processArray(data, requestUUID);
-      } else if (isObjectLevel(data)) {
-=======
       } else if (isRestPaginatedList(data)) {
         return this.processPaginatedList(data, requestUUID);
       } else if (Array.isArray(data)) {
         return this.processArray(data, requestUUID);
       } else if (isRestDataObject(data)) {
->>>>>>> 34e78bd4
         data = this.fixBadEPersonRestResponse(data);
         const object = this.deserialize(data);
         if (isNotEmpty(data._embedded)) {
@@ -80,11 +72,7 @@
       list = this.flattenSingleKeyObject(list);
     }
     const page: ObjectDomain[] = this.processArray(list, requestUUID);
-<<<<<<< HEAD
-    return new PaginatedList<ObjectDomain>(pageInfo, page);
-=======
     return new PaginatedList<ObjectDomain>(pageInfo, page, );
->>>>>>> 34e78bd4
   }
 
   protected processArray<ObjectDomain, ObjectType>(data: any, requestUUID: string): ObjectDomain[] {
