
import {mergeMap, filter, take} from 'rxjs/operators';
import { Injectable } from '@angular/core';

import { Store } from '@ngrx/store';
import { RemoteDataBuildService } from '../cache/builders/remote-data-build.service';
import { NormalizedCommunity } from '../cache/models/normalized-community.model';
import { ObjectCacheService } from '../cache/object-cache.service';
import { ResponseCacheService } from '../cache/response-cache.service';
import { CoreState } from '../core.reducers';
import { Community } from '../shared/community.model';
import { ComColDataService } from './comcol-data.service';
import { RequestService } from './request.service';
import { HALEndpointService } from '../shared/hal-endpoint.service';
import { FindAllOptions, FindAllRequest } from './request.models';
import { RemoteData } from './remote-data';
import { hasValue, isNotEmpty } from '../../shared/empty.util';
import { Observable } from 'rxjs';
import { PaginatedList } from './paginated-list';

@Injectable()
export class CommunityDataService extends ComColDataService<NormalizedCommunity, Community> {
  protected linkPath = 'communities';
  protected topLinkPath = 'communities/search/top';
  protected cds = this;

  constructor(
    protected responseCache: ResponseCacheService,
    protected requestService: RequestService,
    protected rdbService: RemoteDataBuildService,
    protected store: Store<CoreState>,
    protected halService: HALEndpointService,
    protected objectCache: ObjectCacheService
  ) {
    super();
  }

  getEndpoint() {
    return this.halService.getEndpoint(this.linkPath);
  }

  findTop(options: FindAllOptions = {}): Observable<RemoteData<PaginatedList<Community>>> {
    const hrefObs = this.halService.getEndpoint(this.topLinkPath).pipe(filter((href: string) => isNotEmpty(href)),
<<<<<<< HEAD
      mergeMap((endpoint: string) => this.getFindAllHref(endpoint, options)),);
=======
      mergeMap((endpoint: string) => this.getFindAllHref(options)),);
>>>>>>> 3a8f7754

    hrefObs.pipe(
      filter((href: string) => hasValue(href)),
      take(1),)
      .subscribe((href: string) => {
        const request = new FindAllRequest(this.requestService.generateRequestId(), href, options);
        this.requestService.configure(request);
      });

    return this.rdbService.buildList<NormalizedCommunity, Community>(hrefObs) as Observable<RemoteData<PaginatedList<Community>>>;
  }
}<|MERGE_RESOLUTION|>--- conflicted
+++ resolved
@@ -41,11 +41,7 @@
 
   findTop(options: FindAllOptions = {}): Observable<RemoteData<PaginatedList<Community>>> {
     const hrefObs = this.halService.getEndpoint(this.topLinkPath).pipe(filter((href: string) => isNotEmpty(href)),
-<<<<<<< HEAD
-      mergeMap((endpoint: string) => this.getFindAllHref(endpoint, options)),);
-=======
       mergeMap((endpoint: string) => this.getFindAllHref(options)),);
->>>>>>> 3a8f7754
 
     hrefObs.pipe(
       filter((href: string) => hasValue(href)),
