--- conflicted
+++ resolved
@@ -5,11 +5,8 @@
 import { DSOResponseParsingService } from './dso-response-parsing.service';
 import { ResponseParsingService } from './parsing.service';
 import { RootResponseParsingService } from './root-response-parsing.service';
-<<<<<<< HEAD
+import { BrowseResponseParsingService } from './browse-response-parsing.service';
 import { ConfigResponseParsingService } from './config-response-parsing.service';
-=======
-import { BrowseResponseParsingService } from './browse-response-parsing.service';
->>>>>>> 41ac4035
 
 /* tslint:disable:max-classes-per-file */
 export class RestRequest {
@@ -58,21 +55,23 @@
   }
 }
 
-<<<<<<< HEAD
-export class ConfigRequest extends RestRequest {
-=======
 export class BrowseEndpointRequest extends RestRequest {
->>>>>>> 41ac4035
   constructor(href: string) {
     super(href);
   }
 
   getResponseParser(): GenericConstructor<ResponseParsingService> {
-<<<<<<< HEAD
+    return BrowseResponseParsingService;
+  }
+}
+
+export class ConfigRequest extends RestRequest {
+  constructor(href: string) {
+    super(href);
+  }
+
+  getResponseParser(): GenericConstructor<ResponseParsingService> {
     return ConfigResponseParsingService;
-=======
-    return BrowseResponseParsingService;
->>>>>>> 41ac4035
   }
 }
 
