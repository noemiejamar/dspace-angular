--- conflicted
+++ resolved
@@ -1,11 +1,6 @@
 import { SortOptions } from '../cache/models/sort-options.model';
 import { GenericConstructor } from '../shared/generic-constructor';
-<<<<<<< HEAD
-=======
-import { GlobalConfig } from '../../../config/global-config.interface';
-import { RESTURLCombiner } from '../url-combiner/rest-url-combiner';
 import { BrowseEntriesResponseParsingService } from './browse-entries-response-parsing.service';
->>>>>>> 43380732
 import { DSOResponseParsingService } from './dso-response-parsing.service';
 import { ResponseParsingService } from './parsing.service';
 import { EndpointMapResponseParsingService } from './endpoint-map-response-parsing.service';
@@ -41,11 +36,13 @@
 }
 
 export abstract class RestRequest {
-  constructor(public uuid: string,
-              public href: string,
-              public method: RestRequestMethod = RestRequestMethod.Get,
-              public body?: any,
-              public options?: HttpOptions) {
+  constructor(
+    public uuid: string,
+    public href: string,
+    public method: RestRequestMethod = RestRequestMethod.Get,
+    public body?: any,
+    public options?: HttpOptions
+  ) {
   }
 
   getResponseParser(): GenericConstructor<ResponseParsingService> {
@@ -54,72 +51,88 @@
 }
 
 export class GetRequest extends RestRequest {
-  constructor(public uuid: string,
-              public href: string,
-              public body?: any,
-              public options?: HttpOptions) {
-    super(uuid, href, RestRequestMethod.Get, body);
+  constructor(
+    public uuid: string,
+    public href: string,
+    public body?: any,
+    public options?: HttpOptions
+  )  {
+    super(uuid, href, RestRequestMethod.Get, body)
   }
 }
 
 export class PostRequest extends RestRequest {
-  constructor(public uuid: string,
-              public href: string,
-              public body?: any,
-              public options?: HttpOptions) {
-    super(uuid, href, RestRequestMethod.Post, body);
+  constructor(
+    public uuid: string,
+    public href: string,
+    public body?: any,
+    public options?: HttpOptions
+  )  {
+    super(uuid, href, RestRequestMethod.Post, body)
   }
 }
 
 export class PutRequest extends RestRequest {
-  constructor(public uuid: string,
-              public href: string,
-              public body?: any,
-              public options?: HttpOptions) {
-    super(uuid, href, RestRequestMethod.Put, body);
+  constructor(
+    public uuid: string,
+    public href: string,
+    public body?: any,
+    public options?: HttpOptions
+  )  {
+    super(uuid, href, RestRequestMethod.Put, body)
   }
 }
 
 export class DeleteRequest extends RestRequest {
-  constructor(public uuid: string,
-              public href: string,
-              public body?: any,
-              public options?: HttpOptions) {
-    super(uuid, href, RestRequestMethod.Delete, body);
+  constructor(
+    public uuid: string,
+    public href: string,
+    public body?: any,
+    public options?: HttpOptions
+  )  {
+    super(uuid, href, RestRequestMethod.Delete, body)
   }
 }
 
 export class OptionsRequest extends RestRequest {
-  constructor(public uuid: string,
-              public href: string,
-              public body?: any,
-              public options?: HttpOptions) {
-    super(uuid, href, RestRequestMethod.Options, body);
+  constructor(
+    public uuid: string,
+    public href: string,
+    public body?: any,
+    public options?: HttpOptions
+  )  {
+    super(uuid, href, RestRequestMethod.Options, body)
   }
 }
 
 export class HeadRequest extends RestRequest {
-  constructor(public uuid: string,
-              public href: string,
-              public body?: any,
-              public options?: HttpOptions) {
-    super(uuid, href, RestRequestMethod.Head, body);
+  constructor(
+    public uuid: string,
+    public href: string,
+    public body?: any,
+    public options?: HttpOptions
+  )  {
+    super(uuid, href, RestRequestMethod.Head, body)
   }
 }
 
 export class PatchRequest extends RestRequest {
-  constructor(public uuid: string,
-              public href: string,
-              public body?: any,
-              public options?: HttpOptions) {
-    super(uuid, href, RestRequestMethod.Patch, body);
+  constructor(
+    public uuid: string,
+    public href: string,
+    public body?: any,
+    public options?: HttpOptions
+  )  {
+    super(uuid, href, RestRequestMethod.Patch, body)
   }
 }
 
 export class FindByIDRequest extends GetRequest {
-  constructor(uuid: string,
-              href: string,
-              public resourceID: string) {
+  constructor(
+    uuid: string,
+    href: string,
+    public resourceID: string
+  ) {
     super(uuid, href);
   }
 }
@@ -132,9 +145,11 @@
 }
 
 export class FindAllRequest extends GetRequest {
-  constructor(uuid: string,
-              href: string,
-              public body?: FindAllOptions,) {
+  constructor(
+    uuid: string,
+    href: string,
+    public body?: FindAllOptions,
+  ) {
     super(uuid, href);
   }
 }
