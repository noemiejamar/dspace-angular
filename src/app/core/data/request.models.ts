import { SortOptions } from '../cache/models/sort-options.model';
import { GenericConstructor } from '../shared/generic-constructor';
import { GlobalConfig } from '../../../config/global-config.interface';
import { RESTURLCombiner } from '../url-combiner/rest-url-combiner';
import { DSOResponseParsingService } from './dso-response-parsing.service';
import { ResponseParsingService } from './parsing.service';
import { EndpointMapResponseParsingService } from './endpoint-map-response-parsing.service';
import { BrowseResponseParsingService } from './browse-response-parsing.service';
import { ConfigResponseParsingService } from './config-response-parsing.service';
import { AuthResponseParsingService } from '../auth/auth-response-parsing.service';
import { HttpOptions } from '../dspace-rest-v2/dspace-rest-v2.service';
<<<<<<< HEAD
import { SubmissionResponseParsingService } from '../submission/submission-response-parsing.service';
import { EpersonResponseParsingService } from '../eperson/eperson-response-parsing.service';
import { IntegrationResponseParsingService } from '../integration/integration-response-parsing.service';
import { MessageResponseParsingService } from '../message/message-response-parsing.service';
import { TaskResponseParsingService } from '../tasks/task-response-parsing.service';
=======
import { HttpHeaders } from '@angular/common/http';
import { IntegrationResponseParsingService } from '../integration/integration-response-parsing.service';
>>>>>>> d8937f27

/* tslint:disable:max-classes-per-file */

/**
 * Represents a Request Method.
 *
 * I didn't reuse the RequestMethod enum in @angular/http because
 * it uses numbers. The string values here are more clear when
 * debugging.
 *
 * The ones commented out are still unsupported in the rest of the codebase
 */
export enum RestRequestMethod {
  Get = 'GET',
  Post = 'POST',
  Put = 'PUT',
  Delete = 'DELETE',
  Options = 'OPTIONS',
  Head = 'HEAD',
  Patch = 'PATCH'
}

export abstract class RestRequest {
  constructor(public uuid: string,
              public href: string,
              public method: RestRequestMethod = RestRequestMethod.Get,
              public body?: any,
              public options?: HttpOptions) {
  }

  getResponseParser(): GenericConstructor<ResponseParsingService> {
    return DSOResponseParsingService;
  }
}

export class GetRequest extends RestRequest {
  constructor(public uuid: string,
              public href: string,
              public body?: any,
              public options?: HttpOptions) {
    super(uuid, href, RestRequestMethod.Get, body);
  }
}

export class PostRequest extends RestRequest {
  constructor(public uuid: string,
              public href: string,
              public body?: any,
              public options?: HttpOptions) {
    super(uuid, href, RestRequestMethod.Post, body);
  }
}

export class PutRequest extends RestRequest {
  constructor(public uuid: string,
              public href: string,
              public body?: any,
              public options?: HttpOptions) {
    super(uuid, href, RestRequestMethod.Put, body);
  }
}

export class DeleteRequest extends RestRequest {
  constructor(public uuid: string,
              public href: string,
              public body?: any,
              public options?: HttpOptions) {
    super(uuid, href, RestRequestMethod.Delete, body);
  }
}

export class OptionsRequest extends RestRequest {
  constructor(public uuid: string,
              public href: string,
              public body?: any,
              public options?: HttpOptions) {
    super(uuid, href, RestRequestMethod.Options, body);
  }
}

export class HeadRequest extends RestRequest {
  constructor(public uuid: string,
              public href: string,
              public body?: any,
              public options?: HttpOptions) {
    super(uuid, href, RestRequestMethod.Head, body);
  }
}

export class PatchRequest extends RestRequest {
  constructor(public uuid: string,
              public href: string,
              public body?: any,
              public options?: HttpOptions) {
    super(uuid, href, RestRequestMethod.Patch, body);
  }
}

export class FindByIDRequest extends GetRequest {
  constructor(uuid: string,
              href: string,
              public resourceID: string) {
    super(uuid, href);
  }
}

export class FindAllOptions {
  scopeID?: string;
  elementsPerPage?: number;
  currentPage?: number;
  sort?: SortOptions;
}

export class FindAllRequest extends GetRequest {
  constructor(uuid: string,
              href: string,
              public body?: FindAllOptions,) {
    super(uuid, href);
  }
}

export class EndpointMapRequest extends GetRequest {
  constructor(
    public uuid: string,
    public href: string,
    public body?: any
  ) {
    super(uuid, href, body);
  }

  getResponseParser(): GenericConstructor<ResponseParsingService> {
    return EndpointMapResponseParsingService;
  }
}

<<<<<<< HEAD
export class RootEndpointRequest extends EndpointMapRequest {
  constructor(uuid: string, EnvConfig: GlobalConfig) {
    const href = new RESTURLCombiner(EnvConfig, '/').toString();
    super(uuid, href);
  }
=======
export class EndpointMapRequest extends GetRequest {
  constructor(
    public uuid: string,
    public href: string,
    public body?: any
  ) {
    super(uuid, href, body);
  }

  getResponseParser(): GenericConstructor<ResponseParsingService> {
    return EndpointMapResponseParsingService;
  }
>>>>>>> d8937f27
}

export class BrowseEndpointRequest extends GetRequest {
  constructor(uuid: string, href: string) {
    super(uuid, href);
  }

  getResponseParser(): GenericConstructor<ResponseParsingService> {
    return BrowseResponseParsingService;
  }
}

export class ConfigRequest extends GetRequest {
  constructor(uuid: string, href: string) {
    super(uuid, href);
  }

  getResponseParser(): GenericConstructor<ResponseParsingService> {
    return ConfigResponseParsingService;
  }
}

export class AuthPostRequest extends PostRequest {
  constructor(uuid: string, href: string, public body?: any, public options?: HttpOptions) {
    super(uuid, href, body, options);
  }

  getResponseParser(): GenericConstructor<ResponseParsingService> {
    return AuthResponseParsingService;
  }
}

export class AuthGetRequest extends GetRequest {
  constructor(uuid: string, href: string, public options?: HttpOptions) {
    super(uuid, href, null, options);
  }

  getResponseParser(): GenericConstructor<ResponseParsingService> {
    return AuthResponseParsingService;
  }
}

<<<<<<< HEAD
export class SubmissionFindAllRequest extends GetRequest {
  constructor(uuid: string, href: string, public body?: FindAllOptions) {
    super(uuid, href);
  }

  getResponseParser(): GenericConstructor<ResponseParsingService> {
    return SubmissionResponseParsingService;
  }
}

export class SubmissionFindByIDRequest extends GetRequest {
  constructor(uuid: string,
              href: string,
              public resourceID: string) {
    super(uuid, href);
  }

  getResponseParser(): GenericConstructor<ResponseParsingService> {
    return SubmissionResponseParsingService;
  }
}

export class SubmissionRequest extends GetRequest {
  constructor(uuid: string, href: string) {
    super(uuid, href);
  }

  getResponseParser(): GenericConstructor<ResponseParsingService> {
    return SubmissionResponseParsingService;
  }
}

export class SubmissionDeleteRequest extends DeleteRequest {
  constructor(public uuid: string,
              public href: string) {
    super(uuid, href);
  }

  getResponseParser(): GenericConstructor<ResponseParsingService> {
    return SubmissionResponseParsingService;
  }
}

export class SubmissionPatchRequest extends PatchRequest {
  constructor(public uuid: string,
              public href: string,
              public body?: any) {
    super(uuid, href, body);
  }

  getResponseParser(): GenericConstructor<ResponseParsingService> {
    return SubmissionResponseParsingService;
  }
}

export class SubmissionPostRequest extends PostRequest {
  constructor(public uuid: string,
              public href: string,
              public body?: any,
              public options?: HttpOptions) {
    super(uuid, href, body, options);
  }

  getResponseParser(): GenericConstructor<ResponseParsingService> {
    return SubmissionResponseParsingService;
  }
}

export class EpersonRequest extends GetRequest {
  constructor(uuid: string, href: string) {
    super(uuid, href);
  }

  getResponseParser(): GenericConstructor<ResponseParsingService> {
    return EpersonResponseParsingService;
  }
}

=======
>>>>>>> d8937f27
export class IntegrationRequest extends GetRequest {
  constructor(uuid: string, href: string) {
    super(uuid, href);
  }

  getResponseParser(): GenericConstructor<ResponseParsingService> {
    return IntegrationResponseParsingService;
  }
}

<<<<<<< HEAD
export class MessagePostRequest extends PostRequest {
  constructor(uuid: string, href: string, public body?: any, public options?: HttpOptions) {
    super(uuid, href, body, options);
  }

  getResponseParser(): GenericConstructor<ResponseParsingService> {
    return MessageResponseParsingService;
  }
}

export class MessageGetRequest extends GetRequest {
  constructor(uuid: string, href: string, public options?: HttpOptions) {
    super(uuid, href, null, options);
  }

  getResponseParser(): GenericConstructor<ResponseParsingService> {
    return MessageResponseParsingService;
  }
}

export class TaskPostRequest extends PostRequest {
  constructor(uuid: string, href: string, public body?: any, public options?: HttpOptions) {
    super(uuid, href, body, options);
  }

  getResponseParser(): GenericConstructor<ResponseParsingService> {
    return TaskResponseParsingService;
  }
}

export class TaskDeleteRequest extends DeleteRequest {
  constructor(uuid: string, href: string, public body?: any, public options?: HttpOptions) {
    super(uuid, href, body, options);
  }

  getResponseParser(): GenericConstructor<ResponseParsingService> {
    return TaskResponseParsingService;
  }
}

=======
>>>>>>> d8937f27
export class RequestError extends Error {
  statusText: string;
}

/* tslint:enable:max-classes-per-file */<|MERGE_RESOLUTION|>--- conflicted
+++ resolved
@@ -9,16 +9,12 @@
 import { ConfigResponseParsingService } from './config-response-parsing.service';
 import { AuthResponseParsingService } from '../auth/auth-response-parsing.service';
 import { HttpOptions } from '../dspace-rest-v2/dspace-rest-v2.service';
-<<<<<<< HEAD
 import { SubmissionResponseParsingService } from '../submission/submission-response-parsing.service';
 import { EpersonResponseParsingService } from '../eperson/eperson-response-parsing.service';
 import { IntegrationResponseParsingService } from '../integration/integration-response-parsing.service';
 import { MessageResponseParsingService } from '../message/message-response-parsing.service';
 import { TaskResponseParsingService } from '../tasks/task-response-parsing.service';
-=======
-import { HttpHeaders } from '@angular/common/http';
 import { IntegrationResponseParsingService } from '../integration/integration-response-parsing.service';
->>>>>>> d8937f27
 
 /* tslint:disable:max-classes-per-file */
 
@@ -154,28 +150,6 @@
   }
 }
 
-<<<<<<< HEAD
-export class RootEndpointRequest extends EndpointMapRequest {
-  constructor(uuid: string, EnvConfig: GlobalConfig) {
-    const href = new RESTURLCombiner(EnvConfig, '/').toString();
-    super(uuid, href);
-  }
-=======
-export class EndpointMapRequest extends GetRequest {
-  constructor(
-    public uuid: string,
-    public href: string,
-    public body?: any
-  ) {
-    super(uuid, href, body);
-  }
-
-  getResponseParser(): GenericConstructor<ResponseParsingService> {
-    return EndpointMapResponseParsingService;
-  }
->>>>>>> d8937f27
-}
-
 export class BrowseEndpointRequest extends GetRequest {
   constructor(uuid: string, href: string) {
     super(uuid, href);
@@ -216,7 +190,16 @@
   }
 }
 
-<<<<<<< HEAD
+export class IntegrationRequest extends GetRequest {
+  constructor(uuid: string, href: string) {
+    super(uuid, href);
+  }
+
+  getResponseParser(): GenericConstructor<ResponseParsingService> {
+    return IntegrationResponseParsingService;
+  }
+}
+
 export class SubmissionFindAllRequest extends GetRequest {
   constructor(uuid: string, href: string, public body?: FindAllOptions) {
     super(uuid, href);
@@ -295,8 +278,6 @@
   }
 }
 
-=======
->>>>>>> d8937f27
 export class IntegrationRequest extends GetRequest {
   constructor(uuid: string, href: string) {
     super(uuid, href);
@@ -307,7 +288,6 @@
   }
 }
 
-<<<<<<< HEAD
 export class MessagePostRequest extends PostRequest {
   constructor(uuid: string, href: string, public body?: any, public options?: HttpOptions) {
     super(uuid, href, body, options);
@@ -348,8 +328,6 @@
   }
 }
 
-=======
->>>>>>> d8937f27
 export class RequestError extends Error {
   statusText: string;
 }
