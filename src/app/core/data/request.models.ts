--- conflicted
+++ resolved
@@ -1,5 +1,3 @@
-import { RequestOptionsArgs } from '@angular/http';
-
 import { SortOptions } from '../cache/models/sort-options.model';
 import { GenericConstructor } from '../shared/generic-constructor';
 import { GlobalConfig } from '../../../config/global-config.interface';
@@ -9,39 +7,8 @@
 import { RootResponseParsingService } from './root-response-parsing.service';
 import { BrowseResponseParsingService } from './browse-response-parsing.service';
 import { ConfigResponseParsingService } from './config-response-parsing.service';
-import { SubmissionResponseParsingService } from './submission-response-parsing.service';
-import { EpersonResponseParsingService } from '../eperson/eperson-response-parsing.service';
-import { IntegrationResponseParsingService } from '../integration/integration-response-parsing.service';
-
-export enum RequestType {
-  DELETE = 'DELETE',
-  GET = 'GET',
-  POST = 'POST',
-  PATCH = 'PATCH',
-}
 
 /* tslint:disable:max-classes-per-file */
-<<<<<<< HEAD
-export abstract class RestRequest {
-  constructor(public requestType: RequestType,
-              public href: string,
-              public body?: any,
-              public requestOptions?: RequestOptionsArgs,) {
-  }
-
-  abstract getResponseParser(): GenericConstructor<ResponseParsingService>;
-}
-
-export abstract class HttpDeleteRequest extends RestRequest {
-  constructor(href: string,) {
-    super(RequestType.DELETE, href);
-  }
-}
-
-export class HttpGetRequest extends RestRequest {
-  constructor(href: string,) {
-    super(RequestType.GET, href);
-=======
 
 /**
  * Represents a Request Method.
@@ -69,7 +36,6 @@
     public method: RestRequestMethod = RestRequestMethod.Get,
     public body?: any
   ) {
->>>>>>> 90c3d16e
   }
 
   getResponseParser(): GenericConstructor<ResponseParsingService> {
@@ -77,34 +43,6 @@
   }
 }
 
-<<<<<<< HEAD
-export class HttpPostRequest extends RestRequest {
-  constructor(href: string,
-              body: any,) {
-    super(RequestType.POST, href, body);
-  }
-
-  getResponseParser(): GenericConstructor<ResponseParsingService> {
-    return SubmissionResponseParsingService;
-  }
-}
-
-export class HttpPatchRequest extends RestRequest {
-  constructor(href: string,
-              body: any,) {
-    super(RequestType.PATCH, href, body);
-  }
-
-  getResponseParser(): GenericConstructor<ResponseParsingService> {
-    return SubmissionResponseParsingService;
-  }
-}
-
-export class FindByIDRequest extends HttpGetRequest {
-  constructor(href: string,
-              public resourceID: string) {
-    super(href);
-=======
 export class GetRequest extends RestRequest {
   constructor(
     public uuid: string,
@@ -182,7 +120,6 @@
     public resourceID: string
   ) {
     super(uuid, href);
->>>>>>> 90c3d16e
   }
 }
 
@@ -193,17 +130,6 @@
   sort?: SortOptions;
 }
 
-<<<<<<< HEAD
-export class FindAllRequest extends HttpGetRequest {
-  constructor(href: string,
-              public options?: FindAllOptions,) {
-    super(href);
-  }
-}
-
-export class RootEndpointRequest extends HttpGetRequest {
-  constructor(EnvConfig: GlobalConfig) {
-=======
 export class FindAllRequest extends GetRequest {
   constructor(
     uuid: string,
@@ -216,7 +142,6 @@
 
 export class RootEndpointRequest extends GetRequest {
   constructor(uuid: string, EnvConfig: GlobalConfig) {
->>>>>>> 90c3d16e
     const href = new RESTURLCombiner(EnvConfig, '/').toString();
     super(uuid, href);
   }
@@ -226,15 +151,9 @@
   }
 }
 
-<<<<<<< HEAD
-export class BrowseEndpointRequest extends HttpGetRequest {
-  constructor(href: string) {
-    super(href);
-=======
 export class BrowseEndpointRequest extends GetRequest {
   constructor(uuid: string, href: string) {
     super(uuid, href);
->>>>>>> 90c3d16e
   }
 
   getResponseParser(): GenericConstructor<ResponseParsingService> {
@@ -242,15 +161,9 @@
   }
 }
 
-<<<<<<< HEAD
-export class ConfigRequest extends HttpGetRequest {
-  constructor(href: string) {
-    super(href);
-=======
 export class ConfigRequest extends GetRequest {
   constructor(uuid: string, href: string) {
     super(uuid, href);
->>>>>>> 90c3d16e
   }
 
   getResponseParser(): GenericConstructor<ResponseParsingService> {
@@ -258,48 +171,7 @@
   }
 }
 
-export class SubmissionRequest extends HttpGetRequest {
-  constructor(href: string) {
-    super(href);
-  }
-
-  getResponseParser(): GenericConstructor<ResponseParsingService> {
-    return SubmissionResponseParsingService;
-  }
-}
-
-export class SubmissionDeleteRequest extends HttpDeleteRequest {
-  constructor(href: string) {
-    super(href);
-  }
-
-  getResponseParser(): GenericConstructor<ResponseParsingService> {
-    return SubmissionResponseParsingService;
-  }
-}
-
-export class EpersonRequest extends HttpGetRequest {
-  constructor(href: string) {
-    super(href);
-  }
-
-  getResponseParser(): GenericConstructor<ResponseParsingService> {
-    return EpersonResponseParsingService;
-  }
-}
-
-export class IntegrationRequest extends HttpGetRequest {
-  constructor(href: string) {
-    super(href);
-  }
-
-  getResponseParser(): GenericConstructor<ResponseParsingService> {
-    return IntegrationResponseParsingService;
-  }
-}
-
 export class RequestError extends Error {
   statusText: string;
 }
-
 /* tslint:enable:max-classes-per-file */