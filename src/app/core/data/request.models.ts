import { RequestOptionsArgs } from '@angular/http';

import { SortOptions } from '../cache/models/sort-options.model';
import { GenericConstructor } from '../shared/generic-constructor';
import { GlobalConfig } from '../../../config/global-config.interface';
import { RESTURLCombiner } from '../url-combiner/rest-url-combiner';
import { DSOResponseParsingService } from './dso-response-parsing.service';
import { ResponseParsingService } from './parsing.service';
import { RootResponseParsingService } from './root-response-parsing.service';
import { BrowseResponseParsingService } from './browse-response-parsing.service';
import { ConfigResponseParsingService } from './config-response-parsing.service';
<<<<<<< HEAD
import { SubmitDataResponseParsingService } from './submit-data-response-parsing.service';
import { EpersonResponseParsingService } from '../eperson/eperson-response-parsing.service';
=======
import { JsonPatchOperationModel } from '../json-patch/json-patch.model';
>>>>>>> 237f721b

export enum RequestType {
  GET = 'GET',
  POST = 'POST',
  PATCH = 'PATCH',
}

/* tslint:disable:max-classes-per-file */
export abstract class RestRequest {
  constructor(
    public requestType: RequestType,
    public href: string,
    public body?: any,
    public requestOptions?: RequestOptionsArgs,
  ) { }

  abstract getResponseParser(): GenericConstructor<ResponseParsingService>;
}

export class HttpGetRequest extends RestRequest {
  constructor(
    href: string,
  ) {
    super(RequestType.GET, href);
  }

  getResponseParser(): GenericConstructor<ResponseParsingService> {
    return DSOResponseParsingService;
  }
}

export class HttpPostRequest extends RestRequest {
  constructor(
    href: string,
    body: any,
  ) {
    super(RequestType.POST, href, body);
  }

  getResponseParser(): GenericConstructor<ResponseParsingService> {
<<<<<<< HEAD
    return SubmitDataResponseParsingService;
=======
    return ConfigResponseParsingService;
>>>>>>> 237f721b
  }
}

export class HttpPatchRequest extends RestRequest {
  constructor(
    href: string,
    body: any,
  ) {
    super(RequestType.PATCH, href, body);
  }

  getResponseParser(): GenericConstructor<ResponseParsingService> {
<<<<<<< HEAD
    return SubmitDataResponseParsingService;
=======
    return ConfigResponseParsingService;
>>>>>>> 237f721b
  }
}

export class FindByIDRequest extends HttpGetRequest {
  constructor(
    href: string,
    public resourceID: string
  ) {
    super(href);
  }
}

export class FindAllOptions {
  scopeID?: string;
  elementsPerPage?: number;
  currentPage?: number;
  sort?: SortOptions;
}

export class FindAllRequest extends HttpGetRequest {
  constructor(
    href: string,
    public options?: FindAllOptions,
  ) {
    super(href);
  }
}

export class RootEndpointRequest extends HttpGetRequest {
  constructor(EnvConfig: GlobalConfig) {
    const href = new RESTURLCombiner(EnvConfig, '/').toString();
    super(href);
  }

  getResponseParser(): GenericConstructor<ResponseParsingService> {
    return RootResponseParsingService;
  }
}

export class BrowseEndpointRequest extends HttpGetRequest {
  constructor(href: string) {
    super(href);
  }

  getResponseParser(): GenericConstructor<ResponseParsingService> {
    return BrowseResponseParsingService;
  }
}

export class ConfigRequest extends HttpGetRequest {
  constructor(href: string) {
    super(href);
  }

  getResponseParser(): GenericConstructor<ResponseParsingService> {
    return ConfigResponseParsingService;
  }
}

export class EpersonRequest extends HttpGetRequest {
  constructor(href: string) {
    super(href);
  }

  getResponseParser(): GenericConstructor<ResponseParsingService> {
    return EpersonResponseParsingService;
  }
}

export class RequestError extends Error {
  statusText: string;
}
/* tslint:enable:max-classes-per-file */<|MERGE_RESOLUTION|>--- conflicted
+++ resolved
@@ -9,12 +9,9 @@
 import { RootResponseParsingService } from './root-response-parsing.service';
 import { BrowseResponseParsingService } from './browse-response-parsing.service';
 import { ConfigResponseParsingService } from './config-response-parsing.service';
-<<<<<<< HEAD
+import { JsonPatchOperationModel } from '../json-patch/json-patch.model';
 import { SubmitDataResponseParsingService } from './submit-data-response-parsing.service';
 import { EpersonResponseParsingService } from '../eperson/eperson-response-parsing.service';
-=======
-import { JsonPatchOperationModel } from '../json-patch/json-patch.model';
->>>>>>> 237f721b
 
 export enum RequestType {
   GET = 'GET',
@@ -55,11 +52,7 @@
   }
 
   getResponseParser(): GenericConstructor<ResponseParsingService> {
-<<<<<<< HEAD
     return SubmitDataResponseParsingService;
-=======
-    return ConfigResponseParsingService;
->>>>>>> 237f721b
   }
 }
 
@@ -72,11 +65,7 @@
   }
 
   getResponseParser(): GenericConstructor<ResponseParsingService> {
-<<<<<<< HEAD
     return SubmitDataResponseParsingService;
-=======
-    return ConfigResponseParsingService;
->>>>>>> 237f721b
   }
 }
 
