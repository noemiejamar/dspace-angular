import { SortOptions } from '../cache/models/sort-options.model';
import { GenericConstructor } from '../shared/generic-constructor';
import { GlobalConfig } from '../../../config/global-config.interface';
import { RESTURLCombiner } from '../url-combiner/rest-url-combiner';
import { DSOResponseParsingService } from './dso-response-parsing.service';
import { ResponseParsingService } from './parsing.service';
import { RootResponseParsingService } from './root-response-parsing.service';
import { BrowseResponseParsingService } from './browse-response-parsing.service';
import { ConfigResponseParsingService } from './config-response-parsing.service';
<<<<<<< HEAD
import { SubmissionResponseParsingService } from '../submission/submission-response-parsing.service';
import { EpersonResponseParsingService } from '../eperson/eperson-response-parsing.service';
import { IntegrationResponseParsingService } from '../integration/integration-response-parsing.service';
=======
import { AuthResponseParsingService } from '../auth/auth-response-parsing.service';
import { HttpOptions } from '../dspace-rest-v2/dspace-rest-v2.service';
import { HttpHeaders } from '@angular/common/http';
>>>>>>> 4488a450

/* tslint:disable:max-classes-per-file */

/**
 * Represents a Request Method.
 *
 * I didn't reuse the RequestMethod enum in @angular/http because
 * it uses numbers. The string values here are more clear when
 * debugging.
 *
 * The ones commented out are still unsupported in the rest of the codebase
 */
export enum RestRequestMethod {
  Get = 'GET',
  Post = 'POST',
  Put = 'PUT',
  Delete = 'DELETE',
  Options = 'OPTIONS',
  Head = 'HEAD',
  Patch = 'PATCH'
}

export abstract class RestRequest {
  constructor(
    public uuid: string,
    public href: string,
    public method: RestRequestMethod = RestRequestMethod.Get,
    public body?: any,
    public options?: HttpOptions
  ) {
  }

  getResponseParser(): GenericConstructor<ResponseParsingService> {
    return DSOResponseParsingService;
  }
}

export class GetRequest extends RestRequest {
  constructor(
    public uuid: string,
    public href: string,
    public body?: any,
    public options?: HttpOptions
  )  {
    super(uuid, href, RestRequestMethod.Get, body)
  }
}

export class PostRequest extends RestRequest {
  constructor(
    public uuid: string,
    public href: string,
    public body?: any,
    public options?: HttpOptions
  )  {
    super(uuid, href, RestRequestMethod.Post, body)
  }
}

export class PutRequest extends RestRequest {
  constructor(
    public uuid: string,
    public href: string,
    public body?: any,
    public options?: HttpOptions
  )  {
    super(uuid, href, RestRequestMethod.Put, body)
  }
}

export class DeleteRequest extends RestRequest {
  constructor(
    public uuid: string,
    public href: string,
    public body?: any,
    public options?: HttpOptions
  )  {
    super(uuid, href, RestRequestMethod.Delete, body)
  }
}

export class OptionsRequest extends RestRequest {
  constructor(
    public uuid: string,
    public href: string,
    public body?: any,
    public options?: HttpOptions
  )  {
    super(uuid, href, RestRequestMethod.Options, body)
  }
}

export class HeadRequest extends RestRequest {
  constructor(
    public uuid: string,
    public href: string,
    public body?: any,
    public options?: HttpOptions
  )  {
    super(uuid, href, RestRequestMethod.Head, body)
  }
}

export class PatchRequest extends RestRequest {
  constructor(
    public uuid: string,
    public href: string,
    public body?: any,
    public options?: HttpOptions
  )  {
    super(uuid, href, RestRequestMethod.Patch, body)
  }
}

export class FindByIDRequest extends GetRequest {
  constructor(
    uuid: string,
    href: string,
    public resourceID: string
  ) {
    super(uuid, href);
  }
}

export class FindAllOptions {
  scopeID?: string;
  elementsPerPage?: number;
  currentPage?: number;
  sort?: SortOptions;
}

export class FindAllRequest extends GetRequest {
  constructor(
    uuid: string,
    href: string,
    public body?: FindAllOptions,
  ) {
    super(uuid, href);
  }
}

export class RootEndpointRequest extends GetRequest {
  constructor(uuid: string, EnvConfig: GlobalConfig) {
    const href = new RESTURLCombiner(EnvConfig, '/').toString();
    super(uuid, href);
  }

  getResponseParser(): GenericConstructor<ResponseParsingService> {
    return RootResponseParsingService;
  }
}

export class BrowseEndpointRequest extends GetRequest {
  constructor(uuid: string, href: string) {
    super(uuid, href);
  }

  getResponseParser(): GenericConstructor<ResponseParsingService> {
    return BrowseResponseParsingService;
  }
}

export class ConfigRequest extends GetRequest {
  constructor(uuid: string, href: string) {
    super(uuid, href);
  }

  getResponseParser(): GenericConstructor<ResponseParsingService> {
    return ConfigResponseParsingService;
  }
}

<<<<<<< HEAD
export class SubmissionFindAllRequest extends GetRequest {
  constructor(uuid: string, href: string, public options?: FindAllOptions) {
    super(uuid, href);
  }

  getResponseParser(): GenericConstructor<ResponseParsingService> {
    return SubmissionResponseParsingService;
  }
}

export class SubmissionFindByIDRequest extends GetRequest {
  constructor(
    uuid: string,
    href: string,
    public resourceID: string
  ) {
    super(uuid, href);
  }

  getResponseParser(): GenericConstructor<ResponseParsingService> {
    return SubmissionResponseParsingService;
  }
}

export class SubmissionRequest extends GetRequest {
  constructor(uuid: string, href: string) {
    super(uuid, href);
  }

  getResponseParser(): GenericConstructor<ResponseParsingService> {
    return SubmissionResponseParsingService;
  }
}

export class SubmissionDeleteRequest extends DeleteRequest {
  constructor(public uuid: string,
              public href: string) {
    super(uuid, href);
  }

  getResponseParser(): GenericConstructor<ResponseParsingService> {
    return SubmissionResponseParsingService;
  }
}

export class SubmissionPatchRequest extends PatchRequest {
  constructor(public uuid: string,
              public href: string,
              public body?: any) {
    super(uuid, href, body);
  }

  getResponseParser(): GenericConstructor<ResponseParsingService> {
    return SubmissionResponseParsingService;
  }
}

export class SubmissionPostRequest extends PostRequest {
  constructor(public uuid: string,
              public href: string,
              public body?: any) {
    super(uuid, href, body);
  }

  getResponseParser(): GenericConstructor<ResponseParsingService> {
    return SubmissionResponseParsingService;
  }
}

export class EpersonRequest extends GetRequest {
  constructor(uuid: string, href: string) {
    super(uuid, href);
  }

  getResponseParser(): GenericConstructor<ResponseParsingService> {
    return EpersonResponseParsingService;
  }
}

export class IntegrationRequest extends GetRequest {
  constructor(uuid: string, href: string) {
    super(uuid, href);
  }

  getResponseParser(): GenericConstructor<ResponseParsingService> {
    return IntegrationResponseParsingService;
=======
export class AuthPostRequest extends PostRequest {
  constructor(uuid: string, href: string, public body?: any, public options?: HttpOptions) {
    super(uuid, href, body, options);
  }

  getResponseParser(): GenericConstructor<ResponseParsingService> {
    return AuthResponseParsingService;
  }
}

export class AuthGetRequest extends GetRequest {
  constructor(uuid: string, href: string, public options?: HttpOptions) {
    super(uuid, href, null, options);
  }

  getResponseParser(): GenericConstructor<ResponseParsingService> {
    return AuthResponseParsingService;
>>>>>>> 4488a450
  }
}

export class RequestError extends Error {
  statusText: string;
}
/* tslint:enable:max-classes-per-file */<|MERGE_RESOLUTION|>--- conflicted
+++ resolved
@@ -7,15 +7,12 @@
 import { RootResponseParsingService } from './root-response-parsing.service';
 import { BrowseResponseParsingService } from './browse-response-parsing.service';
 import { ConfigResponseParsingService } from './config-response-parsing.service';
-<<<<<<< HEAD
+import { AuthResponseParsingService } from '../auth/auth-response-parsing.service';
+import { HttpOptions } from '../dspace-rest-v2/dspace-rest-v2.service';
+import { HttpHeaders } from '@angular/common/http';
 import { SubmissionResponseParsingService } from '../submission/submission-response-parsing.service';
 import { EpersonResponseParsingService } from '../eperson/eperson-response-parsing.service';
 import { IntegrationResponseParsingService } from '../integration/integration-response-parsing.service';
-=======
-import { AuthResponseParsingService } from '../auth/auth-response-parsing.service';
-import { HttpOptions } from '../dspace-rest-v2/dspace-rest-v2.service';
-import { HttpHeaders } from '@angular/common/http';
->>>>>>> 4488a450
 
 /* tslint:disable:max-classes-per-file */
 
@@ -188,7 +185,26 @@
   }
 }
 
-<<<<<<< HEAD
+export class AuthPostRequest extends PostRequest {
+  constructor(uuid: string, href: string, public body?: any, public options?: HttpOptions) {
+    super(uuid, href, body, options);
+  }
+
+  getResponseParser(): GenericConstructor<ResponseParsingService> {
+    return AuthResponseParsingService;
+  }
+}
+
+export class AuthGetRequest extends GetRequest {
+  constructor(uuid: string, href: string, public options?: HttpOptions) {
+    super(uuid, href, null, options);
+  }
+
+  getResponseParser(): GenericConstructor<ResponseParsingService> {
+    return AuthResponseParsingService;
+  }
+}
+
 export class SubmissionFindAllRequest extends GetRequest {
   constructor(uuid: string, href: string, public options?: FindAllOptions) {
     super(uuid, href);
@@ -275,25 +291,6 @@
 
   getResponseParser(): GenericConstructor<ResponseParsingService> {
     return IntegrationResponseParsingService;
-=======
-export class AuthPostRequest extends PostRequest {
-  constructor(uuid: string, href: string, public body?: any, public options?: HttpOptions) {
-    super(uuid, href, body, options);
-  }
-
-  getResponseParser(): GenericConstructor<ResponseParsingService> {
-    return AuthResponseParsingService;
-  }
-}
-
-export class AuthGetRequest extends GetRequest {
-  constructor(uuid: string, href: string, public options?: HttpOptions) {
-    super(uuid, href, null, options);
-  }
-
-  getResponseParser(): GenericConstructor<ResponseParsingService> {
-    return AuthResponseParsingService;
->>>>>>> 4488a450
   }
 }
 
