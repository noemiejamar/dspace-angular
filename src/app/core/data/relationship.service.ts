--- conflicted
+++ resolved
@@ -1,35 +1,15 @@
 import { HttpClient, HttpHeaders } from '@angular/common/http';
 import { Injectable } from '@angular/core';
 import { MemoizedSelector, select, Store } from '@ngrx/store';
-<<<<<<< HEAD
 import { combineLatest as observableCombineLatest, Observable } from 'rxjs';
 import { distinctUntilChanged, filter, map, mergeMap, startWith, switchMap, take, tap } from 'rxjs/operators';
-=======
-import { combineLatest as observableCombineLatest } from 'rxjs';
-import { Observable } from 'rxjs/internal/Observable';
-import {
-  distinctUntilChanged,
-  filter,
-  map,
-  mergeMap,
-  startWith,
-  switchMap,
-  take,
-  tap
-} from 'rxjs/operators';
->>>>>>> 85303576
 import {
   compareArraysUsingIds,
   paginatedRelationsToItems,
   relationsToItems
 } from '../../+item-page/simple/item-types/shared/item-relationships-utils';
 import { AppState, keySelector } from '../../app.reducer';
-import {
-  hasValue,
-  hasValueOperator,
-  isNotEmpty,
-  isNotEmptyOperator
-} from '../../shared/empty.util';
+import { hasValue, hasValueOperator, isNotEmpty, isNotEmptyOperator } from '../../shared/empty.util';
 import { ReorderableRelationship } from '../../shared/form/builder/ds-dynamic-form-ui/existing-metadata-list-element/existing-metadata-list-element.component';
 import {
   RemoveNameVariantAction,
@@ -51,15 +31,10 @@
 import { Item } from '../shared/item.model';
 import {
   configureRequest,
+  getFirstCompletedRemoteData,
+  getFirstSucceededRemoteData,
   getFirstSucceededRemoteDataPayload,
-  getRemoteDataPayload,
-<<<<<<< HEAD
-  getResponseFromEntry,
-  getSucceededRemoteData
-=======
-  getFirstSucceededRemoteData,
-  getFirstCompletedRemoteData
->>>>>>> 85303576
+  getRemoteDataPayload
 } from '../shared/operators';
 import { DataService } from './data.service';
 import { DefaultChangeAnalyzer } from './default-change-analyzer.service';
@@ -217,15 +192,9 @@
    * @param linksToFollow   List of {@link FollowLinkConfig} that indicate which {@link HALLink}s
    *                        should be automatically resolved
    */
-<<<<<<< HEAD
   getItemRelationshipsArray(item: Item, ...linksToFollow: FollowLinkConfig<Relationship>[]): Observable<Relationship[]> {
-    return this.findAllByHref(item._links.relationships.href, undefined, ...linksToFollow).pipe(
-      getSucceededRemoteData(),
-=======
-  getItemRelationshipsArray(item: Item, ...linksToFollow: Array<FollowLinkConfig<Relationship>>): Observable<Relationship[]> {
     return this.findAllByHref(item._links.relationships.href, undefined, false, ...linksToFollow).pipe(
       getFirstSucceededRemoteData(),
->>>>>>> 85303576
       getRemoteDataPayload(),
       map((rels: PaginatedList<Relationship>) => rels.page),
       hasValueOperator(),
@@ -301,11 +270,7 @@
    * @param linksToFollow     List of {@link FollowLinkConfig} that indicate which {@link HALLink}s
    *                          should be automatically resolved
    */
-<<<<<<< HEAD
-  getItemRelationshipsByLabel(item: Item, label: string, options?: FindListOptions, ...linksToFollow: FollowLinkConfig<Relationship>[]): Observable<RemoteData<PaginatedList<Relationship>>> {
-=======
-  getItemRelationshipsByLabel(item: Item, label: string, options?: FindListOptions, reRequestOnStale = true, ...linksToFollow: Array<FollowLinkConfig<Relationship>>): Observable<RemoteData<PaginatedList<Relationship>>> {
->>>>>>> 85303576
+  getItemRelationshipsByLabel(item: Item, label: string, options?: FindListOptions, reRequestOnStale = true, ...linksToFollow: FollowLinkConfig<Relationship>[]): Observable<RemoteData<PaginatedList<Relationship>>> {
     let findListOptions = new FindListOptions();
     if (options) {
       findListOptions = Object.assign(new FindListOptions(), options);
