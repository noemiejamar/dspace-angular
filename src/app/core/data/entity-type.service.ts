--- conflicted
+++ resolved
@@ -11,22 +11,13 @@
 import { DefaultChangeAnalyzer } from './default-change-analyzer.service';
 import { Injectable } from '@angular/core';
 import { GetRequest } from './request.models';
-<<<<<<< HEAD
 import { Observable } from 'rxjs';
-import { switchMap, take } from 'rxjs/operators';
+import { switchMap, take, map } from 'rxjs/operators';
 import { RemoteData } from './remote-data';
 import { RelationshipType } from '../shared/item-relationships/relationship-type.model';
 import { PaginatedList } from './paginated-list';
 import { ItemType } from '../shared/item-relationships/item-type.model';
-=======
-import { Observable } from 'rxjs/internal/Observable';
-import {switchMap, take, map} from 'rxjs/operators';
-import { RemoteData } from './remote-data';
-import {RelationshipType} from '../shared/item-relationships/relationship-type.model';
-import {PaginatedList} from './paginated-list';
-import {ItemType} from '../shared/item-relationships/item-type.model';
 import {getRemoteDataPayload, getSucceededRemoteData} from '../shared/operators';
->>>>>>> 32a29c4a
 
 /**
  * Service handling all ItemType requests
