import { Inject, Injectable } from '@angular/core';
import { GLOBAL_CONFIG } from '../../../config';
import { GlobalConfig } from '../../../config/global-config.interface';
import { hasValue, isNotEmpty } from '../../shared/empty.util';
import { ObjectCacheService } from '../cache/object-cache.service';
import {
  ErrorResponse,
  GenericSuccessResponse,
  RestResponse
} from '../cache/response.models';
import { DSpaceRESTV2Response } from '../dspace-rest-v2/dspace-rest-v2-response.model';
import { DSpaceRESTv2Serializer } from '../dspace-rest-v2/dspace-rest-v2.serializer';
import { BaseResponseParsingService } from './base-response-parsing.service';
import { ResponseParsingService } from './parsing.service';
import { RestRequest } from './request.models';
import { Item } from '../shared/item.model';
import { DSpaceObject } from '../shared/dspace-object.model';
import { NormalizedDSpaceObject } from '../cache/models/normalized-dspace-object.model';

/**
 * A ResponseParsingService used to parse DSpaceRESTV2Response coming from the REST API to Browse Items (DSpaceObject[])
 */
@Injectable()
export class BrowseItemsResponseParsingService extends BaseResponseParsingService implements ResponseParsingService {

  protected objectFactory = {
    getConstructor: () => DSpaceObject
  };
  protected toCache = false;

  constructor(
    @Inject(GLOBAL_CONFIG) protected EnvConfig: GlobalConfig,
    protected objectCache: ObjectCacheService,
  ) { super();
  }

  /**
   * Parses data from the browse endpoint to a list of DSpaceObjects
   * @param {RestRequest} request
   * @param {DSpaceRESTV2Response} data
   * @returns {RestResponse}
   */
  parse(request: RestRequest, data: DSpaceRESTV2Response): RestResponse {
    if (isNotEmpty(data.payload) && isNotEmpty(data.payload._embedded)
      && Array.isArray(data.payload._embedded[Object.keys(data.payload._embedded)[0]])) {
      const serializer = new DSpaceRESTv2Serializer(NormalizedDSpaceObject);
      const items = serializer.deserializeArray(data.payload._embedded[Object.keys(data.payload._embedded)[0]]);
<<<<<<< HEAD
      return new GenericSuccessResponse(items, data.statusCode, data.statusText, this.processPageInfo(data.payload));
=======
      return new GenericSuccessResponse(items, data.statusCode, this.processPageInfo(data.payload));
    } else if (hasValue(data.payload) && hasValue(data.payload.page)) {
      return new GenericSuccessResponse([], data.statusCode, this.processPageInfo(data.payload));
>>>>>>> 1103f18d
    } else {
      return new ErrorResponse(
        Object.assign(
          new Error('Unexpected response from browse endpoint'),
          { statusCode: data.statusCode, statusText: data.statusText }
        )
      );
    }
  }

}<|MERGE_RESOLUTION|>--- conflicted
+++ resolved
@@ -1,19 +1,15 @@
 import { Inject, Injectable } from '@angular/core';
+
 import { GLOBAL_CONFIG } from '../../../config';
 import { GlobalConfig } from '../../../config/global-config.interface';
 import { hasValue, isNotEmpty } from '../../shared/empty.util';
 import { ObjectCacheService } from '../cache/object-cache.service';
-import {
-  ErrorResponse,
-  GenericSuccessResponse,
-  RestResponse
-} from '../cache/response.models';
+import { ErrorResponse, GenericSuccessResponse, RestResponse } from '../cache/response.models';
 import { DSpaceRESTV2Response } from '../dspace-rest-v2/dspace-rest-v2-response.model';
 import { DSpaceRESTv2Serializer } from '../dspace-rest-v2/dspace-rest-v2.serializer';
 import { BaseResponseParsingService } from './base-response-parsing.service';
 import { ResponseParsingService } from './parsing.service';
 import { RestRequest } from './request.models';
-import { Item } from '../shared/item.model';
 import { DSpaceObject } from '../shared/dspace-object.model';
 import { NormalizedDSpaceObject } from '../cache/models/normalized-dspace-object.model';
 
@@ -45,13 +41,9 @@
       && Array.isArray(data.payload._embedded[Object.keys(data.payload._embedded)[0]])) {
       const serializer = new DSpaceRESTv2Serializer(NormalizedDSpaceObject);
       const items = serializer.deserializeArray(data.payload._embedded[Object.keys(data.payload._embedded)[0]]);
-<<<<<<< HEAD
       return new GenericSuccessResponse(items, data.statusCode, data.statusText, this.processPageInfo(data.payload));
-=======
-      return new GenericSuccessResponse(items, data.statusCode, this.processPageInfo(data.payload));
     } else if (hasValue(data.payload) && hasValue(data.payload.page)) {
-      return new GenericSuccessResponse([], data.statusCode, this.processPageInfo(data.payload));
->>>>>>> 1103f18d
+      return new GenericSuccessResponse([], data.statusCode, data.statusText, this.processPageInfo(data.payload));
     } else {
       return new ErrorResponse(
         Object.assign(
