import { filter, map, tap } from 'rxjs/operators';
import { Injectable } from '@angular/core';
import { Actions, Effect, ofType } from '@ngrx/effects';

import {
  AddToObjectCacheAction,
  ObjectCacheActionTypes,
  RemoveFromObjectCacheAction
} from '../cache/object-cache.actions';
import { RequestActionTypes, RequestConfigureAction } from '../data/request.actions';
import { AddToIndexAction, RemoveFromIndexByValueAction } from './index.actions';
import { hasValue } from '../../shared/empty.util';
import { IndexName } from './index.reducer';
<<<<<<< HEAD
import { RestRequestMethod } from '../data/rest-request-method';
=======
import {
  AddMenuSectionAction,
  MenuActionTypes,
  RemoveMenuSectionAction
} from '../../shared/menu/menu.actions';
>>>>>>> 2055f321

@Injectable()
export class UUIDIndexEffects {

  @Effect() addObject$ = this.actions$
    .pipe(
      ofType(ObjectCacheActionTypes.ADD),
      filter((action: AddToObjectCacheAction) => hasValue(action.payload.objectToCache.uuid)),
      map((action: AddToObjectCacheAction) => {
        return new AddToIndexAction(
          IndexName.OBJECT,
          action.payload.objectToCache.uuid,
          action.payload.objectToCache.self
        );
      })
    );

  @Effect() removeObject$ = this.actions$
    .pipe(
      ofType(ObjectCacheActionTypes.REMOVE),
      map((action: RemoveFromObjectCacheAction) => {
        return new RemoveFromIndexByValueAction(
          IndexName.OBJECT,
          action.payload
        );
      })
    );

  @Effect() addRequest$ = this.actions$
    .pipe(
      ofType(RequestActionTypes.CONFIGURE),
      filter((action: RequestConfigureAction) => action.payload.method === RestRequestMethod.GET),
      map((action: RequestConfigureAction) => {
        return new AddToIndexAction(
          IndexName.REQUEST,
          action.payload.href,
          action.payload.uuid
        );
      })
    );

  constructor(private actions$: Actions) {

  }

}<|MERGE_RESOLUTION|>--- conflicted
+++ resolved
@@ -1,4 +1,4 @@
-import { filter, map, tap } from 'rxjs/operators';
+import { filter, map } from 'rxjs/operators';
 import { Injectable } from '@angular/core';
 import { Actions, Effect, ofType } from '@ngrx/effects';
 
@@ -11,15 +11,7 @@
 import { AddToIndexAction, RemoveFromIndexByValueAction } from './index.actions';
 import { hasValue } from '../../shared/empty.util';
 import { IndexName } from './index.reducer';
-<<<<<<< HEAD
 import { RestRequestMethod } from '../data/rest-request-method';
-=======
-import {
-  AddMenuSectionAction,
-  MenuActionTypes,
-  RemoveMenuSectionAction
-} from '../../shared/menu/menu.actions';
->>>>>>> 2055f321
 
 @Injectable()
 export class UUIDIndexEffects {
