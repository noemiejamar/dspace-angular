import { ModuleWithProviders, NgModule, Optional, SkipSelf } from '@angular/core';
import { CommonModule } from '@angular/common';

import { StoreModule } from '@ngrx/store';
import { EffectsModule } from '@ngrx/effects';
import {
  DynamicFormLayoutService,
  DynamicFormService,
  DynamicFormValidationService
} from '@ng-dynamic-forms/core';

import { coreEffects } from './core.effects';
import { coreReducers } from './core.reducers';

import { isNotEmpty } from '../shared/empty.util';

import { ApiService } from './services/api.service';
import { BrowseEntriesResponseParsingService } from './data/browse-entries-response-parsing.service';
import { CollectionDataService } from './data/collection-data.service';
import { CommunityDataService } from './data/community-data.service';
import { DebugResponseParsingService } from './data/debug-response-parsing.service';
import { DSOResponseParsingService } from './data/dso-response-parsing.service';
import { SearchResponseParsingService } from './data/search-response-parsing.service';
import { DSpaceRESTv2Service } from './dspace-rest-v2/dspace-rest-v2.service';
import { FormBuilderService } from '../shared/form/builder/form-builder.service';
import { SectionFormOperationsService } from '../submission/sections/form/section-form-operations.service';
import { FormService } from '../shared/form/form.service';
import { GroupEpersonService } from './eperson/group-eperson.service';
import { HostWindowService } from '../shared/host-window.service';
import { ItemDataService } from './data/item-data.service';
import { MetadataService } from './metadata/metadata.service';
import { ObjectCacheService } from './cache/object-cache.service';
import { PaginationComponentOptions } from '../shared/pagination/pagination-component-options.model';
import { RemoteDataBuildService } from './cache/builders/remote-data-build.service';
import { RequestService } from './data/request.service';
import { EndpointMapResponseParsingService } from './data/endpoint-map-response-parsing.service';
import { ServerResponseService } from './services/server-response.service';
import { NativeWindowFactory, NativeWindowService } from './services/window.service';
import { BrowseService } from './browse/browse.service';
import { BrowseResponseParsingService } from './data/browse-response-parsing.service';
import { ConfigResponseParsingService } from './config/config-response-parsing.service';
import { RouteService } from './services/route.service';
import { SubmissionDefinitionsConfigService } from './config/submission-definitions-config.service';
import { SubmissionFormsConfigService } from './config/submission-forms-config.service';
import { SubmissionSectionsConfigService } from './config/submission-sections-config.service';
import { SubmissionResponseParsingService } from './submission/submission-response-parsing.service';
import { EpersonResponseParsingService } from './eperson/eperson-response-parsing.service';
import { JsonPatchOperationsBuilder } from './json-patch/builder/json-patch-operations-builder';
import { AuthorityService } from './integration/authority.service';
import { IntegrationResponseParsingService } from './integration/integration-response-parsing.service';
import { WorkspaceitemDataService } from './submission/workspaceitem-data.service';
import { UUIDService } from './shared/uuid.service';
import { AuthenticatedGuard } from './auth/authenticated.guard';
import { AuthRequestService } from './auth/auth-request.service';
import { AuthResponseParsingService } from './auth/auth-response-parsing.service';
import { HTTP_INTERCEPTORS, HttpClient } from '@angular/common/http';
import { AuthInterceptor } from './auth/auth.interceptor';
import { HALEndpointService } from './shared/hal-endpoint.service';
import { FacetValueResponseParsingService } from './data/facet-value-response-parsing.service';
import { FacetValueMapResponseParsingService } from './data/facet-value-map-response-parsing.service';
import { FacetConfigResponseParsingService } from './data/facet-config-response-parsing.service';
import { ResourcePolicyService } from './data/resource-policy.service';
import { RegistryService } from './registry/registry.service';
import { RegistryMetadataschemasResponseParsingService } from './data/registry-metadataschemas-response-parsing.service';
import { RegistryMetadatafieldsResponseParsingService } from './data/registry-metadatafields-response-parsing.service';
import { RegistryBitstreamformatsResponseParsingService } from './data/registry-bitstreamformats-response-parsing.service';
import { WorkflowItemDataService } from './submission/workflowitem-data.service';
import { NotificationsService } from '../shared/notifications/notifications.service';
import { UploaderService } from '../shared/uploader/uploader.service';
import { FileService } from './shared/file.service';
import { SubmissionRestService } from './submission/submission-rest.service';
import { BrowseItemsResponseParsingService } from './data/browse-items-response-parsing-service';
import { DSpaceObjectDataService } from './data/dspace-object-data.service';
import { MetadataschemaParsingService } from './data/metadataschema-parsing.service';
import { FilteredDiscoveryPageResponseParsingService } from './data/filtered-discovery-page-response-parsing.service';
import { CSSVariableService } from '../shared/sass-helper/sass-helper.service';
import { MenuService } from '../shared/menu/menu.service';
import { SubmissionJsonPatchOperationsService } from './submission/submission-json-patch-operations.service';
import { NormalizedObjectBuildService } from './cache/builders/normalized-object-build.service';
import { DSOChangeAnalyzer } from './data/dso-change-analyzer.service';
import { ObjectUpdatesService } from './data/object-updates/object-updates.service';
import { DefaultChangeAnalyzer } from './data/default-change-analyzer.service';
import { SearchService } from './shared/search/search.service';
import { RelationshipService } from './data/relationship.service';
import { NormalizedCollection } from './cache/models/normalized-collection.model';
import { NormalizedCommunity } from './cache/models/normalized-community.model';
import { NormalizedDSpaceObject } from './cache/models/normalized-dspace-object.model';
import { NormalizedBitstream } from './cache/models/normalized-bitstream.model';
import { NormalizedBundle } from './cache/models/normalized-bundle.model';
import { NormalizedBitstreamFormat } from './cache/models/normalized-bitstream-format.model';
import { NormalizedItem } from './cache/models/normalized-item.model';
import { NormalizedEPerson } from './eperson/models/normalized-eperson.model';
import { NormalizedGroup } from './eperson/models/normalized-group.model';
import { NormalizedResourcePolicy } from './cache/models/normalized-resource-policy.model';
import { NormalizedMetadataSchema } from './metadata/normalized-metadata-schema.model';
import { NormalizedMetadataField } from './metadata/normalized-metadata-field.model';
import { NormalizedLicense } from './cache/models/normalized-license.model';
import { NormalizedWorkflowItem } from './submission/models/normalized-workflowitem.model';
import { NormalizedWorkspaceItem } from './submission/models/normalized-workspaceitem.model';
import { NormalizedSubmissionDefinitionsModel } from './config/models/normalized-config-submission-definitions.model';
import { NormalizedSubmissionFormsModel } from './config/models/normalized-config-submission-forms.model';
import { NormalizedSubmissionSectionModel } from './config/models/normalized-config-submission-section.model';
import { NormalizedAuthStatus } from './auth/models/normalized-auth-status.model';
import { NormalizedAuthorityValue } from './integration/models/normalized-authority-value.model';
import { RoleService } from './roles/role.service';
import { MyDSpaceGuard } from '../+my-dspace-page/my-dspace.guard';
import { MyDSpaceResponseParsingService } from './data/mydspace-response-parsing.service';
import { ClaimedTaskDataService } from './tasks/claimed-task-data.service';
import { PoolTaskDataService } from './tasks/pool-task-data.service';
import { TaskResponseParsingService } from './tasks/task-response-parsing.service';
import { BitstreamFormatDataService } from './data/bitstream-format-data.service';
import { NormalizedClaimedTask } from './tasks/models/normalized-claimed-task-object.model';
import { NormalizedTaskObject } from './tasks/models/normalized-task-object.model';
import { NormalizedPoolTask } from './tasks/models/normalized-pool-task-object.model';
import { NormalizedRelationship } from './cache/models/items/normalized-relationship.model';
import { NormalizedRelationshipType } from './cache/models/items/normalized-relationship-type.model';
import { NormalizedItemType } from './cache/models/items/normalized-item-type.model';
import { MetadatafieldParsingService } from './data/metadatafield-parsing.service';
import { NormalizedSubmissionUploadsModel } from './config/models/normalized-config-submission-uploads.model';
import { NormalizedBrowseEntry } from './shared/normalized-browse-entry.model';
import { BrowseDefinition } from './shared/browse-definition.model';
import { MappedCollectionsReponseParsingService } from './data/mapped-collections-reponse-parsing.service';
import { ObjectSelectService } from '../shared/object-select/object-select.service';
import { SiteDataService } from './data/site-data.service';
import { NormalizedSite } from './cache/models/normalized-site.model';

import {
  MOCK_RESPONSE_MAP,
  MockResponseMap,
  mockResponseMap
<<<<<<< HEAD
} from './dspace-rest-v2/mocks/mock-response-map';
import { EndpointMockingRestService } from './dspace-rest-v2/endpoint-mocking-rest.service';
=======
} from '../shared/mocks/dspace-rest-v2/mocks/mock-response-map';
import { EndpointMockingRestService } from '../shared/mocks/dspace-rest-v2/endpoint-mocking-rest.service';
>>>>>>> 20b4da5c
import { ENV_CONFIG, GLOBAL_CONFIG, GlobalConfig } from '../../config';
import { SearchFilterService } from './shared/search/search-filter.service';
import { SearchConfigurationService } from './shared/search/search-configuration.service';
import { SelectableListService } from '../shared/object-list/selectable-list/selectable-list.service';
import { RelationshipTypeService } from './data/relationship-type.service';
import { SidebarService } from '../shared/sidebar/sidebar.service';
<<<<<<< HEAD
import { NormalizedExternalSource } from './cache/models/normalized-external-source.model';
import { NormalizedExternalSourceEntry } from './cache/models/normalized-external-source-entry.model';
import { ExternalSourceService } from './data/external-source.service';
import { LookupRelationService } from './data/lookup-relation.service';

=======

/**
 * When not in production, endpoint responses can be mocked for testing purposes
 * If there is no mock version available for the endpoint, the actual REST response will be used just like in production mode
 */
>>>>>>> 20b4da5c
export const restServiceFactory = (cfg: GlobalConfig, mocks: MockResponseMap, http: HttpClient) => {
  if (ENV_CONFIG.production) {
    return new DSpaceRESTv2Service(http);
  } else {
    return new EndpointMockingRestService(cfg, mocks, http);
  }
};

const IMPORTS = [
  CommonModule,
  StoreModule.forFeature('core', coreReducers, {}),
  EffectsModule.forFeature(coreEffects)
];

const DECLARATIONS = [];

const EXPORTS = [];

const PROVIDERS = [
  ApiService,
  AuthenticatedGuard,
  AuthRequestService,
  AuthResponseParsingService,
  CommunityDataService,
  CollectionDataService,
  SiteDataService,
  DSOResponseParsingService,
  { provide: MOCK_RESPONSE_MAP, useValue: mockResponseMap },
  { provide: DSpaceRESTv2Service, useFactory: restServiceFactory, deps: [GLOBAL_CONFIG, MOCK_RESPONSE_MAP, HttpClient]},
  DynamicFormLayoutService,
  DynamicFormService,
  DynamicFormValidationService,
  FormBuilderService,
  SectionFormOperationsService,
  FormService,
  EpersonResponseParsingService,
  GroupEpersonService,
  HALEndpointService,
  HostWindowService,
  ItemDataService,
  MetadataService,
  ObjectCacheService,
  PaginationComponentOptions,
  ResourcePolicyService,
  RegistryService,
  BitstreamFormatDataService,
  NormalizedObjectBuildService,
  RemoteDataBuildService,
  RequestService,
  EndpointMapResponseParsingService,
  FacetValueResponseParsingService,
  FacetValueMapResponseParsingService,
  FacetConfigResponseParsingService,
  RegistryMetadataschemasResponseParsingService,
  RegistryMetadatafieldsResponseParsingService,
  RegistryBitstreamformatsResponseParsingService,
  MappedCollectionsReponseParsingService,
  DebugResponseParsingService,
  SearchResponseParsingService,
  MyDSpaceResponseParsingService,
  ServerResponseService,
  BrowseResponseParsingService,
  BrowseEntriesResponseParsingService,
  BrowseItemsResponseParsingService,
  BrowseService,
  ConfigResponseParsingService,
  RouteService,
  SubmissionDefinitionsConfigService,
  SubmissionFormsConfigService,
  SubmissionRestService,
  SubmissionSectionsConfigService,
  SubmissionResponseParsingService,
  SubmissionJsonPatchOperationsService,
  JsonPatchOperationsBuilder,
  AuthorityService,
  IntegrationResponseParsingService,
  MetadataschemaParsingService,
  MetadatafieldParsingService,
  UploaderService,
  UUIDService,
  NotificationsService,
  WorkspaceitemDataService,
  WorkflowItemDataService,
  UploaderService,
  FileService,
  DSpaceObjectDataService,
  DSOChangeAnalyzer,
  DefaultChangeAnalyzer,
  ObjectSelectService,
  CSSVariableService,
  MenuService,
  ObjectUpdatesService,
  SearchService,
  RelationshipService,
  MyDSpaceGuard,
  RoleService,
  TaskResponseParsingService,
  ClaimedTaskDataService,
  PoolTaskDataService,
  SearchService,
  SidebarService,
  SearchFilterService,
  SearchFilterService,
  SearchConfigurationService,
  SelectableListService,
  RelationshipTypeService,
<<<<<<< HEAD
  ExternalSourceService,
  LookupRelationService,
=======
>>>>>>> 20b4da5c
  // register AuthInterceptor as HttpInterceptor
  {
    provide: HTTP_INTERCEPTORS,
    useClass: AuthInterceptor,
    multi: true
  },
  NotificationsService,
  FilteredDiscoveryPageResponseParsingService,
  { provide: NativeWindowService, useFactory: NativeWindowFactory }
];

/**
 * Declaration needed to make sure all decorator functions are called in time
 */
export const normalizedModels =
  [
    NormalizedDSpaceObject,
    NormalizedBundle,
    NormalizedBitstream,
    NormalizedBitstreamFormat,
    NormalizedItem,
    NormalizedSite,
    NormalizedCollection,
    NormalizedCommunity,
    NormalizedEPerson,
    NormalizedGroup,
    NormalizedResourcePolicy,
    NormalizedMetadataSchema,
    NormalizedMetadataField,
    NormalizedLicense,
    NormalizedWorkflowItem,
    NormalizedWorkspaceItem,
    NormalizedSubmissionDefinitionsModel,
    NormalizedSubmissionFormsModel,
    NormalizedSubmissionSectionModel,
    NormalizedSubmissionUploadsModel,
    NormalizedAuthStatus,
    NormalizedAuthorityValue,
    NormalizedBrowseEntry,
    BrowseDefinition,
    NormalizedClaimedTask,
    NormalizedTaskObject,
    NormalizedPoolTask,
    NormalizedRelationship,
    NormalizedRelationshipType,
    NormalizedItemType,
    NormalizedExternalSource,
    NormalizedExternalSourceEntry
  ];

@NgModule({
  imports: [
    ...IMPORTS
  ],
  declarations: [
    ...DECLARATIONS
  ],
  exports: [
    ...EXPORTS
  ],
  providers: [
    ...PROVIDERS
  ]
})

export class CoreModule {
  static forRoot(): ModuleWithProviders {
    return {
      ngModule: CoreModule,
      providers: [
        ...PROVIDERS
      ]
    };
  }

  constructor(@Optional() @SkipSelf() parentModule: CoreModule) {
    if (isNotEmpty(parentModule)) {
      throw new Error('CoreModule is already loaded. Import it in the AppModule only');
    }
  }
}<|MERGE_RESOLUTION|>--- conflicted
+++ resolved
@@ -128,32 +128,23 @@
   MOCK_RESPONSE_MAP,
   MockResponseMap,
   mockResponseMap
-<<<<<<< HEAD
-} from './dspace-rest-v2/mocks/mock-response-map';
-import { EndpointMockingRestService } from './dspace-rest-v2/endpoint-mocking-rest.service';
-=======
 } from '../shared/mocks/dspace-rest-v2/mocks/mock-response-map';
 import { EndpointMockingRestService } from '../shared/mocks/dspace-rest-v2/endpoint-mocking-rest.service';
->>>>>>> 20b4da5c
 import { ENV_CONFIG, GLOBAL_CONFIG, GlobalConfig } from '../../config';
 import { SearchFilterService } from './shared/search/search-filter.service';
 import { SearchConfigurationService } from './shared/search/search-configuration.service';
 import { SelectableListService } from '../shared/object-list/selectable-list/selectable-list.service';
 import { RelationshipTypeService } from './data/relationship-type.service';
 import { SidebarService } from '../shared/sidebar/sidebar.service';
-<<<<<<< HEAD
 import { NormalizedExternalSource } from './cache/models/normalized-external-source.model';
 import { NormalizedExternalSourceEntry } from './cache/models/normalized-external-source-entry.model';
 import { ExternalSourceService } from './data/external-source.service';
 import { LookupRelationService } from './data/lookup-relation.service';
 
-=======
-
 /**
  * When not in production, endpoint responses can be mocked for testing purposes
  * If there is no mock version available for the endpoint, the actual REST response will be used just like in production mode
  */
->>>>>>> 20b4da5c
 export const restServiceFactory = (cfg: GlobalConfig, mocks: MockResponseMap, http: HttpClient) => {
   if (ENV_CONFIG.production) {
     return new DSpaceRESTv2Service(http);
@@ -260,11 +251,8 @@
   SearchConfigurationService,
   SelectableListService,
   RelationshipTypeService,
-<<<<<<< HEAD
   ExternalSourceService,
   LookupRelationService,
-=======
->>>>>>> 20b4da5c
   // register AuthInterceptor as HttpInterceptor
   {
     provide: HTTP_INTERCEPTORS,
