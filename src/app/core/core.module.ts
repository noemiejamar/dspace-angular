--- conflicted
+++ resolved
@@ -49,7 +49,6 @@
 import { IntegrationResponseParsingService } from './integration/integration-response-parsing.service';
 import { WorkspaceitemDataService } from './submission/workspaceitem-data.service';
 import { UUIDService } from './shared/uuid.service';
-<<<<<<< HEAD
 import { AuthService } from './auth/auth.service';
 import { AuthenticatedGuard } from './auth/authenticated.guard';
 import { AuthRequestService } from './auth/auth-request.service';
@@ -65,12 +64,10 @@
 import { WorkflowitemDataService } from './submission/workflowitem-data.service';
 import { ClaimedTaskDataService } from './tasks/claimed-task-data.service';
 import { PoolTaskDataService } from './tasks/pool-task-data.service';
+import { NotificationsService } from '../shared/notifications/notifications.service';
 
 import { RolesService } from './roles/roles.service';
 import { TaskResponseParsingService } from './tasks/task-response-parsing.service';
-=======
-import { NotificationsService } from '../shared/notifications/notifications.service';
->>>>>>> 8bfa4846
 
 const IMPORTS = [
   CommonModule,
@@ -128,7 +125,7 @@
   AuthorityService,
   IntegrationResponseParsingService,
   UUIDService,
-<<<<<<< HEAD
+  NotificationsService,  
   WorkspaceitemDataService,
   WorkflowitemDataService,
   ClaimedTaskDataService,
@@ -144,10 +141,7 @@
     useClass: AuthInterceptor,
     multi: true
   }
-=======
-  NotificationsService,
-  { provide: NativeWindowService, useFactory: NativeWindowFactory }
->>>>>>> 8bfa4846
+
 ];
 
 @NgModule({
