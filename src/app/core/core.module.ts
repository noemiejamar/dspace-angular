import {
  ModuleWithProviders,
  NgModule,
  Optional,
  SkipSelf
} from '@angular/core';
import { CommonModule } from '@angular/common';

import { StoreModule } from '@ngrx/store';
import { EffectsModule } from '@ngrx/effects';
import { DynamicFormLayoutService, DynamicFormService, DynamicFormValidationService } from '@ng-dynamic-forms/core';

import { coreEffects } from './core.effects';
import { coreReducers } from './core.reducers';

import { isNotEmpty } from '../shared/empty.util';

import { ApiService } from '../shared/services/api.service';
import { BrowseEntriesResponseParsingService } from './data/browse-entries-response-parsing.service';
import { CollectionDataService } from './data/collection-data.service';
import { CommunityDataService } from './data/community-data.service';
import { DebugResponseParsingService } from './data/debug-response-parsing.service';
import { DSOResponseParsingService } from './data/dso-response-parsing.service';
import { SearchResponseParsingService } from './data/search-response-parsing.service';
import { DSpaceRESTv2Service } from './dspace-rest-v2/dspace-rest-v2.service';
import { FormBuilderService } from '../shared/form/builder/form-builder.service';
import { SectionFormOperationsService } from '../submission/sections/form/section-form-operations.service';
import { FormService } from '../shared/form/form.service';
import { GroupEpersonService } from './eperson/group-eperson.service';
import { HostWindowService } from '../shared/host-window.service';
import { ItemDataService } from './data/item-data.service';
import { MetadataService } from './metadata/metadata.service';
import { ObjectCacheService } from './cache/object-cache.service';
import { PaginationComponentOptions } from '../shared/pagination/pagination-component-options.model';
import { RemoteDataBuildService } from './cache/builders/remote-data-build.service';
import { RequestService } from './data/request.service';
import { EndpointMapResponseParsingService } from './data/endpoint-map-response-parsing.service';
import { ServerResponseService } from '../shared/services/server-response.service';
import { NativeWindowFactory, NativeWindowService } from '../shared/services/window.service';
import { BrowseService } from './browse/browse.service';
import { BrowseResponseParsingService } from './data/browse-response-parsing.service';
import { ConfigResponseParsingService } from './config/config-response-parsing.service';
import { RouteService } from '../shared/services/route.service';
import { SubmissionDefinitionsConfigService } from './config/submission-definitions-config.service';
import { SubmissionFormsConfigService } from './config/submission-forms-config.service';
import { SubmissionSectionsConfigService } from './config/submission-sections-config.service';
import { SubmissionResponseParsingService } from './submission/submission-response-parsing.service';
import { EpersonResponseParsingService } from './eperson/eperson-response-parsing.service';
import { JsonPatchOperationsBuilder } from './json-patch/builder/json-patch-operations-builder';
import { AuthorityService } from './integration/authority.service';
import { IntegrationResponseParsingService } from './integration/integration-response-parsing.service';
import { WorkspaceitemDataService } from './submission/workspaceitem-data.service';
import { UUIDService } from './shared/uuid.service';
import { AuthenticatedGuard } from './auth/authenticated.guard';
import { AuthRequestService } from './auth/auth-request.service';
import { AuthResponseParsingService } from './auth/auth-response-parsing.service';
import { HTTP_INTERCEPTORS } from '@angular/common/http';
import { AuthInterceptor } from './auth/auth.interceptor';
import { HALEndpointService } from './shared/hal-endpoint.service';
import { FacetValueResponseParsingService } from './data/facet-value-response-parsing.service';
import { FacetValueMapResponseParsingService } from './data/facet-value-map-response-parsing.service';
import { FacetConfigResponseParsingService } from './data/facet-config-response-parsing.service';
import { RegistryService } from './registry/registry.service';
import { RegistryMetadataschemasResponseParsingService } from './data/registry-metadataschemas-response-parsing.service';
import { RegistryMetadatafieldsResponseParsingService } from './data/registry-metadatafields-response-parsing.service';
import { RegistryBitstreamformatsResponseParsingService } from './data/registry-bitstreamformats-response-parsing.service';
import { WorkflowitemDataService } from './submission/workflowitem-data.service';
import { NotificationsService } from '../shared/notifications/notifications.service';
import { UploaderService } from '../shared/uploader/uploader.service';
import { FileService } from './shared/file.service';
import { SubmissionRestService } from './submission/submission-rest.service';
import { BrowseItemsResponseParsingService } from './data/browse-items-response-parsing-service';
import { DSpaceObjectDataService } from './data/dspace-object-data.service';
import { MetadataschemaParsingService } from './data/metadataschema-parsing.service';
import { FilteredDiscoveryPageResponseParsingService } from './data/filtered-discovery-page-response-parsing.service';
import { CSSVariableService } from '../shared/sass-helper/sass-helper.service';
import { MenuService } from '../shared/menu/menu.service';
import { SubmissionJsonPatchOperationsService } from './submission/submission-json-patch-operations.service';
import { NormalizedObjectBuildService } from './cache/builders/normalized-object-build.service';
import { DSOChangeAnalyzer } from './data/dso-change-analyzer.service';
import { ObjectUpdatesService } from './data/object-updates/object-updates.service';
import { DefaultChangeAnalyzer } from './data/default-change-analyzer.service';
import { SearchService } from '../+search-page/search-service/search.service';
<<<<<<< HEAD
import { RelationshipService } from './data/relationship.service';
=======
import { RoleService } from './roles/role.service';
import { MyDSpaceGuard } from '../+my-dspace-page/my-dspace.guard';
import { MyDSpaceResponseParsingService } from './data/mydspace-response-parsing.service';
import { ClaimedTaskDataService } from './tasks/claimed-task-data.service';
import { PoolTaskDataService } from './tasks/pool-task-data.service';
import { TaskResponseParsingService } from './tasks/task-response-parsing.service';
>>>>>>> 2d07cc19

const IMPORTS = [
  CommonModule,
  StoreModule.forFeature('core', coreReducers, {}),
  EffectsModule.forFeature(coreEffects)
];

const DECLARATIONS = [

];

const EXPORTS = [

];

const PROVIDERS = [
  ApiService,
  AuthenticatedGuard,
  AuthRequestService,
  AuthResponseParsingService,
  CommunityDataService,
  CollectionDataService,
  DSOResponseParsingService,
  DSpaceRESTv2Service,
  DynamicFormLayoutService,
  DynamicFormService,
  DynamicFormValidationService,
  FormBuilderService,
  SectionFormOperationsService,
  FormService,
  EpersonResponseParsingService,
  GroupEpersonService,
  HALEndpointService,
  HostWindowService,
  ItemDataService,
  MetadataService,
  ObjectCacheService,
  PaginationComponentOptions,
  RegistryService,
  NormalizedObjectBuildService,
  RemoteDataBuildService,
  RequestService,
  EndpointMapResponseParsingService,
  FacetValueResponseParsingService,
  FacetValueMapResponseParsingService,
  FacetConfigResponseParsingService,
  RegistryMetadataschemasResponseParsingService,
  RegistryMetadatafieldsResponseParsingService,
  RegistryBitstreamformatsResponseParsingService,
  DebugResponseParsingService,
  SearchResponseParsingService,
  MyDSpaceResponseParsingService,
  ServerResponseService,
  BrowseResponseParsingService,
  BrowseEntriesResponseParsingService,
  BrowseItemsResponseParsingService,
  BrowseService,
  ConfigResponseParsingService,
  RouteService,
  SubmissionDefinitionsConfigService,
  SubmissionFormsConfigService,
  SubmissionRestService,
  SubmissionSectionsConfigService,
  SubmissionResponseParsingService,
  SubmissionJsonPatchOperationsService,
  JsonPatchOperationsBuilder,
  AuthorityService,
  IntegrationResponseParsingService,
  MetadataschemaParsingService,
  UploaderService,
  UUIDService,
  NotificationsService,
  WorkspaceitemDataService,
  WorkflowitemDataService,
  UploaderService,
  FileService,
  DSpaceObjectDataService,
  DSOChangeAnalyzer,
  DefaultChangeAnalyzer,
  CSSVariableService,
  MenuService,
  ObjectUpdatesService,
  SearchService,
<<<<<<< HEAD
  RelationshipService,
=======
  MyDSpaceGuard,
  RoleService,
  TaskResponseParsingService,
  ClaimedTaskDataService,
  PoolTaskDataService,
>>>>>>> 2d07cc19
  // register AuthInterceptor as HttpInterceptor
  {
    provide: HTTP_INTERCEPTORS,
    useClass: AuthInterceptor,
    multi: true
  },
  NotificationsService,
  FilteredDiscoveryPageResponseParsingService,
  { provide: NativeWindowService, useFactory: NativeWindowFactory }
];

@NgModule({
  imports: [
    ...IMPORTS
  ],
  declarations: [
    ...DECLARATIONS
  ],
  exports: [
    ...EXPORTS
  ],
  providers: [
    ...PROVIDERS
  ]
})
export class CoreModule {

  static forRoot(): ModuleWithProviders {
    return {
      ngModule: CoreModule,
      providers: [
        ...PROVIDERS
      ]
    };
  }

  constructor( @Optional() @SkipSelf() parentModule: CoreModule) {
    if (isNotEmpty(parentModule)) {
      throw new Error('CoreModule is already loaded. Import it in the AppModule only');
    }
  }

}<|MERGE_RESOLUTION|>--- conflicted
+++ resolved
@@ -81,16 +81,13 @@
 import { ObjectUpdatesService } from './data/object-updates/object-updates.service';
 import { DefaultChangeAnalyzer } from './data/default-change-analyzer.service';
 import { SearchService } from '../+search-page/search-service/search.service';
-<<<<<<< HEAD
 import { RelationshipService } from './data/relationship.service';
-=======
 import { RoleService } from './roles/role.service';
 import { MyDSpaceGuard } from '../+my-dspace-page/my-dspace.guard';
 import { MyDSpaceResponseParsingService } from './data/mydspace-response-parsing.service';
 import { ClaimedTaskDataService } from './tasks/claimed-task-data.service';
 import { PoolTaskDataService } from './tasks/pool-task-data.service';
 import { TaskResponseParsingService } from './tasks/task-response-parsing.service';
->>>>>>> 2d07cc19
 
 const IMPORTS = [
   CommonModule,
@@ -174,15 +171,12 @@
   MenuService,
   ObjectUpdatesService,
   SearchService,
-<<<<<<< HEAD
   RelationshipService,
-=======
   MyDSpaceGuard,
   RoleService,
   TaskResponseParsingService,
   ClaimedTaskDataService,
   PoolTaskDataService,
->>>>>>> 2d07cc19
   // register AuthInterceptor as HttpInterceptor
   {
     provide: HTTP_INTERCEPTORS,
