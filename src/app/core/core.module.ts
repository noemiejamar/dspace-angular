import { CommonModule } from '@angular/common';
import { HTTP_INTERCEPTORS, HttpClient } from '@angular/common/http';
import { ModuleWithProviders, NgModule, Optional, SkipSelf } from '@angular/core';

import { DynamicFormLayoutService, DynamicFormService, DynamicFormValidationService } from '@ng-dynamic-forms/core';
import { EffectsModule } from '@ngrx/effects';

import { Action, StoreConfig, StoreModule } from '@ngrx/store';
import { MyDSpaceGuard } from '../+my-dspace-page/my-dspace.guard';

import { isNotEmpty } from '../shared/empty.util';
import { FormBuilderService } from '../shared/form/builder/form-builder.service';
import { FormService } from '../shared/form/form.service';
import { HostWindowService } from '../shared/host-window.service';
import { MenuService } from '../shared/menu/menu.service';
import { EndpointMockingRestService } from '../shared/mocks/dspace-rest-v2/endpoint-mocking-rest.service';
import {
  MOCK_RESPONSE_MAP,
  ResponseMapMock,
  mockResponseMap
} from '../shared/mocks/dspace-rest-v2/mocks/response-map.mock';
import { NotificationsService } from '../shared/notifications/notifications.service';
import { SelectableListService } from '../shared/object-list/selectable-list/selectable-list.service';
import { ObjectSelectService } from '../shared/object-select/object-select.service';
import { PaginationComponentOptions } from '../shared/pagination/pagination-component-options.model';
import { CSSVariableService } from '../shared/sass-helper/sass-helper.service';
import { SidebarService } from '../shared/sidebar/sidebar.service';
import { UploaderService } from '../shared/uploader/uploader.service';
import { SectionFormOperationsService } from '../submission/sections/form/section-form-operations.service';
import { AuthRequestService } from './auth/auth-request.service';
import { AuthResponseParsingService } from './auth/auth-response-parsing.service';
import { AuthInterceptor } from './auth/auth.interceptor';
import { AuthenticatedGuard } from './auth/authenticated.guard';
import { AuthStatus } from './auth/models/auth-status.model';
import { BrowseService } from './browse/browse.service';
import { RemoteDataBuildService } from './cache/builders/remote-data-build.service';
import { ObjectCacheService } from './cache/object-cache.service';
import { ConfigResponseParsingService } from './config/config-response-parsing.service';
import { SubmissionDefinitionsModel } from './config/models/config-submission-definitions.model';
import { SubmissionFormsModel } from './config/models/config-submission-forms.model';
import { SubmissionSectionModel } from './config/models/config-submission-section.model';
import { SubmissionUploadsModel } from './config/models/config-submission-uploads.model';
import { SubmissionDefinitionsConfigService } from './config/submission-definitions-config.service';
import { SubmissionFormsConfigService } from './config/submission-forms-config.service';
import { SubmissionSectionsConfigService } from './config/submission-sections-config.service';
import { coreEffects } from './core.effects';
import { coreReducers, CoreState } from './core.reducers';
import { BitstreamFormatDataService } from './data/bitstream-format-data.service';
import { BrowseEntriesResponseParsingService } from './data/browse-entries-response-parsing.service';
import { BrowseItemsResponseParsingService } from './data/browse-items-response-parsing-service';
import { BrowseResponseParsingService } from './data/browse-response-parsing.service';
import { CollectionDataService } from './data/collection-data.service';
import { CommunityDataService } from './data/community-data.service';
import { ContentSourceResponseParsingService } from './data/content-source-response-parsing.service';
import { DebugResponseParsingService } from './data/debug-response-parsing.service';
import { DefaultChangeAnalyzer } from './data/default-change-analyzer.service';
import { DSOChangeAnalyzer } from './data/dso-change-analyzer.service';
import { DSOResponseParsingService } from './data/dso-response-parsing.service';
import { DSpaceObjectDataService } from './data/dspace-object-data.service';
import { EndpointMapResponseParsingService } from './data/endpoint-map-response-parsing.service';
import { ItemTypeDataService } from './data/entity-type-data.service';
import { EntityTypeService } from './data/entity-type.service';
import { ExternalSourceService } from './data/external-source.service';
import { FacetConfigResponseParsingService } from './data/facet-config-response-parsing.service';
import { FacetValueMapResponseParsingService } from './data/facet-value-map-response-parsing.service';
import { FacetValueResponseParsingService } from './data/facet-value-response-parsing.service';
import { FilteredDiscoveryPageResponseParsingService } from './data/filtered-discovery-page-response-parsing.service';
import { ItemDataService } from './data/item-data.service';
import { LicenseDataService } from './data/license-data.service';
import { LookupRelationService } from './data/lookup-relation.service';
import { MappedCollectionsReponseParsingService } from './data/mapped-collections-reponse-parsing.service';
import { MyDSpaceResponseParsingService } from './data/mydspace-response-parsing.service';
import { ObjectUpdatesService } from './data/object-updates/object-updates.service';
import { RelationshipTypeService } from './data/relationship-type.service';
import { RelationshipService } from './data/relationship.service';
import { ResourcePolicyService } from './resource-policy/resource-policy.service';
import { SearchResponseParsingService } from './data/search-response-parsing.service';
import { SiteDataService } from './data/site-data.service';
import { DSpaceRESTv2Service } from './dspace-rest-v2/dspace-rest-v2.service';
import { EPersonDataService } from './eperson/eperson-data.service';
import { EpersonResponseParsingService } from './eperson/eperson-response-parsing.service';
import { EPerson } from './eperson/models/eperson.model';
import { Group } from './eperson/models/group.model';
import { AuthorityService } from './integration/authority.service';
import { IntegrationResponseParsingService } from './integration/integration-response-parsing.service';
import { AuthorityValue } from './integration/models/authority.value';
import { JsonPatchOperationsBuilder } from './json-patch/builder/json-patch-operations-builder';
import { MetadataField } from './metadata/metadata-field.model';
import { MetadataSchema } from './metadata/metadata-schema.model';
import { MetadataService } from './metadata/metadata.service';
import { RegistryService } from './registry/registry.service';
import { RoleService } from './roles/role.service';

import { ApiService } from './services/api.service';
import { ServerResponseService } from './services/server-response.service';
import { NativeWindowFactory, NativeWindowService } from './services/window.service';
import { BitstreamFormat } from './shared/bitstream-format.model';
import { Bitstream } from './shared/bitstream.model';
import { BrowseDefinition } from './shared/browse-definition.model';
import { BrowseEntry } from './shared/browse-entry.model';
import { Bundle } from './shared/bundle.model';
import { Collection } from './shared/collection.model';
import { Community } from './shared/community.model';
import { DSpaceObject } from './shared/dspace-object.model';
import { ExternalSourceEntry } from './shared/external-source-entry.model';
import { ExternalSource } from './shared/external-source.model';
import { FileService } from './shared/file.service';
import { HALEndpointService } from './shared/hal-endpoint.service';
import { ItemType } from './shared/item-relationships/item-type.model';
import { RelationshipType } from './shared/item-relationships/relationship-type.model';
import { Relationship } from './shared/item-relationships/relationship.model';
import { Item } from './shared/item.model';
import { License } from './shared/license.model';
import { ResourcePolicy } from './resource-policy/models/resource-policy.model';
import { SearchConfigurationService } from './shared/search/search-configuration.service';
import { SearchFilterService } from './shared/search/search-filter.service';
import { SearchService } from './shared/search/search.service';
import { Site } from './shared/site.model';
import { UUIDService } from './shared/uuid.service';
import { WorkflowItem } from './submission/models/workflowitem.model';
import { WorkspaceItem } from './submission/models/workspaceitem.model';
import { SubmissionJsonPatchOperationsService } from './submission/submission-json-patch-operations.service';
import { SubmissionResponseParsingService } from './submission/submission-response-parsing.service';
import { SubmissionRestService } from './submission/submission-rest.service';
import { WorkflowItemDataService } from './submission/workflowitem-data.service';
import { WorkspaceitemDataService } from './submission/workspaceitem-data.service';
import { ClaimedTaskDataService } from './tasks/claimed-task-data.service';
import { ClaimedTask } from './tasks/models/claimed-task-object.model';
import { PoolTask } from './tasks/models/pool-task-object.model';
import { TaskObject } from './tasks/models/task-object.model';
import { PoolTaskDataService } from './tasks/pool-task-data.service';
import { TaskResponseParsingService } from './tasks/task-response-parsing.service';
import { ArrayMoveChangeAnalyzer } from './data/array-move-change-analyzer.service';
import { BitstreamDataService } from './data/bitstream-data.service';
import { environment } from '../../environments/environment';
import { storeModuleConfig } from '../app.reducer';
import { VersionDataService } from './data/version-data.service';
import { VersionHistoryDataService } from './data/version-history-data.service';
import { Version } from './shared/version.model';
import { VersionHistory } from './shared/version-history.model';
import { WorkflowActionDataService } from './data/workflow-action-data.service';
import { WorkflowAction } from './tasks/models/workflow-action-object.model';
<<<<<<< HEAD
import { ItemTemplateDataService } from './data/item-template-data.service';
import { TemplateItem } from './shared/template-item.model';
=======
import { Registration } from './shared/registration.model';
>>>>>>> 2fe99654
import { MetadataSchemaDataService } from './data/metadata-schema-data.service';
import { MetadataFieldDataService } from './data/metadata-field-data.service';
import { TokenResponseParsingService } from './auth/token-response-parsing.service';

/**
 * When not in production, endpoint responses can be mocked for testing purposes
 * If there is no mock version available for the endpoint, the actual REST response will be used just like in production mode
 */
export const restServiceFactory = (mocks: ResponseMapMock, http: HttpClient) => {
  if (environment.production) {
    return new DSpaceRESTv2Service(http);
  } else {
    return new EndpointMockingRestService(mocks, http);
  }
};

const IMPORTS = [
  CommonModule,
  StoreModule.forFeature('core', coreReducers, storeModuleConfig as StoreConfig<CoreState, Action>),
  EffectsModule.forFeature(coreEffects)
];

const DECLARATIONS = [];

const EXPORTS = [];

const PROVIDERS = [
  ApiService,
  AuthenticatedGuard,
  AuthRequestService,
  AuthResponseParsingService,
  CommunityDataService,
  CollectionDataService,
  SiteDataService,
  DSOResponseParsingService,
  { provide: MOCK_RESPONSE_MAP, useValue: mockResponseMap },
  { provide: DSpaceRESTv2Service, useFactory: restServiceFactory, deps: [MOCK_RESPONSE_MAP, HttpClient]},
  DynamicFormLayoutService,
  DynamicFormService,
  DynamicFormValidationService,
  FormBuilderService,
  SectionFormOperationsService,
  FormService,
  EpersonResponseParsingService,
  EPersonDataService,
  HALEndpointService,
  HostWindowService,
  ItemDataService,
  MetadataService,
  ObjectCacheService,
  PaginationComponentOptions,
  ResourcePolicyService,
  RegistryService,
  BitstreamFormatDataService,
  RemoteDataBuildService,
  EndpointMapResponseParsingService,
  FacetValueResponseParsingService,
  FacetValueMapResponseParsingService,
  FacetConfigResponseParsingService,
  MappedCollectionsReponseParsingService,
  DebugResponseParsingService,
  SearchResponseParsingService,
  MyDSpaceResponseParsingService,
  ServerResponseService,
  BrowseResponseParsingService,
  BrowseEntriesResponseParsingService,
  BrowseItemsResponseParsingService,
  BrowseService,
  ConfigResponseParsingService,
  SubmissionDefinitionsConfigService,
  SubmissionFormsConfigService,
  SubmissionRestService,
  SubmissionSectionsConfigService,
  SubmissionResponseParsingService,
  SubmissionJsonPatchOperationsService,
  JsonPatchOperationsBuilder,
  AuthorityService,
  IntegrationResponseParsingService,
  UploaderService,
  UUIDService,
  NotificationsService,
  WorkspaceitemDataService,
  WorkflowItemDataService,
  UploaderService,
  FileService,
  DSpaceObjectDataService,
  DSOChangeAnalyzer,
  DefaultChangeAnalyzer,
  ArrayMoveChangeAnalyzer,
  ObjectSelectService,
  CSSVariableService,
  MenuService,
  ObjectUpdatesService,
  SearchService,
  RelationshipService,
  MyDSpaceGuard,
  RoleService,
  TaskResponseParsingService,
  ClaimedTaskDataService,
  PoolTaskDataService,
  BitstreamDataService,
  EntityTypeService,
  ContentSourceResponseParsingService,
  ItemTemplateDataService,
  SearchService,
  SidebarService,
  SearchFilterService,
  SearchFilterService,
  SearchConfigurationService,
  SelectableListService,
  RelationshipTypeService,
  ExternalSourceService,
  LookupRelationService,
  VersionDataService,
  VersionHistoryDataService,
  LicenseDataService,
  ItemTypeDataService,
  WorkflowActionDataService,
  MetadataSchemaDataService,
  MetadataFieldDataService,
  TokenResponseParsingService,
  // register AuthInterceptor as HttpInterceptor
  {
    provide: HTTP_INTERCEPTORS,
    useClass: AuthInterceptor,
    multi: true
  },
  NotificationsService,
  FilteredDiscoveryPageResponseParsingService,
  { provide: NativeWindowService, useFactory: NativeWindowFactory }
];

/**
 * Declaration needed to make sure all decorator functions are called in time
 */
export const models =
  [
    DSpaceObject,
    Bundle,
    Bitstream,
    BitstreamFormat,
    Item,
    Site,
    Collection,
    Community,
    EPerson,
    Group,
    ResourcePolicy,
    MetadataSchema,
    MetadataField,
    License,
    WorkflowItem,
    WorkspaceItem,
    SubmissionDefinitionsModel,
    SubmissionFormsModel,
    SubmissionSectionModel,
    SubmissionUploadsModel,
    AuthStatus,
    AuthorityValue,
    BrowseEntry,
    BrowseDefinition,
    ClaimedTask,
    TaskObject,
    PoolTask,
    Relationship,
    RelationshipType,
    ItemType,
    ExternalSource,
    ExternalSourceEntry,
    Version,
    VersionHistory,
    WorkflowAction,
<<<<<<< HEAD
    TemplateItem
=======
    Registration
>>>>>>> 2fe99654
  ];

@NgModule({
  imports: [
    ...IMPORTS
  ],
  declarations: [
    ...DECLARATIONS
  ],
  exports: [
    ...EXPORTS
  ],
  providers: [
    ...PROVIDERS
  ]
})

export class CoreModule {
  static forRoot(): ModuleWithProviders {
    return {
      ngModule: CoreModule,
      providers: [
        ...PROVIDERS
      ]
    };
  }

  constructor(@Optional() @SkipSelf() parentModule: CoreModule) {
    if (isNotEmpty(parentModule)) {
      throw new Error('CoreModule is already loaded. Import it in the AppModule only');
    }
  }
}<|MERGE_RESOLUTION|>--- conflicted
+++ resolved
@@ -140,12 +140,9 @@
 import { VersionHistory } from './shared/version-history.model';
 import { WorkflowActionDataService } from './data/workflow-action-data.service';
 import { WorkflowAction } from './tasks/models/workflow-action-object.model';
-<<<<<<< HEAD
 import { ItemTemplateDataService } from './data/item-template-data.service';
 import { TemplateItem } from './shared/template-item.model';
-=======
 import { Registration } from './shared/registration.model';
->>>>>>> 2fe99654
 import { MetadataSchemaDataService } from './data/metadata-schema-data.service';
 import { MetadataFieldDataService } from './data/metadata-field-data.service';
 import { TokenResponseParsingService } from './auth/token-response-parsing.service';
@@ -318,11 +315,8 @@
     Version,
     VersionHistory,
     WorkflowAction,
-<<<<<<< HEAD
-    TemplateItem
-=======
+    TemplateItem,
     Registration
->>>>>>> 2fe99654
   ];
 
 @NgModule({
