import { CommonModule } from '@angular/common';
import { HTTP_INTERCEPTORS, HttpClient } from '@angular/common/http';
import { ModuleWithProviders, NgModule, Optional, SkipSelf } from '@angular/core';

import { DynamicFormLayoutService, DynamicFormService, DynamicFormValidationService } from '@ng-dynamic-forms/core';
import { EffectsModule } from '@ngrx/effects';

import { Action, StoreConfig, StoreModule } from '@ngrx/store';
import { MyDSpaceGuard } from '../+my-dspace-page/my-dspace.guard';

import { isNotEmpty } from '../shared/empty.util';
import { FormBuilderService } from '../shared/form/builder/form-builder.service';
import { FormService } from '../shared/form/form.service';
import { HostWindowService } from '../shared/host-window.service';
import { MenuService } from '../shared/menu/menu.service';
import { EndpointMockingRestService } from '../shared/mocks/dspace-rest-v2/endpoint-mocking-rest.service';
import {
  MOCK_RESPONSE_MAP,
  mockResponseMap,
  ResponseMapMock
} from '../shared/mocks/dspace-rest-v2/mocks/response-map.mock';
import { NotificationsService } from '../shared/notifications/notifications.service';
import { SelectableListService } from '../shared/object-list/selectable-list/selectable-list.service';
import { ObjectSelectService } from '../shared/object-select/object-select.service';
import { PaginationComponentOptions } from '../shared/pagination/pagination-component-options.model';
import { CSSVariableService } from '../shared/sass-helper/sass-helper.service';
import { SidebarService } from '../shared/sidebar/sidebar.service';
import { UploaderService } from '../shared/uploader/uploader.service';
import { SectionFormOperationsService } from '../submission/sections/form/section-form-operations.service';
import { AuthRequestService } from './auth/auth-request.service';
import { AuthResponseParsingService } from './auth/auth-response-parsing.service';
import { AuthInterceptor } from './auth/auth.interceptor';
import { AuthenticatedGuard } from './auth/authenticated.guard';
import { AuthStatus } from './auth/models/auth-status.model';
import { BrowseService } from './browse/browse.service';
import { RemoteDataBuildService } from './cache/builders/remote-data-build.service';
import { ObjectCacheService } from './cache/object-cache.service';
import { ConfigResponseParsingService } from './config/config-response-parsing.service';
import { SubmissionDefinitionsModel } from './config/models/config-submission-definitions.model';
import { SubmissionFormsModel } from './config/models/config-submission-forms.model';
import { SubmissionSectionModel } from './config/models/config-submission-section.model';
import { SubmissionUploadsModel } from './config/models/config-submission-uploads.model';
import { SubmissionDefinitionsConfigService } from './config/submission-definitions-config.service';
import { SubmissionFormsConfigService } from './config/submission-forms-config.service';
import { SubmissionSectionsConfigService } from './config/submission-sections-config.service';
import { coreEffects } from './core.effects';
import { coreReducers, CoreState } from './core.reducers';
import { BitstreamFormatDataService } from './data/bitstream-format-data.service';
import { BrowseEntriesResponseParsingService } from './data/browse-entries-response-parsing.service';
import { BrowseItemsResponseParsingService } from './data/browse-items-response-parsing-service';
import { BrowseResponseParsingService } from './data/browse-response-parsing.service';
import { CollectionDataService } from './data/collection-data.service';
import { CommunityDataService } from './data/community-data.service';
import { ContentSourceResponseParsingService } from './data/content-source-response-parsing.service';
import { DebugResponseParsingService } from './data/debug-response-parsing.service';
import { DefaultChangeAnalyzer } from './data/default-change-analyzer.service';
import { DSOChangeAnalyzer } from './data/dso-change-analyzer.service';
import { DSOResponseParsingService } from './data/dso-response-parsing.service';
import { DSpaceObjectDataService } from './data/dspace-object-data.service';
import { EndpointMapResponseParsingService } from './data/endpoint-map-response-parsing.service';
import { ItemTypeDataService } from './data/entity-type-data.service';
import { EntityTypeService } from './data/entity-type.service';
import { ExternalSourceService } from './data/external-source.service';
import { FacetConfigResponseParsingService } from './data/facet-config-response-parsing.service';
import { FacetValueMapResponseParsingService } from './data/facet-value-map-response-parsing.service';
import { FacetValueResponseParsingService } from './data/facet-value-response-parsing.service';
import { FilteredDiscoveryPageResponseParsingService } from './data/filtered-discovery-page-response-parsing.service';
import { ItemDataService } from './data/item-data.service';
import { LicenseDataService } from './data/license-data.service';
import { LookupRelationService } from './data/lookup-relation.service';
import { MappedCollectionsReponseParsingService } from './data/mapped-collections-reponse-parsing.service';
import { MyDSpaceResponseParsingService } from './data/mydspace-response-parsing.service';
import { ObjectUpdatesService } from './data/object-updates/object-updates.service';
import { RelationshipTypeService } from './data/relationship-type.service';
import { RelationshipService } from './data/relationship.service';
import { ResourcePolicyService } from './resource-policy/resource-policy.service';
import { SearchResponseParsingService } from './data/search-response-parsing.service';
import { SiteDataService } from './data/site-data.service';
import { DSpaceRESTv2Service } from './dspace-rest-v2/dspace-rest-v2.service';
import { EPersonDataService } from './eperson/eperson-data.service';
import { EpersonResponseParsingService } from './eperson/eperson-response-parsing.service';
import { EPerson } from './eperson/models/eperson.model';
import { Group } from './eperson/models/group.model';
import { JsonPatchOperationsBuilder } from './json-patch/builder/json-patch-operations-builder';
import { MetadataField } from './metadata/metadata-field.model';
import { MetadataSchema } from './metadata/metadata-schema.model';
import { MetadataService } from './metadata/metadata.service';
import { RegistryService } from './registry/registry.service';
import { RoleService } from './roles/role.service';

import { ApiService } from './services/api.service';
import { ServerResponseService } from './services/server-response.service';
import { NativeWindowFactory, NativeWindowService } from './services/window.service';
import { BitstreamFormat } from './shared/bitstream-format.model';
import { Bitstream } from './shared/bitstream.model';
import { BrowseDefinition } from './shared/browse-definition.model';
import { BrowseEntry } from './shared/browse-entry.model';
import { Bundle } from './shared/bundle.model';
import { Collection } from './shared/collection.model';
import { Community } from './shared/community.model';
import { DSpaceObject } from './shared/dspace-object.model';
import { ExternalSourceEntry } from './shared/external-source-entry.model';
import { ExternalSource } from './shared/external-source.model';
import { FileService } from './shared/file.service';
import { HALEndpointService } from './shared/hal-endpoint.service';
import { ItemType } from './shared/item-relationships/item-type.model';
import { RelationshipType } from './shared/item-relationships/relationship-type.model';
import { Relationship } from './shared/item-relationships/relationship.model';
import { Item } from './shared/item.model';
import { License } from './shared/license.model';
import { ResourcePolicy } from './resource-policy/models/resource-policy.model';
import { SearchConfigurationService } from './shared/search/search-configuration.service';
import { SearchFilterService } from './shared/search/search-filter.service';
import { SearchService } from './shared/search/search.service';
import { Site } from './shared/site.model';
import { UUIDService } from './shared/uuid.service';
import { WorkflowItem } from './submission/models/workflowitem.model';
import { WorkspaceItem } from './submission/models/workspaceitem.model';
import { SubmissionJsonPatchOperationsService } from './submission/submission-json-patch-operations.service';
import { SubmissionResponseParsingService } from './submission/submission-response-parsing.service';
import { SubmissionRestService } from './submission/submission-rest.service';
import { WorkflowItemDataService } from './submission/workflowitem-data.service';
import { WorkspaceitemDataService } from './submission/workspaceitem-data.service';
import { ClaimedTaskDataService } from './tasks/claimed-task-data.service';
import { ClaimedTask } from './tasks/models/claimed-task-object.model';
import { PoolTask } from './tasks/models/pool-task-object.model';
import { TaskObject } from './tasks/models/task-object.model';
import { PoolTaskDataService } from './tasks/pool-task-data.service';
import { TaskResponseParsingService } from './tasks/task-response-parsing.service';
import { ArrayMoveChangeAnalyzer } from './data/array-move-change-analyzer.service';
import { BitstreamDataService } from './data/bitstream-data.service';
import { environment } from '../../environments/environment';
import { storeModuleConfig } from '../app.reducer';
import { VersionDataService } from './data/version-data.service';
import { VersionHistoryDataService } from './data/version-history-data.service';
import { Version } from './shared/version.model';
import { VersionHistory } from './shared/version-history.model';
import { WorkflowActionDataService } from './data/workflow-action-data.service';
import { WorkflowAction } from './tasks/models/workflow-action-object.model';
import { Registration } from './shared/registration.model';
import { MetadataSchemaDataService } from './data/metadata-schema-data.service';
import { MetadataFieldDataService } from './data/metadata-field-data.service';
<<<<<<< HEAD
import { VocabularyEntry } from './submission/vocabularies/models/vocabulary-entry.model';
import { Vocabulary } from './submission/vocabularies/models/vocabulary.model';
import { VocabularyEntriesResponseParsingService } from './submission/vocabularies/vocabulary-entries-response-parsing.service';
import { VocabularyEntryDetail } from './submission/vocabularies/models/vocabulary-entry-detail.model';
import { VocabularyService } from './submission/vocabularies/vocabulary.service';
import { VocabularyTreeviewService } from '../shared/vocabulary-treeview/vocabulary-treeview.service';
=======
import { TokenResponseParsingService } from './auth/token-response-parsing.service';
>>>>>>> 5e191ff4

/**
 * When not in production, endpoint responses can be mocked for testing purposes
 * If there is no mock version available for the endpoint, the actual REST response will be used just like in production mode
 */
export const restServiceFactory = (mocks: ResponseMapMock, http: HttpClient) => {
  if (environment.production) {
    return new DSpaceRESTv2Service(http);
  } else {
    return new EndpointMockingRestService(mocks, http);
  }
};

const IMPORTS = [
  CommonModule,
  StoreModule.forFeature('core', coreReducers, storeModuleConfig as StoreConfig<CoreState, Action>),
  EffectsModule.forFeature(coreEffects)
];

const DECLARATIONS = [];

const EXPORTS = [];

const PROVIDERS = [
  ApiService,
  AuthenticatedGuard,
  AuthRequestService,
  AuthResponseParsingService,
  CommunityDataService,
  CollectionDataService,
  SiteDataService,
  DSOResponseParsingService,
  { provide: MOCK_RESPONSE_MAP, useValue: mockResponseMap },
  { provide: DSpaceRESTv2Service, useFactory: restServiceFactory, deps: [MOCK_RESPONSE_MAP, HttpClient] },
  DynamicFormLayoutService,
  DynamicFormService,
  DynamicFormValidationService,
  FormBuilderService,
  SectionFormOperationsService,
  FormService,
  EpersonResponseParsingService,
  EPersonDataService,
  HALEndpointService,
  HostWindowService,
  ItemDataService,
  MetadataService,
  ObjectCacheService,
  PaginationComponentOptions,
  ResourcePolicyService,
  RegistryService,
  BitstreamFormatDataService,
  RemoteDataBuildService,
  EndpointMapResponseParsingService,
  FacetValueResponseParsingService,
  FacetValueMapResponseParsingService,
  FacetConfigResponseParsingService,
  MappedCollectionsReponseParsingService,
  DebugResponseParsingService,
  SearchResponseParsingService,
  MyDSpaceResponseParsingService,
  ServerResponseService,
  BrowseResponseParsingService,
  BrowseEntriesResponseParsingService,
  BrowseItemsResponseParsingService,
  BrowseService,
  ConfigResponseParsingService,
  SubmissionDefinitionsConfigService,
  SubmissionFormsConfigService,
  SubmissionRestService,
  SubmissionSectionsConfigService,
  SubmissionResponseParsingService,
  SubmissionJsonPatchOperationsService,
  JsonPatchOperationsBuilder,
  UploaderService,
  UUIDService,
  NotificationsService,
  WorkspaceitemDataService,
  WorkflowItemDataService,
  UploaderService,
  FileService,
  DSpaceObjectDataService,
  DSOChangeAnalyzer,
  DefaultChangeAnalyzer,
  ArrayMoveChangeAnalyzer,
  ObjectSelectService,
  CSSVariableService,
  MenuService,
  ObjectUpdatesService,
  SearchService,
  RelationshipService,
  MyDSpaceGuard,
  RoleService,
  TaskResponseParsingService,
  ClaimedTaskDataService,
  PoolTaskDataService,
  BitstreamDataService,
  EntityTypeService,
  ContentSourceResponseParsingService,
  SearchService,
  SidebarService,
  SearchFilterService,
  SearchFilterService,
  SearchConfigurationService,
  SelectableListService,
  RelationshipTypeService,
  ExternalSourceService,
  LookupRelationService,
  VersionDataService,
  VersionHistoryDataService,
  LicenseDataService,
  ItemTypeDataService,
  WorkflowActionDataService,
  MetadataSchemaDataService,
  MetadataFieldDataService,
  TokenResponseParsingService,
  // register AuthInterceptor as HttpInterceptor
  {
    provide: HTTP_INTERCEPTORS,
    useClass: AuthInterceptor,
    multi: true
  },
  NotificationsService,
  FilteredDiscoveryPageResponseParsingService,
  { provide: NativeWindowService, useFactory: NativeWindowFactory },
  VocabularyService,
  VocabularyEntriesResponseParsingService,
  VocabularyTreeviewService
];

/**
 * Declaration needed to make sure all decorator functions are called in time
 */
export const models =
  [
    DSpaceObject,
    Bundle,
    Bitstream,
    BitstreamFormat,
    Item,
    Site,
    Collection,
    Community,
    EPerson,
    Group,
    ResourcePolicy,
    MetadataSchema,
    MetadataField,
    License,
    WorkflowItem,
    WorkspaceItem,
    SubmissionDefinitionsModel,
    SubmissionFormsModel,
    SubmissionSectionModel,
    SubmissionUploadsModel,
    AuthStatus,
    BrowseEntry,
    BrowseDefinition,
    ClaimedTask,
    TaskObject,
    PoolTask,
    Relationship,
    RelationshipType,
    ItemType,
    ExternalSource,
    ExternalSourceEntry,
    Version,
    VersionHistory,
    WorkflowAction,
<<<<<<< HEAD
    Vocabulary,
    VocabularyEntry,
    VocabularyEntryDetail
=======
    Registration
>>>>>>> 5e191ff4
  ];

@NgModule({
  imports: [
    ...IMPORTS
  ],
  declarations: [
    ...DECLARATIONS
  ],
  exports: [
    ...EXPORTS
  ],
  providers: [
    ...PROVIDERS
  ]
})

export class CoreModule {
  static forRoot(): ModuleWithProviders {
    return {
      ngModule: CoreModule,
      providers: [
        ...PROVIDERS
      ]
    };
  }

  constructor(@Optional() @SkipSelf() parentModule: CoreModule) {
    if (isNotEmpty(parentModule)) {
      throw new Error('CoreModule is already loaded. Import it in the AppModule only');
    }
  }
}<|MERGE_RESOLUTION|>--- conflicted
+++ resolved
@@ -140,16 +140,13 @@
 import { Registration } from './shared/registration.model';
 import { MetadataSchemaDataService } from './data/metadata-schema-data.service';
 import { MetadataFieldDataService } from './data/metadata-field-data.service';
-<<<<<<< HEAD
+import { TokenResponseParsingService } from './auth/token-response-parsing.service';
 import { VocabularyEntry } from './submission/vocabularies/models/vocabulary-entry.model';
 import { Vocabulary } from './submission/vocabularies/models/vocabulary.model';
 import { VocabularyEntriesResponseParsingService } from './submission/vocabularies/vocabulary-entries-response-parsing.service';
 import { VocabularyEntryDetail } from './submission/vocabularies/models/vocabulary-entry-detail.model';
 import { VocabularyService } from './submission/vocabularies/vocabulary.service';
 import { VocabularyTreeviewService } from '../shared/vocabulary-treeview/vocabulary-treeview.service';
-=======
-import { TokenResponseParsingService } from './auth/token-response-parsing.service';
->>>>>>> 5e191ff4
 
 /**
  * When not in production, endpoint responses can be mocked for testing purposes
@@ -318,13 +315,10 @@
     Version,
     VersionHistory,
     WorkflowAction,
-<<<<<<< HEAD
+    Registration,
     Vocabulary,
     VocabularyEntry,
     VocabularyEntryDetail
-=======
-    Registration
->>>>>>> 5e191ff4
   ];
 
 @NgModule({
