import {
  NgModule,
  Optional,
  SkipSelf,
  ModuleWithProviders
} from '@angular/core';
import { CommonModule } from '@angular/common';

import { StoreModule } from '@ngrx/store';
import { EffectsModule } from '@ngrx/effects';

import { coreEffects } from './core.effects';
import { coreReducers } from './core.reducers';

import { isNotEmpty } from '../shared/empty.util';

import { ApiService } from '../shared/services/api.service';
import { CollectionDataService } from './data/collection-data.service';
import { CommunityDataService } from './data/community-data.service';
import { DSOResponseParsingService } from './data/dso-response-parsing.service';
import { DSpaceRESTv2Service } from './dspace-rest-v2/dspace-rest-v2.service';
import { FormBuilderService } from '../shared/form/builder/form-builder.service';
import { FormService } from '../shared/form/form.service';
import { GroupEpersonService } from './eperson/group-eperson.service';
import { HostWindowService } from '../shared/host-window.service';
import { ItemDataService } from './data/item-data.service';
import { MetadataService } from './metadata/metadata.service';
import { ObjectCacheService } from './cache/object-cache.service';
import { PaginationComponentOptions } from '../shared/pagination/pagination-component-options.model';
import { RemoteDataBuildService } from './cache/builders/remote-data-build.service';
import { RequestService } from './data/request.service';
import { ResponseCacheService } from './cache/response-cache.service';
import { RootResponseParsingService } from './data/root-response-parsing.service';
import { ServerResponseService } from '../shared/services/server-response.service';
import { NativeWindowFactory, NativeWindowService } from '../shared/services/window.service';
import { BrowseService } from './browse/browse.service';
import { BrowseResponseParsingService } from './data/browse-response-parsing.service';
import { ConfigResponseParsingService } from './data/config-response-parsing.service';
import { RouteService } from '../shared/services/route.service';
import { DynamicFormLayoutService, DynamicFormService, DynamicFormValidationService } from '@ng-dynamic-forms/core';

import { SubmissionDefinitionsConfigService } from './config/submission-definitions-config.service';
import { SubmissionFormsConfigService } from './config/submission-forms-config.service';
import { SubmissionSectionsConfigService } from './config/submission-sections-config.service';
import { SubmissionResponseParsingService } from './submission/submission-response-parsing.service';
import { EpersonResponseParsingService } from './eperson/eperson-response-parsing.service';
import { JsonPatchOperationsBuilder } from './json-patch/builder/json-patch-operations-builder';
import { AuthorityService } from './integration/authority.service';
import { IntegrationResponseParsingService } from './integration/integration-response-parsing.service';
import { WorkspaceitemDataService } from './submission/workspaceitem-data.service';
import { UUIDService } from './shared/uuid.service';
import { AuthService } from './auth/auth.service';
import { AuthenticatedGuard } from './auth/authenticated.guard';
import { AuthRequestService } from './auth/auth-request.service';
import { AuthResponseParsingService } from './auth/auth-response-parsing.service';
import { HTTP_INTERCEPTORS } from '@angular/common/http';
import { AuthInterceptor } from './auth/auth.interceptor';
import { CookieService } from '../shared/services/cookie.service';
import { PlatformService } from '../shared/services/platform.service';
import { JsonPatchOperationsService } from './json-patch/json-patch-operations.service';
import { PostPatchDataService } from './data/postpatch-data.service';
import { MessageService } from './message/message.service';
import { MessageResponseParsingService } from './message/message-response-parsing.service';
import { WorkflowitemDataService } from './submission/workflowitem-data.service';
import { ClaimedTaskDataService } from './tasks/claimed-task-data.service';
import { PoolTaskDataService } from './tasks/pool-task-data.service';
import { TaskResponseParsingService } from './tasks/task-response-parsing.service';
<<<<<<< HEAD
import { RolesService } from './roles/roles.service';
=======
>>>>>>> 99df1837

const IMPORTS = [
  CommonModule,
  StoreModule.forFeature('core', coreReducers, {}),
  EffectsModule.forFeature(coreEffects),
];

const DECLARATIONS = [

];

const EXPORTS = [

];

const PROVIDERS = [
  ApiService,
  AuthenticatedGuard,
  AuthRequestService,
  AuthResponseParsingService,
  AuthService,
  CommunityDataService,
  CollectionDataService,
  CookieService,
  DSOResponseParsingService,
  DSpaceRESTv2Service,
  DynamicFormLayoutService,
  DynamicFormService,
  DynamicFormValidationService,
  FormBuilderService,
  FormService,
  EpersonResponseParsingService,
  GroupEpersonService,
  HostWindowService,
  ItemDataService,
  MetadataService,
  ObjectCacheService,
  PaginationComponentOptions,
  PlatformService,
  RemoteDataBuildService,
  RequestService,
  ResponseCacheService,
  RootResponseParsingService,
  ServerResponseService,
  BrowseResponseParsingService,
  BrowseService,
  ConfigResponseParsingService,
  RouteService,
  SubmissionDefinitionsConfigService,
  SubmissionFormsConfigService,
  SubmissionSectionsConfigService,
  SubmissionResponseParsingService,
  JsonPatchOperationsBuilder,
  JsonPatchOperationsService,
  AuthorityService,
  IntegrationResponseParsingService,
  UUIDService,
  WorkspaceitemDataService,
  WorkflowitemDataService,
  ClaimedTaskDataService,
  PoolTaskDataService,
  TaskResponseParsingService,
  MessageService,
  MessageResponseParsingService,
  TaskResponseParsingService,
  RolesService,
  { provide: NativeWindowService, useFactory: NativeWindowFactory },
  // register AuthInterceptor as HttpInterceptor
  {
    provide: HTTP_INTERCEPTORS,
    useClass: AuthInterceptor,
    multi: true
  }
];

@NgModule({
  imports: [
    ...IMPORTS
  ],
  declarations: [
    ...DECLARATIONS
  ],
  exports: [
    ...EXPORTS
  ],
  providers: [
    ...PROVIDERS
  ]
})
export class CoreModule {

  static forRoot(): ModuleWithProviders {
    return {
      ngModule: CoreModule,
      providers: [
        ...PROVIDERS
      ]
    };
  }

  constructor( @Optional() @SkipSelf() parentModule: CoreModule) {
    if (isNotEmpty(parentModule)) {
      throw new Error('CoreModule is already loaded. Import it in the AppModule only');
    }
  }

}<|MERGE_RESOLUTION|>--- conflicted
+++ resolved
@@ -64,11 +64,9 @@
 import { WorkflowitemDataService } from './submission/workflowitem-data.service';
 import { ClaimedTaskDataService } from './tasks/claimed-task-data.service';
 import { PoolTaskDataService } from './tasks/pool-task-data.service';
+
+import { RolesService } from './roles/roles.service';
 import { TaskResponseParsingService } from './tasks/task-response-parsing.service';
-<<<<<<< HEAD
-import { RolesService } from './roles/roles.service';
-=======
->>>>>>> 99df1837
 
 const IMPORTS = [
   CommonModule,
@@ -130,7 +128,6 @@
   WorkflowitemDataService,
   ClaimedTaskDataService,
   PoolTaskDataService,
-  TaskResponseParsingService,
   MessageService,
   MessageResponseParsingService,
   TaskResponseParsingService,
