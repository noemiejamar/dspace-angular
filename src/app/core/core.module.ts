import { ModuleWithProviders, NgModule, Optional, SkipSelf } from '@angular/core';
import { CommonModule } from '@angular/common';

import { StoreModule } from '@ngrx/store';
import { EffectsModule } from '@ngrx/effects';
import { DynamicFormLayoutService, DynamicFormService, DynamicFormValidationService } from '@ng-dynamic-forms/core';

import { coreEffects } from './core.effects';
import { coreReducers } from './core.reducers';

import { isNotEmpty } from '../shared/empty.util';

import { ApiService } from '../shared/services/api.service';
import { BrowseEntriesResponseParsingService } from './data/browse-entries-response-parsing.service';
import { CollectionDataService } from './data/collection-data.service';
import { CommunityDataService } from './data/community-data.service';
import { DebugResponseParsingService } from './data/debug-response-parsing.service';
import { DSOResponseParsingService } from './data/dso-response-parsing.service';
import { SearchResponseParsingService } from './data/search-response-parsing.service';
import { DSpaceRESTv2Service } from './dspace-rest-v2/dspace-rest-v2.service';
import { FormBuilderService } from '../shared/form/builder/form-builder.service';
import { FormOperationsService } from '../submission/sections/form/form-operations.service';
import { FormService } from '../shared/form/form.service';
import { GroupEpersonService } from './eperson/group-eperson.service';
import { HostWindowService } from '../shared/host-window.service';
import { ItemDataService } from './data/item-data.service';
import { MetadataService } from './metadata/metadata.service';
import { ObjectCacheService } from './cache/object-cache.service';
import { PaginationComponentOptions } from '../shared/pagination/pagination-component-options.model';
import { RemoteDataBuildService } from './cache/builders/remote-data-build.service';
import { RequestService } from './data/request.service';
import { ResponseCacheService } from './cache/response-cache.service';
import { EndpointMapResponseParsingService } from './data/endpoint-map-response-parsing.service';
import { ServerResponseService } from '../shared/services/server-response.service';
import { NativeWindowFactory, NativeWindowService } from '../shared/services/window.service';
import { BrowseService } from './browse/browse.service';
import { BrowseResponseParsingService } from './data/browse-response-parsing.service';
import { ConfigResponseParsingService } from './data/config-response-parsing.service';
import { RouteService } from '../shared/services/route.service';
import { SubmissionDefinitionsConfigService } from './config/submission-definitions-config.service';
import { SubmissionFormsConfigService } from './config/submission-forms-config.service';
import { SubmissionSectionsConfigService } from './config/submission-sections-config.service';
import { SubmissionResponseParsingService } from './submission/submission-response-parsing.service';
import { EpersonResponseParsingService } from './eperson/eperson-response-parsing.service';
import { JsonPatchOperationsBuilder } from './json-patch/builder/json-patch-operations-builder';
import { AuthorityService } from './integration/authority.service';
import { IntegrationResponseParsingService } from './integration/integration-response-parsing.service';
import { WorkspaceitemDataService } from './submission/workspaceitem-data.service';
import { UUIDService } from './shared/uuid.service';
import { AuthenticatedGuard } from './auth/authenticated.guard';
import { AuthRequestService } from './auth/auth-request.service';
import { AuthResponseParsingService } from './auth/auth-response-parsing.service';
import { HTTP_INTERCEPTORS } from '@angular/common/http';
import { AuthInterceptor } from './auth/auth.interceptor';
import { HALEndpointService } from './shared/hal-endpoint.service';
import { FacetValueResponseParsingService } from './data/facet-value-response-parsing.service';
import { FacetValueMapResponseParsingService } from './data/facet-value-map-response-parsing.service';
import { FacetConfigResponseParsingService } from './data/facet-config-response-parsing.service';
import { RegistryService } from './registry/registry.service';
import { RegistryMetadataschemasResponseParsingService } from './data/registry-metadataschemas-response-parsing.service';
import { MetadataschemaParsingService } from './data/metadataschema-parsing.service';
import { RegistryMetadatafieldsResponseParsingService } from './data/registry-metadatafields-response-parsing.service';
import { RegistryBitstreamformatsResponseParsingService } from './data/registry-bitstreamformats-response-parsing.service';
import { JsonPatchOperationsService } from './json-patch/json-patch-operations.service';
import { WorkflowitemDataService } from './submission/workflowitem-data.service';
import { NotificationsService } from '../shared/notifications/notifications.service';
import { UploaderService } from '../shared/uploader/uploader.service';
<<<<<<< HEAD
import { FileService } from './shared/file.service';
import { SubmissionRestService } from '../submission/submission-rest.service';
=======
import { BrowseItemsResponseParsingService } from './data/browse-items-response-parsing-service';
import { DSpaceObjectDataService } from './data/dspace-object-data.service';
>>>>>>> 8c124f22

const IMPORTS = [
  CommonModule,
  StoreModule.forFeature('core', coreReducers, {}),
  EffectsModule.forFeature(coreEffects)
];

const DECLARATIONS = [

];

const EXPORTS = [

];

const PROVIDERS = [
  ApiService,
  AuthenticatedGuard,
  AuthRequestService,
  AuthResponseParsingService,
  CommunityDataService,
  CollectionDataService,
  DSOResponseParsingService,
  DSpaceRESTv2Service,
  DynamicFormLayoutService,
  DynamicFormService,
  DynamicFormValidationService,
  FormBuilderService,
  FormOperationsService,
  FormService,
  EpersonResponseParsingService,
  GroupEpersonService,
  HALEndpointService,
  HostWindowService,
  ItemDataService,
  MetadataService,
  ObjectCacheService,
  PaginationComponentOptions,
  RegistryService,
  RemoteDataBuildService,
  RequestService,
  ResponseCacheService,
  EndpointMapResponseParsingService,
  FacetValueResponseParsingService,
  FacetValueMapResponseParsingService,
  FacetConfigResponseParsingService,
  RegistryMetadataschemasResponseParsingService,
  RegistryMetadatafieldsResponseParsingService,
  RegistryBitstreamformatsResponseParsingService,
  MetadataschemaParsingService,
  DebugResponseParsingService,
  SearchResponseParsingService,
  ServerResponseService,
  BrowseResponseParsingService,
  BrowseEntriesResponseParsingService,
  BrowseItemsResponseParsingService,
  BrowseService,
  ConfigResponseParsingService,
  RouteService,
  SubmissionDefinitionsConfigService,
  SubmissionFormsConfigService,
  SubmissionRestService,
  SubmissionSectionsConfigService,
  SubmissionResponseParsingService,
  JsonPatchOperationsBuilder,
  JsonPatchOperationsService,
  AuthorityService,
  IntegrationResponseParsingService,
  UploaderService,
  UUIDService,
<<<<<<< HEAD
  NotificationsService,
  WorkspaceitemDataService,
  WorkflowitemDataService,
  UploaderService,
  FileService,
=======
  DSpaceObjectDataService,
>>>>>>> 8c124f22
  // register AuthInterceptor as HttpInterceptor
  {
    provide: HTTP_INTERCEPTORS,
    useClass: AuthInterceptor,
    multi: true
  },
  NotificationsService,
  { provide: NativeWindowService, useFactory: NativeWindowFactory }
];

@NgModule({
  imports: [
    ...IMPORTS
  ],
  declarations: [
    ...DECLARATIONS
  ],
  exports: [
    ...EXPORTS
  ],
  providers: [
    ...PROVIDERS
  ]
})
export class CoreModule {

  static forRoot(): ModuleWithProviders {
    return {
      ngModule: CoreModule,
      providers: [
        ...PROVIDERS
      ]
    };
  }

  constructor( @Optional() @SkipSelf() parentModule: CoreModule) {
    if (isNotEmpty(parentModule)) {
      throw new Error('CoreModule is already loaded. Import it in the AppModule only');
    }
  }

}<|MERGE_RESOLUTION|>--- conflicted
+++ resolved
@@ -1,4 +1,9 @@
-import { ModuleWithProviders, NgModule, Optional, SkipSelf } from '@angular/core';
+import {
+  ModuleWithProviders,
+  NgModule,
+  Optional,
+  SkipSelf
+} from '@angular/core';
 import { CommonModule } from '@angular/common';
 
 import { StoreModule } from '@ngrx/store';
@@ -65,13 +70,10 @@
 import { WorkflowitemDataService } from './submission/workflowitem-data.service';
 import { NotificationsService } from '../shared/notifications/notifications.service';
 import { UploaderService } from '../shared/uploader/uploader.service';
-<<<<<<< HEAD
 import { FileService } from './shared/file.service';
 import { SubmissionRestService } from '../submission/submission-rest.service';
-=======
 import { BrowseItemsResponseParsingService } from './data/browse-items-response-parsing-service';
 import { DSpaceObjectDataService } from './data/dspace-object-data.service';
->>>>>>> 8c124f22
 
 const IMPORTS = [
   CommonModule,
@@ -142,15 +144,12 @@
   IntegrationResponseParsingService,
   UploaderService,
   UUIDService,
-<<<<<<< HEAD
   NotificationsService,
   WorkspaceitemDataService,
   WorkflowitemDataService,
   UploaderService,
   FileService,
-=======
   DSpaceObjectDataService,
->>>>>>> 8c124f22
   // register AuthInterceptor as HttpInterceptor
   {
     provide: HTTP_INTERCEPTORS,
