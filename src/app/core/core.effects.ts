--- conflicted
+++ resolved
@@ -3,20 +3,14 @@
 import { ResponseCacheEffects } from './cache/response-cache.effects';
 import { UUIDIndexEffects } from './index/index.effects';
 import { RequestEffects } from './data/request.effects';
-<<<<<<< HEAD
+import { AuthEffects } from './auth/auth.effects';
 import { JsonPatchOperationsEffects } from './json-patch/json-patch-operations.effects';
-=======
-import { AuthEffects } from './auth/auth.effects';
->>>>>>> 4488a450
 
 export const coreEffects = [
   ResponseCacheEffects,
   RequestEffects,
   ObjectCacheEffects,
   UUIDIndexEffects,
-<<<<<<< HEAD
+  AuthEffects,
   JsonPatchOperationsEffects,
-=======
-  AuthEffects,
->>>>>>> 4488a450
 ];