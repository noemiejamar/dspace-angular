import { Injectable } from '@angular/core';

import { Observable } from 'rxjs/Observable';

import { RequestService } from '../data/request.service';
import { ResponseCacheService } from '../cache/response-cache.service';
import { GlobalConfig } from '../../../config/global-config.interface';
import { ConfigSuccessResponse, ErrorResponse, RestResponse } from '../cache/response-cache.models';
import { ConfigRequest, FindAllOptions, RestRequest } from '../data/request.models';
import { ResponseCacheEntry } from '../cache/response-cache.reducer';
import { hasValue, isNotEmpty } from '../../shared/empty.util';
import { HALEndpointService } from '../shared/hal-endpoint.service';
import { ConfigData } from './config-data';

export abstract class ConfigService extends HALEndpointService {
  protected request: ConfigRequest;
  protected abstract responseCache: ResponseCacheService;
  protected abstract requestService: RequestService;
  protected abstract linkName: string;
  protected abstract EnvConfig: GlobalConfig;
  protected abstract browseEndpoint: string;

  protected getConfig(request: RestRequest): Observable<ConfigData> {
    const [successResponse, errorResponse] =  this.responseCache.get(request.href)
      .map((entry: ResponseCacheEntry) => entry.response)
      .partition((response: RestResponse) => response.isSuccessful);
    return Observable.merge(
      errorResponse.flatMap((response: ErrorResponse) =>
        Observable.throw(new Error(`Couldn't retrieve the config`))),
      successResponse
<<<<<<< HEAD
      .filter((response: ConfigSuccessResponse) => isNotEmpty(response))
      .map((response: ConfigSuccessResponse) => new ConfigData(response.pageInfo, response.configDefinition))
      .distinctUntilChanged());
=======
        .filter((response: ConfigSuccessResponse) => isNotEmpty(response) && isNotEmpty(response.configDefinition))
        .map((response: ConfigSuccessResponse) => new ConfigData(response.pageInfo, response.configDefinition))
        .distinctUntilChanged());
>>>>>>> 237f721b
  }

  protected getConfigByNameHref(endpoint, resourceName): string {
    return `${endpoint}/${resourceName}`;
  }

  protected getConfigSearchHref(endpoint, options: FindAllOptions = {}): string {
    let result;
    const args = [];

    if (hasValue(options.scopeID)) {
      result = `${endpoint}/${this.browseEndpoint}`;
      args.push(`uuid=${options.scopeID}`);
    } else {
      result = endpoint;
    }

    if (hasValue(options.currentPage) && typeof options.currentPage === 'number') {
      /* TODO: this is a temporary fix for the pagination start index (0 or 1) discrepancy between the rest and the frontend respectively */
      args.push(`page=${options.currentPage - 1}`);
    }

    if (hasValue(options.elementsPerPage)) {
      args.push(`size=${options.elementsPerPage}`);
    }

    if (hasValue(options.sort)) {
      let direction = 'asc';
      if (options.sort.direction === 1) {
        direction = 'desc';
      }
      args.push(`sort=${options.sort.field},${direction}`);
    }

    if (isNotEmpty(args)) {
      result = `${result}?${args.join('&')}`;
    }
    return result;
  }

  public getConfigAll(): Observable<ConfigData> {
    return this.getEndpoint()
      .filter((href: string) => isNotEmpty(href))
      .distinctUntilChanged()
      .map((endpointURL: string) => new ConfigRequest(endpointURL))
      .do((request: RestRequest) => this.requestService.configure(request))
      .flatMap((request: RestRequest) => this.getConfig(request))
      .distinctUntilChanged();
  }

  public getConfigByHref(href: string): Observable<ConfigData> {
    const request = new ConfigRequest(href);
    this.requestService.configure(request);

    return this.getConfig(request);
  }

  public getConfigByName(name: string): Observable<ConfigData> {
    return this.getEndpoint()
      .map((endpoint: string) => this.getConfigByNameHref(endpoint, name))
      .filter((href: string) => isNotEmpty(href))
      .distinctUntilChanged()
      .map((endpointURL: string) => new ConfigRequest(endpointURL))
      .do((request: RestRequest) => this.requestService.configure(request))
      .flatMap((request: RestRequest) => this.getConfig(request))
      .distinctUntilChanged();
  }

  public getConfigBySearch(options: FindAllOptions = {}): Observable<ConfigData> {
    return this.getEndpoint()
      .map((endpoint: string) => this.getConfigSearchHref(endpoint, options))
      .filter((href: string) => isNotEmpty(href))
      .distinctUntilChanged()
      .map((endpointURL: string) => new ConfigRequest(endpointURL))
      .do((request: RestRequest) => this.requestService.configure(request))
      .flatMap((request: RestRequest) => this.getConfig(request))
      .distinctUntilChanged();
  }

}<|MERGE_RESOLUTION|>--- conflicted
+++ resolved
@@ -28,15 +28,9 @@
       errorResponse.flatMap((response: ErrorResponse) =>
         Observable.throw(new Error(`Couldn't retrieve the config`))),
       successResponse
-<<<<<<< HEAD
-      .filter((response: ConfigSuccessResponse) => isNotEmpty(response))
-      .map((response: ConfigSuccessResponse) => new ConfigData(response.pageInfo, response.configDefinition))
-      .distinctUntilChanged());
-=======
         .filter((response: ConfigSuccessResponse) => isNotEmpty(response) && isNotEmpty(response.configDefinition))
         .map((response: ConfigSuccessResponse) => new ConfigData(response.pageInfo, response.configDefinition))
         .distinctUntilChanged());
->>>>>>> 237f721b
   }
 
   protected getConfigByNameHref(endpoint, resourceName): string {
