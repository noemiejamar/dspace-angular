--- conflicted
+++ resolved
@@ -14,10 +14,6 @@
   protected abstract responseCache: ResponseCacheService;
   protected abstract requestService: RequestService;
   protected abstract linkPath: string;
-<<<<<<< HEAD
-  protected abstract EnvConfig: GlobalConfig;
-=======
->>>>>>> d8937f27
   protected abstract browseEndpoint: string;
   protected abstract halService: HALEndpointService;
 
