--- conflicted
+++ resolved
@@ -4,19 +4,8 @@
   display: block;
   margin-top: -$content-spacing;
   margin-bottom: -$content-spacing;
-<<<<<<< HEAD
-=======
 }
 
-.dspace-logo-container {
-  margin: 10px 20px 0px 20px;
-  .display-3 {
-    word-break: break-word;
-  }
-}
-
-.dspace-logo-container img {
-  max-height: 110px;
-  max-width: 110px;
->>>>>>> 2055f321
+.display-3 {
+  word-break: break-word;
 }