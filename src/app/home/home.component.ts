--- conflicted
+++ resolved
@@ -4,20 +4,19 @@
   changeDetection: ChangeDetectionStrategy.Default,
   encapsulation: ViewEncapsulation.Emulated,
   selector: 'ds-home',
-<<<<<<< HEAD
-  styleUrls: ['./home.component.scss'],
-=======
   styleUrls: ['./home.component.css'],
->>>>>>> c6472c24
   templateUrl: './home.component.html'
 })
 export class HomeComponent {
+
   data: any = {};
+
   constructor() {
     this.universalInit();
   }
 
   universalInit() {
+
   }
 
 }