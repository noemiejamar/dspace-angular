import { ChangeDetectorRef, Component, NO_ERRORS_SCHEMA } from '@angular/core';
import { async, ComponentFixture, inject, TestBed } from '@angular/core/testing';

import { of as observableOf } from 'rxjs';
import { TranslateModule, TranslateService } from '@ngx-translate/core';

import { createTestComponent } from '../../../shared/testing/utils.test';
import { NotificationsService } from '../../../shared/notifications/notifications.service';
import { NotificationsServiceStub } from '../../../shared/testing/notifications-service.stub';
import { SubmissionService } from '../../submission.service';
import { SubmissionServiceStub } from '../../../shared/testing/submission-service.stub';
import { getMockTranslateService } from '../../../shared/mocks/translate.service.mock';
import { SectionsService } from '../sections.service';
import { SectionsServiceStub } from '../../../shared/testing/sections-service.stub';
import { SubmissionSectionformComponent } from './section-form.component';
import { FormBuilderService } from '../../../shared/form/builder/form-builder.service';
import { getMockFormBuilderService } from '../../../shared/mocks/form-builder-service.mock';
import { getMockFormOperationsService } from '../../../shared/mocks/form-operations-service.mock';
import { SectionFormOperationsService } from './section-form-operations.service';
import { getMockFormService } from '../../../shared/mocks/form-service.mock';
import { FormService } from '../../../shared/form/form.service';
import { SubmissionFormsConfigService } from '../../../core/config/submission-forms-config.service';
import { SectionDataObject } from '../models/section-data.model';
import { SectionsType } from '../sections-type';
import {
  mockSubmissionCollectionId,
  mockSubmissionId,
  mockUploadResponse1ParsedErrors
} from '../../../shared/mocks/submission.mock';
import { BrowserModule } from '@angular/platform-browser';
import { CommonModule } from '@angular/common';
import { FormsModule, ReactiveFormsModule } from '@angular/forms';
import { FormComponent } from '../../../shared/form/form.component';
import { FormFieldModel } from '../../../shared/form/builder/models/form-field.model';
import { ConfigData } from '../../../core/config/config-data';
import { PageInfo } from '../../../core/shared/page-info.model';
import { FormFieldMetadataValueObject } from '../../../shared/form/builder/models/form-field-metadata-value.model';
import { DynamicRowGroupModel } from '../../../shared/form/builder/ds-dynamic-form-ui/models/ds-dynamic-row-group-model';
import { DsDynamicInputModel } from '../../../shared/form/builder/ds-dynamic-form-ui/models/ds-dynamic-input.model';
import { SubmissionSectionError } from '../../objects/submission-objects.reducer';
import { DynamicFormControlEvent, DynamicFormControlEventType } from '@ng-dynamic-forms/core';
import { JsonPatchOperationPathCombiner } from '../../../core/json-patch/builder/json-patch-operation-path-combiner';
import { FormRowModel } from '../../../core/config/models/config-submission-form.model';
import { WorkspaceitemDataService } from '../../../core/submission/workspaceitem-data.service';
import { RemoteData } from '../../../core/data/remote-data';
import { WorkspaceItem } from '../../../core/submission/models/workspaceitem.model';
import { SubmissionObjectDataService } from '../../../core/submission/submission-object-data.service';
import { ObjectCacheService } from '../../../core/cache/object-cache.service';
import { RequestService } from '../../../core/data/request.service';

function getMockSubmissionFormsConfigService(): SubmissionFormsConfigService {
  return jasmine.createSpyObj('FormOperationsService', {
    getConfigAll: jasmine.createSpy('getConfigAll'),
    getConfigByHref: jasmine.createSpy('getConfigByHref'),
    getConfigByName: jasmine.createSpy('getConfigByName'),
    getConfigBySearch: jasmine.createSpy('getConfigBySearch')
  });
}

const sectionObject: SectionDataObject = {
  config: 'https://dspace7.4science.it/or2018/api/config/submissionforms/traditionalpageone',
  mandatory: true,
  data: {},
  errors: [],
  header: 'submit.progressbar.describe.stepone',
  id: 'traditionalpageone',
  sectionType: SectionsType.SubmissionForm
};

const testFormConfiguration = {
  name: 'testFormConfiguration',
  rows: [
    {
      fields: [
        {
          input: {
            type: 'onebox'
          },
          label: 'Title',
          mandatory: 'true',
          repeatable: false,
          hints: ' Enter Title.',
          selectableMetadata: [
            {
              metadata: 'dc.title'
            }
          ],
          languageCodes: []
        } as FormFieldModel
      ]
    } as FormRowModel,
    {
      fields: [
        {
          input: {
            type: 'onebox'
          },
          label: 'Author',
          mandatory: 'false',
          repeatable: false,
          hints: ' Enter Author.',
          selectableMetadata: [
            {
              metadata: 'dc.contributor'
            }
          ],
          languageCodes: []
        } as FormFieldModel
      ]
    } as FormRowModel,
  ],
  type: 'submissionform',
  _links: {
    self: {
      href: 'testFormConfiguration.url'
    }
  }
} as any;

const testFormModel = [
  new DynamicRowGroupModel({
    id: 'df-row-group-config-1',
    group: [new DsDynamicInputModel({ id: 'dc.title', metadataFields: [], repeatable: false, submissionId: '1234', hasSelectableMetadata: false })],
  }),
  new DynamicRowGroupModel({
    id: 'df-row-group-config-2',
    group: [new DsDynamicInputModel({ id: 'dc.contributor', metadataFields: [], repeatable: false, submissionId: '1234', hasSelectableMetadata: false })],
  })
];

const dynamicFormControlEvent: DynamicFormControlEvent = {
  $event: new Event('change'),
  context: null,
  control: null,
  group: testFormModel[0] as any,
  model: testFormModel[0].group[0],
  type: DynamicFormControlEventType.Change
};

describe('SubmissionSectionformComponent test suite', () => {

  let comp: SubmissionSectionformComponent;
  let compAsAny: any;
  let fixture: ComponentFixture<SubmissionSectionformComponent>;
  let submissionServiceStub: SubmissionServiceStub;
  let sectionsServiceStub: SectionsServiceStub;
  let notificationsServiceStub: NotificationsServiceStub;
  let formService: any;
  let formConfigService: any;
  let formOperationsService: any;
  let formBuilderService: any;
  let translateService: any;

  const submissionId = mockSubmissionId;
  const collectionId = mockSubmissionCollectionId;
  const parsedSectionErrors: any = mockUploadResponse1ParsedErrors.traditionalpageone;
  const formConfigData = new ConfigData(new PageInfo(), testFormConfiguration);

  beforeEach(async(() => {
    TestBed.configureTestingModule({
      imports: [
        BrowserModule,
        CommonModule,
        FormsModule,
        ReactiveFormsModule,
        TranslateModule.forRoot()
      ],
      declarations: [
        FormComponent,
        SubmissionSectionformComponent,
        TestComponent
      ],
      providers: [
        { provide: FormBuilderService, useValue: getMockFormBuilderService() },
        { provide: SectionFormOperationsService, useValue: getMockFormOperationsService() },
        { provide: FormService, useValue: getMockFormService() },
        { provide: SubmissionFormsConfigService, useValue: getMockSubmissionFormsConfigService() },
        { provide: NotificationsService, useClass: NotificationsServiceStub },
        { provide: SectionsService, useClass: SectionsServiceStub },
        { provide: SubmissionService, useClass: SubmissionServiceStub },
        { provide: TranslateService, useValue: getMockTranslateService() },
<<<<<<< HEAD
        { provide: ObjectCacheService, useValue: { remove: () => {/*do nothing*/}, hasBySelfLinkObservable: () => observableOf(false) } },
        { provide: RequestService, useValue: { removeByHrefSubstring: () => {/*do nothing*/}, hasByHrefObservable: () => observableOf(false) } },
        { provide: GLOBAL_CONFIG, useValue: envConfig },
=======
>>>>>>> 33be8a4a
        { provide: 'collectionIdProvider', useValue: collectionId },
        { provide: 'sectionDataProvider', useValue: sectionObject },
        { provide: 'submissionIdProvider', useValue: submissionId },
        { provide: SubmissionObjectDataService, useValue: { getHrefByID: () => observableOf('testUrl'), findById: () => observableOf(new RemoteData(false, false, true, null, new WorkspaceItem())) } },
        ChangeDetectorRef,
        SubmissionSectionformComponent
      ],
      schemas: [NO_ERRORS_SCHEMA]
    }).compileComponents().then();
  }));

  describe('', () => {
    let testComp: TestComponent;
    let testFixture: ComponentFixture<TestComponent>;

    // synchronous beforeEach
    beforeEach(() => {
      const html = `
        <ds-submission-section-form></ds-submission-section-form>`;

      testFixture = createTestComponent(html, TestComponent) as ComponentFixture<TestComponent>;
      testComp = testFixture.componentInstance;
    });

    afterEach(() => {
      testFixture.destroy();
    });

    it('should create SubmissionSectionformComponent', inject([SubmissionSectionformComponent], (app: SubmissionSectionformComponent) => {

      expect(app).toBeDefined();

    }));
  });

  describe('', () => {
    beforeEach(() => {
      fixture = TestBed.createComponent(SubmissionSectionformComponent);
      comp = fixture.componentInstance;
      compAsAny = comp;
      submissionServiceStub = TestBed.get(SubmissionService);
      sectionsServiceStub = TestBed.get(SectionsService);
      formService = TestBed.get(FormService);
      formConfigService = TestBed.get(SubmissionFormsConfigService);
      formBuilderService = TestBed.get(FormBuilderService);
      formOperationsService = TestBed.get(SectionFormOperationsService);
      translateService = TestBed.get(TranslateService);
      notificationsServiceStub = TestBed.get(NotificationsService);

      translateService.get.and.returnValue(observableOf('test'));
      compAsAny.pathCombiner = new JsonPatchOperationPathCombiner('sections', sectionObject.id);
    });

    afterEach(() => {
      fixture.destroy();
      comp = null;
      compAsAny = null;
    });

    it('should init section properly', () => {
      const sectionData = {};
      formService.isValid.and.returnValue(observableOf(true));
      formConfigService.getConfigByHref.and.returnValue(observableOf(formConfigData));
      sectionsServiceStub.getSectionData.and.returnValue(observableOf(sectionData));
      spyOn(comp, 'initForm');
      spyOn(comp, 'subscriptions');

      comp.onSectionInit();
      fixture.detectChanges();

      expect(compAsAny.formConfig).toEqual(formConfigData.payload);
      expect(comp.sectionData.errors).toEqual([]);
      expect(comp.sectionData.data).toEqual(sectionData);
      expect(comp.isLoading).toBeFalsy();
      expect(comp.initForm).toHaveBeenCalledWith(sectionData);
      expect(comp.subscriptions).toHaveBeenCalled();
    });

    it('should init form model properly', () => {
      formBuilderService.modelFromConfiguration.and.returnValue(testFormModel);
      const sectionData = {};

      comp.initForm(sectionData);

      expect(comp.formModel).toEqual(testFormModel);

    });

    it('should set a section Error when init form model fails', () => {
      formBuilderService.modelFromConfiguration.and.throwError('test');
      translateService.instant.and.returnValue('test');
      const sectionData = {};
      const sectionError: SubmissionSectionError = {
        message: 'test' + 'Error: test',
        path: '/sections/' + sectionObject.id
      };

      comp.initForm(sectionData);

      expect(comp.formModel).toBeUndefined();
      expect(sectionsServiceStub.setSectionError).toHaveBeenCalledWith(submissionId, sectionObject.id, sectionError);

    });

    it('should return true when has Metadata Enrichment', () => {
      const newSectionData = {
        'dc.title': [new FormFieldMetadataValueObject('test')]
      };
      compAsAny.formData = {};

      expect(comp.hasMetadataEnrichment(newSectionData)).toBeTruthy();
    });

    it('should return false when has not Metadata Enrichment', () => {
      const newSectionData = {
        'dc.title': [new FormFieldMetadataValueObject('test')]
      };
      compAsAny.formData = newSectionData;

      expect(comp.hasMetadataEnrichment(newSectionData)).toBeFalsy();
    });

    it('should update form properly', () => {
      spyOn(comp, 'initForm');
      spyOn(comp, 'checksForErrors');
      const sectionData: any = {
        'dc.title': [new FormFieldMetadataValueObject('test')]
      };
      const sectionError = [];
      comp.sectionData.data = {};
      comp.sectionData.errors = [];
      compAsAny.formData = {};

      comp.updateForm(sectionData, sectionError);

      expect(comp.isUpdating).toBeFalsy();
      expect(comp.initForm).toHaveBeenCalled();
      expect(comp.checksForErrors).toHaveBeenCalled();
      expect(comp.sectionData.data).toEqual(sectionData);

    });

    it('should update form error properly', () => {
      spyOn(comp, 'initForm');
      spyOn(comp, 'checksForErrors');
      const sectionData: any = {
        'dc.title': [new FormFieldMetadataValueObject('test')]
      };
      comp.sectionData.data = {};
      comp.sectionData.errors = [];
      compAsAny.formData = sectionData;

      comp.updateForm(sectionData, parsedSectionErrors);

      expect(comp.initForm).toHaveBeenCalled();
      expect(comp.checksForErrors).toHaveBeenCalled();
      expect(comp.sectionData.data).toEqual(sectionData);
    });

    it('should update form error properly', () => {
      spyOn(comp, 'initForm');
      spyOn(comp, 'checksForErrors');
      const sectionData: any = {};

      comp.updateForm(sectionData, parsedSectionErrors);

      expect(comp.initForm).not.toHaveBeenCalled();
      expect(comp.checksForErrors).toHaveBeenCalled();

    });

    it('should check for error', () => {
      comp.isUpdating = false;
      comp.formId = 'test';
      comp.sectionData.errors = [];

      comp.checksForErrors(parsedSectionErrors);

      expect(sectionsServiceStub.checkSectionErrors).toHaveBeenCalledWith(
        submissionId,
        sectionObject.id,
        'test',
        parsedSectionErrors,
        []
      );
      expect(comp.sectionData.errors).toEqual(parsedSectionErrors);
    });

    it('should subscribe to state properly', () => {
      spyOn(comp, 'updateForm');
      const formData = {
        'dc.title': [new FormFieldMetadataValueObject('test')]
      };
      const sectionData: any = {
        'dc.title': [new FormFieldMetadataValueObject('test')]
      };
      const sectionState = {
        data: sectionData,
        errors: parsedSectionErrors
      };

      formService.getFormData.and.returnValue(observableOf(formData));
      sectionsServiceStub.getSectionState.and.returnValue(observableOf(sectionState));

      comp.subscriptions();

      expect(compAsAny.subs.length).toBe(2);
      expect(compAsAny.formData).toEqual(formData);
      expect(comp.updateForm).toHaveBeenCalledWith(sectionState.data, sectionState.errors);

    });

    it('should call dispatchOperationsFromEvent on form change', () => {
      spyOn(comp, 'hasStoredValue').and.returnValue(false);
      formOperationsService.getFieldPathSegmentedFromChangeEvent.and.returnValue('path');
      formOperationsService.getFieldValueFromChangeEvent.and.returnValue('test');

      comp.onChange(dynamicFormControlEvent);

      expect(formOperationsService.dispatchOperationsFromEvent).toHaveBeenCalled();
      expect(formOperationsService.getFieldPathSegmentedFromChangeEvent).toHaveBeenCalledWith(dynamicFormControlEvent);
      expect(formOperationsService.getFieldValueFromChangeEvent).toHaveBeenCalledWith(dynamicFormControlEvent);
      expect(submissionServiceStub.dispatchSave).not.toHaveBeenCalledWith(submissionId);

    });

    it('should call dispatchSave on form change when metadata is in submission autosave configuration', () => {
      spyOn(comp, 'hasStoredValue').and.returnValue(false);
      formOperationsService.getFieldPathSegmentedFromChangeEvent.and.returnValue('dc.title');
      formOperationsService.getFieldValueFromChangeEvent.and.returnValue('test');

      comp.onChange(dynamicFormControlEvent);

      expect(formOperationsService.dispatchOperationsFromEvent).toHaveBeenCalled();
      expect(formOperationsService.getFieldPathSegmentedFromChangeEvent).toHaveBeenCalledWith(dynamicFormControlEvent);
      expect(formOperationsService.getFieldValueFromChangeEvent).toHaveBeenCalledWith(dynamicFormControlEvent);
      expect(submissionServiceStub.dispatchSave).toHaveBeenCalledWith(submissionId);

    });

    it('should set previousValue on form focus event', () => {
      formBuilderService.hasMappedGroupValue.and.returnValue(false);
      formOperationsService.getFieldValueFromChangeEvent.and.returnValue('test');

      comp.onFocus(dynamicFormControlEvent);

      expect(compAsAny.previousValue.path).toEqual(['test', 'path']);
      expect(compAsAny.previousValue.value).toBe('test');

      formBuilderService.hasMappedGroupValue.and.returnValue(true);
      formOperationsService.getQualdropValueMap.and.returnValue('qualdrop');

      comp.onFocus(dynamicFormControlEvent);
      expect(compAsAny.previousValue.path).toEqual(['test', 'path']);
      expect(compAsAny.previousValue.value).toBe('qualdrop');

      formBuilderService.hasMappedGroupValue.and.returnValue(false);
      formOperationsService.getFieldValueFromChangeEvent.and.returnValue(new FormFieldMetadataValueObject('form value test'));

      comp.onFocus(dynamicFormControlEvent);
      expect(compAsAny.previousValue.path).toEqual(['test', 'path']);
      expect(compAsAny.previousValue.value).toEqual(new FormFieldMetadataValueObject('form value test'));
    });

    it('should call dispatchOperationsFromEvent on form remove event', () => {
      spyOn(comp, 'hasStoredValue').and.returnValue(false);

      comp.onRemove(dynamicFormControlEvent);

      expect(formOperationsService.dispatchOperationsFromEvent).toHaveBeenCalled();

    });

    it('should check if has stored value in the section state', () => {
      comp.sectionData.data = {
        'dc.title': [new FormFieldMetadataValueObject('test')]
      } as any;

      expect(comp.hasStoredValue('dc.title', 0)).toBeTruthy();
      expect(comp.hasStoredValue('dc.title', 1)).toBeFalsy();
      expect(comp.hasStoredValue('title', 0)).toBeFalsy();

    });
  });
});

// declare a test component
@Component({
  selector: 'ds-test-cmp',
  template: ``
})
class TestComponent {

}<|MERGE_RESOLUTION|>--- conflicted
+++ resolved
@@ -179,12 +179,8 @@
         { provide: SectionsService, useClass: SectionsServiceStub },
         { provide: SubmissionService, useClass: SubmissionServiceStub },
         { provide: TranslateService, useValue: getMockTranslateService() },
-<<<<<<< HEAD
         { provide: ObjectCacheService, useValue: { remove: () => {/*do nothing*/}, hasBySelfLinkObservable: () => observableOf(false) } },
         { provide: RequestService, useValue: { removeByHrefSubstring: () => {/*do nothing*/}, hasByHrefObservable: () => observableOf(false) } },
-        { provide: GLOBAL_CONFIG, useValue: envConfig },
-=======
->>>>>>> 33be8a4a
         { provide: 'collectionIdProvider', useValue: collectionId },
         { provide: 'sectionDataProvider', useValue: sectionObject },
         { provide: 'submissionIdProvider', useValue: submissionId },
