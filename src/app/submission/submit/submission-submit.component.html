--- conflicted
+++ resolved
@@ -1,10 +1,6 @@
 <div class="submission-submit-container">
-<<<<<<< HEAD
-  <ds-submission-submit-form [collectionId]="collectionId"
-=======
 <div class="submission-submit-container">
   <ds-submission-submit-form [collectionId]="collectionId"
                              [submissionDefinition]="submissionDefinition"
->>>>>>> 10c4bda9
                              [submissionId]="submissionId"></ds-submission-submit-form>
 </div>