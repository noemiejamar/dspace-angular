import {
  ChangeDetectorRef,
  Component,
  CUSTOM_ELEMENTS_SCHEMA,
  DebugElement,
  SimpleChange
} from '@angular/core';
import { async, ComponentFixture, fakeAsync, inject, TestBed, tick } from '@angular/core/testing';
import { By } from '@angular/platform-browser';
import { FormsModule, ReactiveFormsModule } from '@angular/forms';

import { of as observableOf } from 'rxjs';
import { filter } from 'rxjs/operators';
import { TranslateModule } from '@ngx-translate/core';
import { NgbModule } from '@ng-bootstrap/ng-bootstrap';
import { Store } from '@ngrx/store';

import { SubmissionServiceStub } from '../../../shared/testing/submission-service-stub';
import {
  mockSubmissionId,
  mockSubmissionRestResponse
} from '../../../shared/mocks/mock-submission';
import { SubmissionService } from '../../submission.service';
import { SubmissionFormCollectionComponent } from './submission-form-collection.component';
import { CommunityDataService } from '../../../core/data/community-data.service';
import { SubmissionJsonPatchOperationsService } from '../../../core/submission/submission-json-patch-operations.service';
import { SubmissionJsonPatchOperationsServiceStub } from '../../../shared/testing/submission-json-patch-operations-service-stub';
import { JsonPatchOperationsBuilder } from '../../../core/json-patch/builder/json-patch-operations-builder';
import { JsonPatchOperationPathCombiner } from '../../../core/json-patch/builder/json-patch-operation-path-combiner';
import { Community } from '../../../core/shared/community.model';
import { PaginatedList } from '../../../core/data/paginated-list';
import { PageInfo } from '../../../core/shared/page-info.model';
import { Collection } from '../../../core/shared/collection.model';
import {
  createSuccessfulRemoteDataObject$,
  createTestComponent
} from '../../../shared/testing/utils';
import { cold } from 'jasmine-marbles';
import { SearchResult } from '../../../+search-page/search-result.model';
import { SearchService } from '../../../+search-page/search-service/search.service';

const mockCommunity1Collection1 = Object.assign(new Collection(), {
  name: 'Community 1-Collection 1',
  id: '1234567890-1',
  metadata: [
    {
      key: 'dc.title',
      language: 'en_US',
      value: 'Community 1-Collection 1'
    }]
});

const mockCommunity1Collection2 = Object.assign(new Collection(), {
  name: 'Community 1-Collection 2',
  id: '1234567890-2',
  metadata: [
    {
      key: 'dc.title',
      language: 'en_US',
      value: 'Community 1-Collection 2'
    }]
});

const mockCommunity2Collection1 = Object.assign(new Collection(), {
  name: 'Community 2-Collection 1',
  id: '1234567890-3',
  metadata: [
    {
      key: 'dc.title',
      language: 'en_US',
      value: 'Community 2-Collection 1'
    }]
});

const mockCommunity2Collection2 = Object.assign(new Collection(), {
  name: 'Community 2-Collection 2',
  id: '1234567890-4',
  metadata: [
    {
      key: 'dc.title',
      language: 'en_US',
      value: 'Community 2-Collection 2'
    }]
});

<<<<<<< HEAD
const mockCommunity = Object.assign(new Community(), {
  name: 'Community 1',
  id: '123456789-1',
  metadata: [
    {
      key: 'dc.title',
      language: 'en_US',
      value: 'Community 1'
    }],
  collections: createSuccessfulRemoteDataObject$(new PaginatedList(new PageInfo(), [mockCommunity1Collection1, mockCommunity1Collection2])),
  subcommunities: createSuccessfulRemoteDataObject$(new PaginatedList(new PageInfo(), subcommunities)),
});

const mockCommunity2 = Object.assign(new Community(), {
  name: 'Community 2',
  id: '123456789-2',
  metadata: [
    {
      key: 'dc.title',
      language: 'en_US',
      value: 'Community 2'
    }],
  collections: createSuccessfulRemoteDataObject$(new PaginatedList(new PageInfo(), [mockCommunity2Collection1, mockCommunity2Collection2])),
  subcommunities: createSuccessfulRemoteDataObject$(new PaginatedList(new PageInfo(), [])),
});

const mockCommunityList = createSuccessfulRemoteDataObject$(new PaginatedList(new PageInfo(), [mockCommunity, mockCommunity2]));
=======
const collectionResults = [mockCommunity1Collection1, mockCommunity1Collection2, mockCommunity2Collection1, mockCommunity2Collection2].map((collection: Collection) => Object.assign(new SearchResult<Collection>(), { indexableObject: collection }));
const searchService = {
  search: () => {
    return observableOf(new RemoteData(true, true, true,
      undefined, new PaginatedList(new PageInfo(), collectionResults)))
  }
};
>>>>>>> 735408c3

const mockCollectionList = [
  {
    communities: [
      {
        id: 'c0e4de93-f506-4990-a840-d406f6f2ada7',
        name: 'Submission test'
      }
    ],
    collection: {
      id: '1234567890-1',
      name: 'Community 1-Collection 1'
    }
  },
  {
    communities: [
      {
        id: 'c0e4de93-f506-4990-a840-d406f6f2ada7',
        name: 'Submission test'
      }
    ],
    collection: {
      id: '1234567890-2',
      name: 'Community 1-Collection 2'
    }
  },
  {
    communities: [
      {
        id: 'c0e4de93-f506-4990-a840-d406f6f2ada7',
        name: 'Submission test'
      }
    ],
    collection: {
      id: '1234567890-3',
      name: 'Community 2-Collection 1'
    }
  },
  {
    communities: [
      {
        id: 'c0e4de93-f506-4990-a840-d406f6f2ada7',
        name: 'Submission test'
      }
    ],
    collection: {
      id: '1234567890-4',
      name: 'Community 2-Collection 2'
    }
  }
];

describe('SubmissionFormCollectionComponent Component', () => {

  let comp: SubmissionFormCollectionComponent;
  let compAsAny: any;
  let fixture: ComponentFixture<SubmissionFormCollectionComponent>;
  let submissionServiceStub: SubmissionServiceStub;
  let jsonPatchOpServiceStub: SubmissionJsonPatchOperationsServiceStub;

  const submissionId = mockSubmissionId;
  const collectionId = '1234567890-1';
  const definition = 'traditional';
  const submissionRestResponse = mockSubmissionRestResponse;
  const searchedCollection = 'Community 2-Collection 2';

  const communityDataService: any = jasmine.createSpyObj('communityDataService', {
    findAll: jasmine.createSpy('findAll')
  });
  const store: any = jasmine.createSpyObj('store', {
    dispatch: jasmine.createSpy('dispatch'),
    select: jasmine.createSpy('select')
  });
  const jsonPatchOpBuilder: any = jasmine.createSpyObj('jsonPatchOpBuilder', {
    replace: jasmine.createSpy('replace')
  });

  beforeEach(async(() => {
    TestBed.configureTestingModule({
      imports: [
        FormsModule,
        ReactiveFormsModule,
        NgbModule.forRoot(),
        TranslateModule.forRoot()
      ],
      declarations: [
        SubmissionFormCollectionComponent,
        TestComponent
      ],
      providers: [
        {
          provide: SubmissionJsonPatchOperationsService,
          useClass: SubmissionJsonPatchOperationsServiceStub
        },
        { provide: SubmissionService, useClass: SubmissionServiceStub },
        { provide: CommunityDataService, useValue: communityDataService },
        { provide: JsonPatchOperationsBuilder, useValue: jsonPatchOpBuilder },
        { provide: Store, useValue: store },
        { provide: SearchService, useValue: searchService },
        ChangeDetectorRef,
        SubmissionFormCollectionComponent
      ],
      schemas: [CUSTOM_ELEMENTS_SCHEMA]
    }).compileComponents();
  }));

  describe('', () => {
    let testComp: TestComponent;
    let testFixture: ComponentFixture<TestComponent>;

    // synchronous beforeEach
    beforeEach(() => {
      const html = `
        <ds-submission-form-collection [currentCollectionId]="collectionId"
                                       [currentDefinition]="definitionId"
                                       [submissionId]="submissionId"
                                       (collectionChange)="onCollectionChange($event)">
        </ds-submission-form-collection>`;

      testFixture = createTestComponent(html, TestComponent) as ComponentFixture<TestComponent>;
      testComp = testFixture.componentInstance;
    });

    afterEach(() => {
      testFixture.destroy();
    });

    it('should create SubmissionFormCollectionComponent', inject([SubmissionFormCollectionComponent], (app: SubmissionFormCollectionComponent) => {

      expect(app).toBeDefined();

    }));
  });

  describe('', () => {
    beforeEach(() => {
      fixture = TestBed.createComponent(SubmissionFormCollectionComponent);
      comp = fixture.componentInstance;
      compAsAny = comp;
      submissionServiceStub = TestBed.get(SubmissionService);
      jsonPatchOpServiceStub = TestBed.get(SubmissionJsonPatchOperationsService);
      comp.currentCollectionId = collectionId;
      comp.currentDefinition = definition;
      comp.submissionId = submissionId;
    });

    afterEach(() => {
      comp = null;
      compAsAny = null;
      fixture = null;
      submissionServiceStub = null;
      jsonPatchOpServiceStub = null;
    });

    it('should init JsonPatchOperationPathCombiner', () => {
      const expected = new JsonPatchOperationPathCombiner('sections', 'collection');

      fixture.detectChanges();

      expect(compAsAny.pathCombiner).toEqual(expected);
    });

    it('should init collection list properly', () => {
      comp.ngOnChanges({
        currentCollectionId: new SimpleChange(null, collectionId, true)
      });

      expect(comp.searchListCollection$).toBeObservable(cold('(b)', {
        b: mockCollectionList
      }));

      expect(comp.selectedCollectionName$).toBeObservable(cold('(ab|)', {
        a: '',
        b: 'Community 1-Collection 1'
      }));
    });

    it('should show only the searched collection', () => {
      comp.searchListCollection$ = observableOf(mockCollectionList);
      fixture.detectChanges();

      comp.searchField.setValue(searchedCollection);
      fixture.detectChanges();

      comp.searchListCollection$.pipe(
        filter(() => !comp.disabled$.getValue())
      ).subscribe((list) => {
        expect(list).toEqual([mockCollectionList[3]]);
      });

    });

    it('should emit collectionChange event when selecting a new collection', () => {
      spyOn(comp.searchField, 'reset').and.callThrough();
      spyOn(comp.collectionChange, 'emit').and.callThrough();
      jsonPatchOpServiceStub.jsonPatchByResourceID.and.returnValue(observableOf(submissionRestResponse));
      comp.ngOnInit();
      comp.onSelect(mockCollectionList[1]);
      fixture.detectChanges();

      expect(comp.searchField.reset).toHaveBeenCalled();
      expect(comp.collectionChange.emit).toHaveBeenCalledWith(submissionRestResponse[0]);
      expect(submissionServiceStub.changeSubmissionCollection).toHaveBeenCalled();
      expect(comp.selectedCollectionId).toBe(mockCollectionList[1].collection.id);
      expect(comp.selectedCollectionName$).toBeObservable(cold('(a|)', {
        a: mockCollectionList[1].collection.name
      }));

    });

    it('should reset searchField when dropdown menu has been closed', () => {
      spyOn(comp.searchField, 'reset').and.callThrough();
      comp.toggled(false);

      expect(comp.searchField.reset).toHaveBeenCalled();
    });

    describe('', () => {
      let dropdowBtn: DebugElement;
      let dropdownMenu: DebugElement;

      beforeEach(() => {

        comp.searchListCollection$ = observableOf(mockCollectionList);
        fixture.detectChanges();
        dropdowBtn = fixture.debugElement.query(By.css('#collectionControlsMenuButton'));
        dropdownMenu = fixture.debugElement.query(By.css('#collectionControlsDropdownMenu'));
      });

      it('should have dropdown menu closed', () => {

        expect(dropdowBtn).not.toBeUndefined();
        expect(dropdownMenu.nativeElement.classList).not.toContain('show');

      });

      it('should display dropdown menu when click on dropdown button', fakeAsync(() => {

        spyOn(comp, 'onClose');
        dropdowBtn.triggerEventHandler('click', null);
        tick();
        fixture.detectChanges();

        fixture.whenStable().then(() => {
          expect(comp.onClose).toHaveBeenCalled();
          expect(dropdownMenu.nativeElement.classList).toContain('show');
          expect(dropdownMenu.queryAll(By.css('.collection-item')).length).toBe(4);
        });
      }));

      it('should trigger onSelect method when select a new collection from dropdown menu', fakeAsync(() => {

        spyOn(comp, 'onSelect');
        dropdowBtn.triggerEventHandler('click', null);
        tick();
        fixture.detectChanges();

        const secondLink: DebugElement = dropdownMenu.query(By.css('.collection-item:nth-child(2)'));
        secondLink.triggerEventHandler('click', null);
        tick();
        fixture.detectChanges();

        fixture.whenStable().then(() => {

          expect(comp.onSelect).toHaveBeenCalled();
        });
      }));

      it('should update searchField on input type', fakeAsync(() => {

        dropdowBtn.triggerEventHandler('click', null);
        tick();
        fixture.detectChanges();

        fixture.whenStable().then(() => {
          const input = fixture.debugElement.query(By.css('input.form-control'));
          const el = input.nativeElement;

          expect(el.value).toBe('');

          el.value = searchedCollection;
          el.dispatchEvent(new Event('input'));

          fixture.detectChanges();

          expect(fixture.componentInstance.searchField.value).toEqual(searchedCollection);
        });
      }));

    });

  });
});

// declare a test component
@Component({
  selector: 'ds-test-cmp',
  template: ``
})
class TestComponent {

  collectionId = '1234567890-1';
  definitionId = 'traditional';
  submissionId = mockSubmissionId;

  onCollectionChange = () => {
    return;
  }

}<|MERGE_RESOLUTION|>--- conflicted
+++ resolved
@@ -83,35 +83,6 @@
     }]
 });
 
-<<<<<<< HEAD
-const mockCommunity = Object.assign(new Community(), {
-  name: 'Community 1',
-  id: '123456789-1',
-  metadata: [
-    {
-      key: 'dc.title',
-      language: 'en_US',
-      value: 'Community 1'
-    }],
-  collections: createSuccessfulRemoteDataObject$(new PaginatedList(new PageInfo(), [mockCommunity1Collection1, mockCommunity1Collection2])),
-  subcommunities: createSuccessfulRemoteDataObject$(new PaginatedList(new PageInfo(), subcommunities)),
-});
-
-const mockCommunity2 = Object.assign(new Community(), {
-  name: 'Community 2',
-  id: '123456789-2',
-  metadata: [
-    {
-      key: 'dc.title',
-      language: 'en_US',
-      value: 'Community 2'
-    }],
-  collections: createSuccessfulRemoteDataObject$(new PaginatedList(new PageInfo(), [mockCommunity2Collection1, mockCommunity2Collection2])),
-  subcommunities: createSuccessfulRemoteDataObject$(new PaginatedList(new PageInfo(), [])),
-});
-
-const mockCommunityList = createSuccessfulRemoteDataObject$(new PaginatedList(new PageInfo(), [mockCommunity, mockCommunity2]));
-=======
 const collectionResults = [mockCommunity1Collection1, mockCommunity1Collection2, mockCommunity2Collection1, mockCommunity2Collection2].map((collection: Collection) => Object.assign(new SearchResult<Collection>(), { indexableObject: collection }));
 const searchService = {
   search: () => {
@@ -119,7 +90,6 @@
       undefined, new PaginatedList(new PageInfo(), collectionResults)))
   }
 };
->>>>>>> 735408c3
 
 const mockCollectionList = [
   {
