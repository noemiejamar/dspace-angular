--- conflicted
+++ resolved
@@ -1,32 +1,8 @@
-import {
-  ChangeDetectorRef,
-  Component,
-  EventEmitter,
-  HostListener,
-  Input,
-  OnChanges,
-  OnInit,
-  Output,
-  SimpleChanges
-} from '@angular/core';
+import { ChangeDetectorRef, Component, EventEmitter, HostListener, Input, OnChanges, OnInit, Output, SimpleChanges } from '@angular/core';
 import { FormControl } from '@angular/forms';
 
 import { BehaviorSubject, combineLatest, Observable, of as observableOf, Subscription } from 'rxjs';
-<<<<<<< HEAD
-import { debounceTime, distinctUntilChanged, filter, map, startWith } from 'rxjs/operators';
-=======
-import {
-  debounceTime,
-  distinctUntilChanged,
-  filter,
-  find,
-  flatMap,
-  map,
-  mergeMap,
-  reduce,
-  startWith
-} from 'rxjs/operators';
->>>>>>> ddbe0c82
+import { debounceTime, distinctUntilChanged, filter, map, mergeMap, reduce, startWith, flatMap, find } from 'rxjs/operators';
 
 import { Collection } from '../../../core/shared/collection.model';
 import { CommunityDataService } from '../../../core/data/community-data.service';
@@ -39,17 +15,8 @@
 import { SubmissionService } from '../../submission.service';
 import { SubmissionObject } from '../../../core/submission/models/submission-object.model';
 import { SubmissionJsonPatchOperationsService } from '../../../core/submission/submission-json-patch-operations.service';
-<<<<<<< HEAD
-import { PaginationComponentOptions } from '../../../shared/pagination/pagination-component-options.model';
-import { DSpaceObjectType } from '../../../core/shared/dspace-object-type.model';
-import { getSucceededRemoteData } from '../../../core/shared/operators';
-import { SearchService } from '../../../core/shared/search/search.service';
-import { PaginatedSearchOptions } from '../../../shared/search/paginated-search-options.model';
-import { SearchResult } from '../../../shared/search/search-result.model';
-=======
 import { CollectionDataService } from '../../../core/data/collection-data.service';
 import { FindAllOptions } from '../../../core/data/request.models';
->>>>>>> ddbe0c82
 
 /**
  * An interface to represent a collection entry
@@ -213,62 +180,6 @@
       && hasValue(changes.currentCollectionId.currentValue)) {
       this.selectedCollectionId = this.currentCollectionId;
 
-<<<<<<< HEAD
-      // // @TODO replace with search/top browse endpoint
-      // // @TODO implement community/subcommunity hierarchy
-      // const communities$ = this.communityDataService.findAll().pipe(
-      //   find((communities: RemoteData<PaginatedList<Community>>) => isNotEmpty(communities.payload)),
-      //   mergeMap((communities: RemoteData<PaginatedList<Community>>) => communities.payload.page));
-
-      const listCollection$: Observable<CollectionListEntry[]> = this.searchService.search(
-        new PaginatedSearchOptions({
-          dsoType: DSpaceObjectType.COLLECTION,
-          pagination: new PaginationComponentOptions()
-        })
-      ).pipe(
-        getSucceededRemoteData(),
-        map((collections: RemoteData<PaginatedList<SearchResult<Collection>>>) => collections.payload.page),
-        filter((collectionData: Array<SearchResult<Collection>>) => isNotEmpty(collectionData)),
-        map((collectionData: Array<SearchResult<Collection>>) => {
-          return collectionData.map((collection: SearchResult<Collection>) => {
-            return {
-              communities: [{
-                id: 'c0e4de93-f506-4990-a840-d406f6f2ada7',
-                name: 'Submission test'
-              }],
-              collection: {
-                id: collection.indexableObject.id,
-                name: collection.indexableObject.name
-              }
-            }
-          })
-        })
-      );
-
-      this.selectedCollectionName$ = listCollection$.pipe(
-        map((collectionData: CollectionListEntry[]) => collectionData.find((entry: CollectionListEntry) => entry.collection.id === this.selectedCollectionId)),
-        filter((entry: CollectionListEntry) => hasValue(entry.collection)),
-        map((entry: CollectionListEntry) => entry.collection.name),
-        startWith('')
-      );
-
-      const searchTerm$ = this.searchField.valueChanges.pipe(
-        debounceTime(200),
-        distinctUntilChanged(),
-        startWith('')
-      );
-
-      this.searchListCollection$ = combineLatest(searchTerm$, listCollection$).pipe(
-        map(([searchTerm, listCollection]) => {
-          this.disabled$.next(isEmpty(listCollection));
-          if (isEmpty(searchTerm)) {
-            return listCollection;
-          } else {
-            return listCollection.filter((v) => v.collection.name.toLowerCase().indexOf(searchTerm.toLowerCase()) > -1).slice(0, 5);
-          }
-        })
-      );
-=======
       this.selectedCollectionName$ = this.collectionDataService.findById(this.currentCollectionId).pipe(
         find((collectionRD: RemoteData<Collection>) => isNotEmpty(collectionRD.payload)),
         map((collectionRD: RemoteData<Collection>) => collectionRD.payload.name)
@@ -316,9 +227,9 @@
             } else {
               return listCollection.filter((v) => v.collection.name.toLowerCase().indexOf(searchTerm.toLowerCase()) > -1).slice(0, 5);
             }
-          }));
+        })
+      );
       }
->>>>>>> ddbe0c82
     }
   }
 
