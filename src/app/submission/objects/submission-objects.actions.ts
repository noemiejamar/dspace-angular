--- conflicted
+++ resolved
@@ -1,15 +1,11 @@
 import { Action } from '@ngrx/store';
 
 import { type } from '../../shared/ngrx/type';
-<<<<<<< HEAD
-import { SubmissionUploadFileObject } from '../models/submission-upload-file.model';
 import { SubmissionError } from './submission-objects.reducer';
-=======
 import { WorkspaceitemSectionUploadFileObject } from '../models/workspaceitem-section-upload-file.model';
 import { WorkspaceitemSectionFormObject } from '../models/workspaceitem-section-form.model';
 import { WorkspaceitemSectionLicenseObject } from '../models/workspaceitem-section-license.model';
 import { WorkspaceitemSectionsObject } from '../models/workspaceitem-sections.model';
->>>>>>> 1f218f04
 
 /**
  * For each action type in an action group, make a simple
@@ -279,13 +275,8 @@
    * @param data
    *    the metadata of the new bitstream
    */
-<<<<<<< HEAD
-  constructor(submissionId: string, sectionId: string, fileId: string, data: SubmissionUploadFileObject) {
-    this.payload = { submissionId, sectionId, fileId: fileId, data };
-=======
   constructor(submissionId: string, sectionId: string, fileId: string, data: WorkspaceitemSectionUploadFileObject) {
     this.payload = { submissionId, sectionId, fileId: fileId, data};
->>>>>>> 1f218f04
   }
 }
 
