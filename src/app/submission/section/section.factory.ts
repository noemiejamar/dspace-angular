import {
  ComponentFactoryResolver,
  Injectable,
  ReflectiveInjector,
  Type,
  ViewContainerRef
} from '@angular/core';

import { SectionContainerComponent } from './container/section-container.component';
import { SectionDataModel } from './section.model';
import { SectionDataObject } from './section-data.model';
import { SubmissionSectionModel } from '../../core/shared/config/config-submission-section.model';
import { WorkspaceitemSectionDataType } from '../models/workspaceitem-sections.model';

export interface FactoryDataModel {
  component: Type<any>;
  inputs: SectionDataModel;
}

@Injectable()
export class SectionFactoryComponent {
  // @TODO retrieve from app configuration
  typeToComponentMapping = [ 'submission-form', 'upload', 'license', 'cclicense', 'collection' ];

  constructor(private resolver: ComponentFactoryResolver) {
  }

  // component: Class for the component you want to create
  // inputs: An object with key/value pairs mapped to input name/input value
  public get(collectionId: string,
             submissionId: string,
             sectionId: string,
             sectionData: WorkspaceitemSectionDataType,
             factoryData: SubmissionSectionModel,
             sectionsHost: ViewContainerRef) {
    if (!factoryData) {
      return;
    }
    if (!this.typeToComponentMapping.includes(factoryData.sectionType)) {
      throw  Error(`Section '${factoryData.sectionType}' is not available. Please checks form configuration file.`);
    }

    const inputs: SectionDataObject = Object.create(null);
    inputs.id = sectionId;
    inputs.data = sectionData;
    inputs.header = factoryData.header;
    inputs.mandatory = factoryData.mandatory;
    inputs.config = factoryData._links.config;

    // Inputs need to be in the following format to be resolved properly
<<<<<<< HEAD
    const inputProviders = [ { provide: 'sectionData', useValue: inputs } ];
=======
    const inputProviders = [
      {provide: 'collectionId',  useValue: collectionId},
      {provide: 'sectionData',  useValue: inputs},
      {provide: 'submissionId',  useValue: submissionId}
    ];
>>>>>>> e96b8de4
    const resolvedInputs = ReflectiveInjector.resolve(inputProviders);

    // We create an injector out of the data we want to pass down and this components injector
    const injector = ReflectiveInjector.fromResolvedProviders(resolvedInputs, sectionsHost.parentInjector);

    // We create a factory out of the component we want to create
    const containerFactory = this.resolver.resolveComponentFactory(SectionContainerComponent);

    // We create the component using the factory and the injector
    const containerRef = containerFactory.create(injector);

    containerRef.instance.collectionId = collectionId;
    containerRef.instance.sectionData = inputs;
    containerRef.instance.sectionComponentType = factoryData.sectionType;
    containerRef.instance.submissionId = submissionId;

    // We insert the component into the dom container
    sectionsHost.insert(containerRef.hostView);

    return containerRef;
  }
}<|MERGE_RESOLUTION|>--- conflicted
+++ resolved
@@ -48,15 +48,11 @@
     inputs.config = factoryData._links.config;
 
     // Inputs need to be in the following format to be resolved properly
-<<<<<<< HEAD
-    const inputProviders = [ { provide: 'sectionData', useValue: inputs } ];
-=======
     const inputProviders = [
       {provide: 'collectionId',  useValue: collectionId},
       {provide: 'sectionData',  useValue: inputs},
       {provide: 'submissionId',  useValue: submissionId}
     ];
->>>>>>> e96b8de4
     const resolvedInputs = ReflectiveInjector.resolve(inputProviders);
 
     // We create an injector out of the data we want to pass down and this components injector
