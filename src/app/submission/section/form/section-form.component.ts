import { ChangeDetectorRef, Component, QueryList, ViewChildren } from '@angular/core';

import { isEmpty } from 'lodash';
import { Store } from '@ngrx/store';
import { DynamicFormControlEvent, DynamicFormControlModel } from '@ng-dynamic-forms/core';

import { FormBuilderService } from '../../../shared/form/builder/form-builder.service';
import { FormComponent } from '../../../shared/form/form.component';
import { FormService } from '../../../shared/form/form.service';
import { SectionStatusChangeAction } from '../../objects/submission-objects.actions';
import { SectionModelComponent } from '../section.model';
import { SubmissionState } from '../../submission.reducers';
import { SubmissionFormsConfigService } from '../../../core/config/submission-forms-config.service';
import { hasValue, isNotEmpty, isUndefined } from '../../../shared/empty.util';
import { ConfigData } from '../../../core/config/config-data';
import { JsonPatchOperationsBuilder } from '../../../core/json-patch/builder/json-patch-operations-builder';
import { JsonPatchOperationPathCombiner } from '../../../core/json-patch/builder/json-patch-operation-path-combiner';
import { submissionSectionDataFromIdSelector } from '../../selectors';
import { WorkspaceitemSectionFormObject } from '../../models/workspaceitem-section-form.model';
import { IntegrationSearchOptions } from '../../../core/integration/models/integration-options.model';
import { AuthorityService } from '../../../core/integration/authority.service';
import { IntegrationData } from '../../../core/integration/integration-data';
import { SubmissionFormsModel } from '../../../core/shared/config/config-submission-forms.model';
import { submissionSectionFromIdSelector } from '../../selectors';
import { SubmissionError, SubmissionSectionObject } from '../../objects/submission-objects.reducer';
import parseSectionErrorPaths from '../../utils/parseSectionErrorPaths';
import { AbstractControl } from '@angular/forms';

@Component({
  selector: 'ds-submission-section-form',
  styleUrls: [ './section-form.component.scss' ],
  templateUrl: './section-form.component.html',
})
export class FormSectionComponent extends SectionModelComponent {

  public formId;
  public formModel: DynamicFormControlModel[];
  public isLoading = true;
  public formRef: FormComponent;

  protected formConfig: SubmissionFormsModel;
  protected pathCombiner: JsonPatchOperationPathCombiner;

  @ViewChildren('formRef') private forms: QueryList<FormComponent>;

  constructor(protected authorityService: AuthorityService,
              protected changeDetectorRef: ChangeDetectorRef,
              protected formBuilderService: FormBuilderService,
              protected formService: FormService,
              protected formConfigService: SubmissionFormsConfigService,
              protected operationsBuilder: JsonPatchOperationsBuilder,
              protected store: Store<SubmissionState>) {
    super();
  }

  ngOnInit() {
    this.pathCombiner = new JsonPatchOperationPathCombiner('sections', this.sectionData.id);
    this.formConfigService.getConfigByHref(this.sectionData.config)
      .flatMap((config: ConfigData) => config.payload)
      .subscribe((config: SubmissionFormsModel) => {
        this.formConfig = config;
        this.formId = this.sectionData.id;
        this.formBuilderService.setAuthorityUuid(this.sectionData.collectionId);
        this.store.select(submissionSectionDataFromIdSelector(this.sectionData.submissionId, this.sectionData.id))
          .take(1)
          .subscribe((sectionData: WorkspaceitemSectionFormObject) => {
<<<<<<< HEAD

            console.log('SUBCRISTO ngOnInit');

            if (isUndefined(sectionData) || Object.is(sectionData, this.sectionData.data)) {
=======
            if (isUndefined(this.formModel)) {
>>>>>>> eb34aa5d
              // Is the first loading so init form
              this.initForm(config, sectionData)
            } else if (!Object.is(sectionData, this.sectionData.data)) {
              // Data are changed from remote response so update form's values
              this.updateForm(sectionData);
            }
            this.isLoading = false;
            this.changeDetectorRef.detectChanges();
          })

      });

  }

  initForm(config: SubmissionFormsModel, sectionData: WorkspaceitemSectionFormObject) {
    this.formModel = this.formBuilderService.modelFromConfiguration(config, sectionData);
    this.subscriptions();
  }

  updateForm(sectionData: WorkspaceitemSectionFormObject) {
    Object.keys(sectionData)
      .forEach((index) => {
        const fieldId = index.replace(/\./g, '_');
        const fieldModel: any = this.formBuilderService.findById(fieldId, this.formModel);
        if (isNotEmpty(fieldModel)) {
          if (this.formBuilderService.hasAuthorityValue(fieldModel)) {
            const searchOptions = new IntegrationSearchOptions(
              fieldModel.authorityScope,
              fieldModel.authorityName,
              index,
              sectionData[ index ][ 0 ].value);

            this.authorityService.getEntriesByName(searchOptions)
              .subscribe((result: IntegrationData) => {
                if (hasValue(result.payload)) {
                  this.formService.setValue(this.formRef.formGroup, fieldModel, fieldId, result.payload);
                }
              })
          } else {
            this.formService.setValue(this.formRef.formGroup, fieldModel, fieldId, sectionData[ index ][ 0 ].value);
          }
        }
      })
  }

  subscriptions() {
<<<<<<< HEAD
    this.forms.changes
      .filter((comps: QueryList<FormComponent>) => hasValue(comps.first))
      .debounceTime(1)
      .subscribe((comps: QueryList<FormComponent>) => {
        if (isUndefined(this.formRef)) {
          this.formRef = comps.first;
          // this.formRef.formGroup.statusChanges

          this.formService.isValid(this.formRef.getFormUniqueId())
            .subscribe((formState) => {
              if (!hasValue(this.valid) || (hasValue(this.valid) && (this.valid !== this.formRef.formGroup.valid))) {
                this.valid = this.formRef.formGroup.valid;
                this.store.dispatch(new SectionStatusChangeAction(this.sectionData.submissionId, this.sectionData.id, this.valid));
              }
            });

          /**
           * Subscribe to errors
           */
          this.store.select(submissionSectionFromIdSelector(this.sectionData.submissionId, this.sectionData.id))
            .distinctUntilChanged()
            .subscribe((state: SubmissionSectionObject) => {
              const { errors } = state;

              console.log('Submission State changed');

              if (errors && !isEmpty(errors)) {
                const { formGroup } = this.formRef;

                errors.forEach((errorItem: SubmissionError) => {
                  const parsedErrors = parseSectionErrorPaths(errorItem.path);

                  parsedErrors.forEach((parsedError, index: number) => {
                    const parsedId = parsedError.fieldId.replace(/\./g, '_');
                    const formControl: AbstractControl = this.formBuilderService.getFormControlById(parsedId, formGroup, this.formModel);
                    const formControlModel: DynamicFormControlModel = this.formBuilderService.findById(parsedId, this.formModel);
                    const errorKey = `error-${index}`;
                    const error = {};

                    error[ errorKey ] = errorItem.messageKey;

                    if (!formControlModel.errorMessages) {
                      formControlModel.errorMessages = {};
                    }

                    formControlModel.errorMessages[ errorKey ] = errorItem.messageKey;

                    formControl.setErrors(error);

                    formGroup.markAsDirty();
                    formGroup.markAsTouched();

                    this.changeDetectorRef.detectChanges();
=======
    if (this.forms) {
      this.forms.changes
        .filter((comps: QueryList<FormComponent>) => hasValue(comps.first))
        .subscribe((comps: QueryList<FormComponent>) => {
          if (isUndefined(this.formRef)) {
            this.formRef = comps.first;
            // this.formRef.formGroup.statusChanges

            this.formService.isValid(this.formRef.getFormUniqueId())
              .subscribe((formState) => {
                if (!hasValue(this.valid) || (hasValue(this.valid) && (this.valid !== this.formRef.formGroup.valid))) {
                  this.valid = this.formRef.formGroup.valid;
                  this.store.dispatch(new SectionStatusChangeAction(this.sectionData.submissionId, this.sectionData.id, this.valid));
                }
              });

            /**
             * Subscribe to errors
             */
            this.store.select(submissionSectionFromIdSelector(this.sectionData.submissionId, this.sectionData.id))
              .filter((state: SubmissionSectionObject) => isNotEmpty(state))
              .distinctUntilChanged()
              .subscribe((state: SubmissionSectionObject) => {
                const { errors } = state;

                if (errors && !isEmpty(errors)) {
                  const { formGroup } = this.formRef;

                  errors.forEach((errorItem: SubmissionError) => {
                    const parsedErrors = parseSectionErrorPaths(errorItem.path);

                    parsedErrors.forEach((parsedError, index: number) => {
                      const parsedId = parsedError.fieldId.replace(/\./g, '_');
                      const formControl: AbstractControl = this.formBuilderService.getFormControlById(parsedId, formGroup, this.formModel);
                      const formControlModel: DynamicFormControlModel = this.formBuilderService.findById(parsedId, this.formModel);
                      const errorKey = `error-${index}`;
                      const error = {};

                      error[ errorKey ] = errorItem.messageKey;

                      if (!formControlModel.errorMessages) {
                        formControlModel.errorMessages = {};
                      }

                      formControlModel.errorMessages[ errorKey ] = errorItem.messageKey;

                      formControl.setErrors(error);

                      formGroup.markAsDirty();
                      formGroup.markAsTouched();

                      this.changeDetectorRef.detectChanges();
                    });
>>>>>>> eb34aa5d
                  });
                }
              })
        }
      });
    }
  }

  onChange(event: DynamicFormControlEvent) {
    this.operationsBuilder.replace(
      this.pathCombiner.getPath(this.formBuilderService.getFieldPathFromChangeEvent(event)),
      this.formBuilderService.getFieldValueFromChangeEvent(event));
  }
}<|MERGE_RESOLUTION|>--- conflicted
+++ resolved
@@ -2,7 +2,10 @@
 
 import { isEmpty } from 'lodash';
 import { Store } from '@ngrx/store';
-import { DynamicFormControlEvent, DynamicFormControlModel } from '@ng-dynamic-forms/core';
+import {
+  DynamicFormControlEvent, DynamicFormControlModel, DynamicInputControlModel,
+  DynamicInputModel, ValidatorFactory
+} from '@ng-dynamic-forms/core';
 
 import { FormBuilderService } from '../../../shared/form/builder/form-builder.service';
 import { FormComponent } from '../../../shared/form/form.component';
@@ -24,7 +27,7 @@
 import { submissionSectionFromIdSelector } from '../../selectors';
 import { SubmissionError, SubmissionSectionObject } from '../../objects/submission-objects.reducer';
 import parseSectionErrorPaths from '../../utils/parseSectionErrorPaths';
-import { AbstractControl } from '@angular/forms';
+import { AbstractControl, FormControl, ValidatorFn, Validators } from '@angular/forms';
 
 @Component({
   selector: 'ds-submission-section-form',
@@ -64,14 +67,7 @@
         this.store.select(submissionSectionDataFromIdSelector(this.sectionData.submissionId, this.sectionData.id))
           .take(1)
           .subscribe((sectionData: WorkspaceitemSectionFormObject) => {
-<<<<<<< HEAD
-
-            console.log('SUBCRISTO ngOnInit');
-
-            if (isUndefined(sectionData) || Object.is(sectionData, this.sectionData.data)) {
-=======
             if (isUndefined(this.formModel)) {
->>>>>>> eb34aa5d
               // Is the first loading so init form
               this.initForm(config, sectionData)
             } else if (!Object.is(sectionData, this.sectionData.data)) {
@@ -118,61 +114,6 @@
   }
 
   subscriptions() {
-<<<<<<< HEAD
-    this.forms.changes
-      .filter((comps: QueryList<FormComponent>) => hasValue(comps.first))
-      .debounceTime(1)
-      .subscribe((comps: QueryList<FormComponent>) => {
-        if (isUndefined(this.formRef)) {
-          this.formRef = comps.first;
-          // this.formRef.formGroup.statusChanges
-
-          this.formService.isValid(this.formRef.getFormUniqueId())
-            .subscribe((formState) => {
-              if (!hasValue(this.valid) || (hasValue(this.valid) && (this.valid !== this.formRef.formGroup.valid))) {
-                this.valid = this.formRef.formGroup.valid;
-                this.store.dispatch(new SectionStatusChangeAction(this.sectionData.submissionId, this.sectionData.id, this.valid));
-              }
-            });
-
-          /**
-           * Subscribe to errors
-           */
-          this.store.select(submissionSectionFromIdSelector(this.sectionData.submissionId, this.sectionData.id))
-            .distinctUntilChanged()
-            .subscribe((state: SubmissionSectionObject) => {
-              const { errors } = state;
-
-              console.log('Submission State changed');
-
-              if (errors && !isEmpty(errors)) {
-                const { formGroup } = this.formRef;
-
-                errors.forEach((errorItem: SubmissionError) => {
-                  const parsedErrors = parseSectionErrorPaths(errorItem.path);
-
-                  parsedErrors.forEach((parsedError, index: number) => {
-                    const parsedId = parsedError.fieldId.replace(/\./g, '_');
-                    const formControl: AbstractControl = this.formBuilderService.getFormControlById(parsedId, formGroup, this.formModel);
-                    const formControlModel: DynamicFormControlModel = this.formBuilderService.findById(parsedId, this.formModel);
-                    const errorKey = `error-${index}`;
-                    const error = {};
-
-                    error[ errorKey ] = errorItem.messageKey;
-
-                    if (!formControlModel.errorMessages) {
-                      formControlModel.errorMessages = {};
-                    }
-
-                    formControlModel.errorMessages[ errorKey ] = errorItem.messageKey;
-
-                    formControl.setErrors(error);
-
-                    formGroup.markAsDirty();
-                    formGroup.markAsTouched();
-
-                    this.changeDetectorRef.detectChanges();
-=======
     if (this.forms) {
       this.forms.changes
         .filter((comps: QueryList<FormComponent>) => hasValue(comps.first))
@@ -226,7 +167,6 @@
 
                       this.changeDetectorRef.detectChanges();
                     });
->>>>>>> eb34aa5d
                   });
                 }
               })
