--- conflicted
+++ resolved
@@ -114,11 +114,9 @@
   }
 
   subscriptions() {
-<<<<<<< HEAD
     if (this.forms) {
       this.forms.changes
         .filter((comps: QueryList<FormComponent>) => hasValue(comps.first))
-        .debounceTime(1)
         .subscribe((comps: QueryList<FormComponent>) => {
           if (isUndefined(this.formRef)) {
             this.formRef = comps.first;
@@ -137,85 +135,43 @@
              */
             this.store.select(submissionSectionFromIdSelector(this.sectionData.submissionId, this.sectionData.id))
               .filter((state: SubmissionSectionObject) => isNotEmpty(state))
+              .distinctUntilChanged()
               .subscribe((state: SubmissionSectionObject) => {
-                const {errors} = state;
+                const { errors } = state;
 
                 if (errors && !isEmpty(errors)) {
-                  const {formGroup} = this.formRef;
+                  const { formGroup } = this.formRef;
 
                   errors.forEach((errorItem: SubmissionError) => {
                     const parsedErrors = parseSectionErrorPaths(errorItem.path);
 
-                    parsedErrors.forEach((parsedError) => {
+                    parsedErrors.forEach((parsedError, index: number) => {
                       const parsedId = parsedError.fieldId.replace(/\./g, '_');
-                      const formControl = this.formBuilderService.getFormControlById(parsedId, formGroup, this.formModel);
-=======
-    this.forms.changes
-      .filter((comps: QueryList<FormComponent>) => hasValue(comps.first))
-      .debounceTime(1)
-      .subscribe((comps: QueryList<FormComponent>) => {
-        if (isUndefined(this.formRef)) {
-          this.formRef = comps.first;
-          // this.formRef.formGroup.statusChanges
+                      const formControl: AbstractControl = this.formBuilderService.getFormControlById(parsedId, formGroup, this.formModel);
+                      const formControlModel: DynamicFormControlModel = this.formBuilderService.findById(parsedId, this.formModel);
+                      const errorKey = `error-${index}`;
+                      const error = {};
 
-          this.formService.isValid(this.formRef.getFormUniqueId())
-            .subscribe((formState) => {
-              if (!hasValue(this.valid) || (hasValue(this.valid) && (this.valid !== this.formRef.formGroup.valid))) {
-                this.valid = this.formRef.formGroup.valid;
-                this.store.dispatch(new SectionStatusChangeAction(this.sectionData.submissionId, this.sectionData.id, this.valid));
-              }
-            });
+                      error[ errorKey ] = errorItem.messageKey;
 
-          /**
-           * Subscribe to errors
-           */
-          this.store.select(submissionSectionFromIdSelector(this.sectionData.submissionId, this.sectionData.id))
-            .distinctUntilChanged()
-            .subscribe((state: SubmissionSectionObject) => {
-              const { errors } = state;
+                      if (!formControlModel.errorMessages) {
+                        formControlModel.errorMessages = {};
+                      }
 
-              if (errors && !isEmpty(errors)) {
-                const { formGroup } = this.formRef;
+                      formControlModel.errorMessages[ errorKey ] = errorItem.messageKey;
 
-                errors.forEach((errorItem: SubmissionError) => {
-                  const parsedErrors = parseSectionErrorPaths(errorItem.path);
+                      formControl.setErrors(error);
 
-                  parsedErrors.forEach((parsedError, index: number) => {
-                    const parsedId = parsedError.fieldId.replace(/\./g, '_');
-                    const formControl: AbstractControl = this.formBuilderService.getFormControlById(parsedId, formGroup, this.formModel);
-                    const formControlModel: DynamicFormControlModel = this.formBuilderService.findById(parsedId, this.formModel);
-                    const errorKey = `error-${index}`;
-                    const error = {};
+                      formGroup.markAsDirty();
+                      formGroup.markAsTouched();
 
-                    error[ errorKey ] = errorItem.messageKey;
-
-                    if (!formControlModel.errorMessages) {
-                      formControlModel.errorMessages = {};
-                    }
-
-                    formControlModel.errorMessages[ errorKey ] = errorItem.messageKey;
-
-                    formControl.setErrors(error);
-
-                    formGroup.markAsDirty();
-                    formGroup.markAsTouched();
-
-                    this.changeDetectorRef.detectChanges();
-                  });
-                });
-              }
-            })
-        }
-      });
->>>>>>> f532b5a8
-
-                      console.log('FORM CONTROL', formControl);
+                      this.changeDetectorRef.detectChanges();
                     });
                   });
                 }
               })
-          }
-        });
+        }
+      });
     }
   }
 
