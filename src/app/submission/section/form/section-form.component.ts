--- conflicted
+++ resolved
@@ -111,48 +111,21 @@
   }
 
   subscriptions() {
-<<<<<<< HEAD
     console.log('Subscribe to the form;');
-
     if (this.forms) {
       this.forms.changes
         .filter((comps: QueryList<FormComponent>) => hasValue(comps.first))
         .subscribe((comps: QueryList<FormComponent>) => {
-=======
-    this.forms.changes
-      .filter((comps: QueryList <FormComponent>) => hasValue(comps.first))
-      .debounceTime(1)
-      .subscribe((comps: QueryList <FormComponent>) => {
-      if (isUndefined(this.formRef)) {
-        this.formRef = comps.first;
-        // this.formRef.formGroup.statusChanges
-
-        this.formService.isValid(this.formId)
-          .subscribe((formState) => {
-            if (!hasValue(this.valid) || (hasValue(this.valid) && (this.valid !== this.formRef.formGroup.valid))) {
-              this.valid = this.formRef.formGroup.valid;
-              this.store.dispatch(new SectionStatusChangeAction(this.submissionId, this.sectionData.id, this.valid));
-            }
-          });
-
-        /**
-         * Subscribe to errors
-         */
-        this.store.select(submissionSectionFromIdSelector(this.submissionId, this.sectionData.id))
-          .subscribe((state: SubmissionSectionObject) => {
-            const { errors } = state;
->>>>>>> e96b8de4
-
           console.log('Subscribe to the form changes;');
 
           if (isUndefined(this.formRef)) {
             this.formRef = comps.first;
 
-            this.formService.isValid(this.formRef.getFormUniqueId())
-              .subscribe(() => {
+            this.formService.isValid(this.formId)
+              .subscribe((formState) => {
                 if (!hasValue(this.valid) || (hasValue(this.valid) && (this.valid !== this.formRef.formGroup.valid))) {
                   this.valid = this.formRef.formGroup.valid;
-                  this.store.dispatch(new SectionStatusChangeAction(this.sectionData.submissionId, this.sectionData.id, this.valid));
+                  this.store.dispatch(new SectionStatusChangeAction(this.submissionId, this.sectionData.id, this.valid));
                 }
               });
 
@@ -163,11 +136,11 @@
               .filter((state: SubmissionSectionObject) => isNotEmpty(state))
               .distinctUntilChanged()
               .subscribe((state: SubmissionSectionObject) => {
-                const { errors } = state;
+                const {errors} = state;
 
                 // if there are errors
                 if (errors && !isEmpty(errors)) {
-                  const { formGroup } = this.formRef;
+                  const {formGroup} = this.formRef;
 
                   errors.forEach((errorItem: SubmissionError) => {
                     const parsedErrors = parseSectionErrorPaths(errorItem.path);
@@ -180,7 +153,7 @@
                       const errorKey = `error-${index}`; // create a single key for the error
                       const error = {}; // create the error object
 
-                      error[ errorKey ] = errorItem.messageKey; // assign message
+                      error[errorKey] = errorItem.messageKey; // assign message
 
                       // if form control model has errorMessages object, create it
                       if (!formControlModel.errorMessages) {
@@ -188,7 +161,7 @@
                       }
 
                       // put the error in the for control model
-                      formControlModel.errorMessages[ errorKey ] = errorItem.messageKey;
+                      formControlModel.errorMessages[errorKey] = errorItem.messageKey;
 
                       // add the error in the form control
                       formControl.setErrors(error);
