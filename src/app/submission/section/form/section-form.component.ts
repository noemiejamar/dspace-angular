import {
  ChangeDetectorRef, Component, QueryList,
  ViewChildren
} from '@angular/core';

import { isEmpty } from 'lodash';
import { Store } from '@ngrx/store';
import {
  DynamicFormControlEvent, DynamicFormControlModel,
  DynamicInputModel
} from '@ng-dynamic-forms/core';

import { FormBuilderService } from '../../../shared/form/builder/form-builder.service';
import { FormComponent } from '../../../shared/form/form.component';
import { FormService } from '../../../shared/form/form.service';
import { SectionStatusChangeAction } from '../../objects/submission-objects.actions';
import { SectionModelComponent } from '../section.model';
import { SubmissionState } from '../../submission.reducers';
import { SubmissionFormsConfigService } from '../../../core/config/submission-forms-config.service';
import { hasValue, isNotEmpty, isUndefined } from '../../../shared/empty.util';
import { ConfigData } from '../../../core/config/config-data';
import { JsonPatchOperationsBuilder } from '../../../core/json-patch/builder/json-patch-operations-builder';
import { JsonPatchOperationPathCombiner } from '../../../core/json-patch/builder/json-patch-operation-path-combiner';
import { submissionSectionFromIdSelector } from '../../selectors';
import { SubmissionError, SubmissionSectionObject } from '../../objects/submission-objects.reducer';
import parseSectionErrorPaths from '../../utils/parseSectionErrorPaths';
import { submissionSectionDataFromIdSelector } from '../../selectors';
import { WorkspaceitemSectionFormObject } from '../../models/workspaceitem-section-form.model';
import { IntegrationSearchOptions } from '../../../core/integration/models/integration-options.model';
import { AuthorityService } from '../../../core/integration/authority.service';
import { IntegrationData } from '../../../core/integration/integration-data';
<<<<<<< HEAD
import { WorkspaceitemSectionDataType } from '../../models/workspaceitem-sections.model';
import { submissionSectionFromIdSelector } from '../../selectors';
import { SubmissionError, SubmissionSectionObject } from '../../objects/submission-objects.reducer';
import parseSectionErrorPaths from '../../utils/parseSectionErrorPaths';
=======
import { SubmissionFormsModel } from '../../../core/shared/config/config-submission-forms.model';
>>>>>>> 10c4bda9

@Component({
  selector: 'ds-submission-section-form',
  styleUrls: [ './section-form.component.scss' ],
  templateUrl: './section-form.component.html',
})
export class FormSectionComponent extends SectionModelComponent {

  public formId;
  public formModel: DynamicFormControlModel[];
  public isLoading = true;
  public formRef: FormComponent;

  protected formConfig: SubmissionFormsModel;
  protected pathCombiner: JsonPatchOperationPathCombiner;

  @ViewChildren('formRef') private forms: QueryList<FormComponent>;

  constructor(protected authorityService: AuthorityService,
              protected changeDetectorRef: ChangeDetectorRef,
              protected formBuilderService: FormBuilderService,
              protected formService: FormService,
              protected formConfigService: SubmissionFormsConfigService,
              protected operationsBuilder: JsonPatchOperationsBuilder,
              protected store: Store<SubmissionState>) {
    super();
  }

  ngOnInit() {
    this.pathCombiner = new JsonPatchOperationPathCombiner('sections', this.sectionData.id);
    this.formConfigService.getConfigByHref(this.sectionData.config)
      .flatMap((config: ConfigData) => config.payload)
      .subscribe((config: SubmissionFormsModel) => {
        this.formConfig = config;
        this.formId = this.sectionData.id;
        this.formBuilderService.setAuthorityUuid(this.sectionData.collectionId);
        this.store.select(submissionSectionDataFromIdSelector(this.sectionData.submissionId, this.sectionData.id))
          .take(1)
          .subscribe((sectionData: WorkspaceitemSectionFormObject) => {
            if (isUndefined(sectionData) || Object.is(sectionData, this.sectionData.data)) {
              // Is the first loading so init form
              this.initForm(config, sectionData)
            } else if (!Object.is(sectionData, this.sectionData.data)) {
              // Data are changed from remote response so update form's values
              this.updateForm(sectionData);
            }
            this.isLoading = false;
            this.changeDetectorRef.detectChanges();
          })

      });

  }

  initForm(config: SubmissionFormsModel, sectionData: WorkspaceitemSectionFormObject) {
    this.formModel = this.formBuilderService.modelFromConfiguration(config, sectionData);
    this.subscriptions();
  }

  updateForm(sectionData: WorkspaceitemSectionFormObject) {
    Object.keys(sectionData)
      .forEach((index) => {
        const fieldId = index.replace(/\./g, '_');
        const fieldModel: any = this.formBuilderService.findById(fieldId, this.formModel);
        if (isNotEmpty(fieldModel)) {
          if (this.formBuilderService.hasAuthorityValue(fieldModel)) {
            const searchOptions = new IntegrationSearchOptions(
              fieldModel.authorityScope,
              fieldModel.authorityName,
              index,
              sectionData[ index ][ 0 ].value);

            this.authorityService.getEntriesByName(searchOptions)
              .subscribe((result: IntegrationData) => {
                if (hasValue(result.payload)) {
                  this.formService.setValue(this.formRef.formGroup, fieldModel, fieldId, result.payload);
                }
              })
          } else {
            this.formService.setValue(this.formRef.formGroup, fieldModel, fieldId, sectionData[ index ][ 0 ].value);
          }
        }
      })
  }

  subscriptions() {
    this.forms.changes
      .filter((comps: QueryList<FormComponent>) => hasValue(comps.first))
      .debounceTime(1)
<<<<<<< HEAD
      .subscribe((comps: QueryList<FormComponent>) => {
        if (isUndefined(this.formRef)) {
          this.formRef = comps.first;
          // this.formRef.formGroup.statusChanges
          this.formService.isValid(this.formRef.getFormUniqueId())
            .subscribe((formState) => {
              if (!hasValue(this.valid) || (hasValue(this.valid) && (this.valid !== this.formRef.formGroup.valid))) {
                this.valid = this.formRef.formGroup.valid;
                this.store.dispatch(new SectionStatusChangeAction(this.sectionData.submissionId, this.sectionData.id, this.valid));
              }
            });

          /**
           * Subscribe to errors
           */
          this.store.select(submissionSectionFromIdSelector(this.sectionData.submissionId, this.sectionData.id))
            .distinctUntilChanged()
            .subscribe((state: SubmissionSectionObject) => {
              const { errors } = state;

              if (errors && !isEmpty(errors)) {
                const { formGroup } = this.formRef;

                errors.forEach((errorItem: SubmissionError) => {
                  const parsedErrors = parseSectionErrorPaths(errorItem.path);

                  parsedErrors.forEach((parsedError) => {
                    const formControlId = parsedError.fieldId.replace(/\./g, '_');
                    const formControl = formGroup.get(formControlId);

                    console.log('Form Control', formControl);

                    formControl.setErrors({
                      myError: true,
                    })
                  });
                });
              }
            })
        }
      });
  }

=======
      .subscribe((comps: QueryList <FormComponent>) => {
      if (isUndefined(this.formRef)) {
        this.formRef = comps.first;
        // this.formRef.formGroup.statusChanges

        this.formService.isValid(this.formRef.getFormUniqueId())
          .subscribe((formState) => {
            if (!hasValue(this.valid) || (hasValue(this.valid) && (this.valid !== this.formRef.formGroup.valid))) {
              this.valid = this.formRef.formGroup.valid;
              this.store.dispatch(new SectionStatusChangeAction(this.sectionData.submissionId, this.sectionData.id, this.valid));
            }
          });

        /**
         * Subscribe to errors
         */
        this.store.select(submissionSectionFromIdSelector(this.sectionData.submissionId, this.sectionData.id))
          .subscribe((state: SubmissionSectionObject) => {
            const { errors } = state;

            if (errors && !isEmpty(errors)) {
              const { formGroup } = this.formRef;

              errors.forEach((errorItem: SubmissionError) => {
                const parsedErrors = parseSectionErrorPaths(errorItem.path);

                parsedErrors.forEach((parsedError) => {
                  const parsedId = parsedError.fieldId.replace(/\./g, '_');
                  const formControl = this.formBuilderService.getFormControlById(parsedId, formGroup, this.formModel);

                  console.log('FORM CONTROL', formControl);
                });
              });
            }
          })
      }
    });

  }

>>>>>>> 10c4bda9
  onChange(event: DynamicFormControlEvent) {
    this.operationsBuilder.replace(
      this.pathCombiner.getPath(this.formBuilderService.getFieldPathFromChangeEvent(event)),
      this.formBuilderService.getFieldValueFromChangeEvent(event));
  }
}<|MERGE_RESOLUTION|>--- conflicted
+++ resolved
@@ -1,13 +1,10 @@
-import {
-  ChangeDetectorRef, Component, QueryList,
-  ViewChildren
-} from '@angular/core';
+import { ChangeDetectorRef, Component, QueryList, ViewChildren } from '@angular/core';
 
 import { isEmpty } from 'lodash';
 import { Store } from '@ngrx/store';
 import {
-  DynamicFormControlEvent, DynamicFormControlModel,
-  DynamicInputModel
+  DynamicFormControlEvent, DynamicFormControlModel, DynamicInputControlModel,
+  DynamicInputModel, ValidatorFactory
 } from '@ng-dynamic-forms/core';
 
 import { FormBuilderService } from '../../../shared/form/builder/form-builder.service';
@@ -21,22 +18,16 @@
 import { ConfigData } from '../../../core/config/config-data';
 import { JsonPatchOperationsBuilder } from '../../../core/json-patch/builder/json-patch-operations-builder';
 import { JsonPatchOperationPathCombiner } from '../../../core/json-patch/builder/json-patch-operation-path-combiner';
-import { submissionSectionFromIdSelector } from '../../selectors';
-import { SubmissionError, SubmissionSectionObject } from '../../objects/submission-objects.reducer';
-import parseSectionErrorPaths from '../../utils/parseSectionErrorPaths';
 import { submissionSectionDataFromIdSelector } from '../../selectors';
 import { WorkspaceitemSectionFormObject } from '../../models/workspaceitem-section-form.model';
 import { IntegrationSearchOptions } from '../../../core/integration/models/integration-options.model';
 import { AuthorityService } from '../../../core/integration/authority.service';
 import { IntegrationData } from '../../../core/integration/integration-data';
-<<<<<<< HEAD
-import { WorkspaceitemSectionDataType } from '../../models/workspaceitem-sections.model';
+import { SubmissionFormsModel } from '../../../core/shared/config/config-submission-forms.model';
 import { submissionSectionFromIdSelector } from '../../selectors';
 import { SubmissionError, SubmissionSectionObject } from '../../objects/submission-objects.reducer';
 import parseSectionErrorPaths from '../../utils/parseSectionErrorPaths';
-=======
-import { SubmissionFormsModel } from '../../../core/shared/config/config-submission-forms.model';
->>>>>>> 10c4bda9
+import { AbstractControl, FormControl, ValidatorFn, Validators } from '@angular/forms';
 
 @Component({
   selector: 'ds-submission-section-form',
@@ -126,11 +117,11 @@
     this.forms.changes
       .filter((comps: QueryList<FormComponent>) => hasValue(comps.first))
       .debounceTime(1)
-<<<<<<< HEAD
       .subscribe((comps: QueryList<FormComponent>) => {
         if (isUndefined(this.formRef)) {
           this.formRef = comps.first;
           // this.formRef.formGroup.statusChanges
+
           this.formService.isValid(this.formRef.getFormUniqueId())
             .subscribe((formState) => {
               if (!hasValue(this.valid) || (hasValue(this.valid) && (this.valid !== this.formRef.formGroup.valid))) {
@@ -153,65 +144,38 @@
                 errors.forEach((errorItem: SubmissionError) => {
                   const parsedErrors = parseSectionErrorPaths(errorItem.path);
 
-                  parsedErrors.forEach((parsedError) => {
-                    const formControlId = parsedError.fieldId.replace(/\./g, '_');
-                    const formControl = formGroup.get(formControlId);
+                  parsedErrors.forEach((parsedError, index: number) => {
+                    const parsedId = parsedError.fieldId.replace(/\./g, '_');
+                    const formControl: AbstractControl = this.formBuilderService.getFormControlById(parsedId, formGroup, this.formModel);
+                    const formControlModel: DynamicFormControlModel = this.formBuilderService.findById(parsedId, this.formModel);
+                    const errorKey = `error-${index}`;
+                    const error = {};
 
-                    console.log('Form Control', formControl);
+                    error[ errorKey ] = errorItem.messageKey;
 
-                    formControl.setErrors({
-                      myError: true,
-                    })
+                    formControl.setValidators(() => (error));
+
+                    if (!formControlModel.errorMessages) {
+                      formControlModel.errorMessages = {};
+                    }
+
+                    formControlModel.errorMessages[ errorKey ] = errorItem.messageKey;
+
+                    formControl.setErrors(error);
+
+                    formGroup.markAsDirty();
+                    formGroup.markAsTouched();
+
+                    this.changeDetectorRef.detectChanges();
                   });
                 });
               }
             })
         }
       });
-  }
-
-=======
-      .subscribe((comps: QueryList <FormComponent>) => {
-      if (isUndefined(this.formRef)) {
-        this.formRef = comps.first;
-        // this.formRef.formGroup.statusChanges
-
-        this.formService.isValid(this.formRef.getFormUniqueId())
-          .subscribe((formState) => {
-            if (!hasValue(this.valid) || (hasValue(this.valid) && (this.valid !== this.formRef.formGroup.valid))) {
-              this.valid = this.formRef.formGroup.valid;
-              this.store.dispatch(new SectionStatusChangeAction(this.sectionData.submissionId, this.sectionData.id, this.valid));
-            }
-          });
-
-        /**
-         * Subscribe to errors
-         */
-        this.store.select(submissionSectionFromIdSelector(this.sectionData.submissionId, this.sectionData.id))
-          .subscribe((state: SubmissionSectionObject) => {
-            const { errors } = state;
-
-            if (errors && !isEmpty(errors)) {
-              const { formGroup } = this.formRef;
-
-              errors.forEach((errorItem: SubmissionError) => {
-                const parsedErrors = parseSectionErrorPaths(errorItem.path);
-
-                parsedErrors.forEach((parsedError) => {
-                  const parsedId = parsedError.fieldId.replace(/\./g, '_');
-                  const formControl = this.formBuilderService.getFormControlById(parsedId, formGroup, this.formModel);
-
-                  console.log('FORM CONTROL', formControl);
-                });
-              });
-            }
-          })
-      }
-    });
 
   }
 
->>>>>>> 10c4bda9
   onChange(event: DynamicFormControlEvent) {
     this.operationsBuilder.replace(
       this.pathCombiner.getPath(this.formBuilderService.getFieldPathFromChangeEvent(event)),
