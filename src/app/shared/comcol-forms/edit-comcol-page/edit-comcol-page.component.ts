import { Component, OnInit } from '@angular/core';
import { Observable } from 'rxjs';
import { ActivatedRoute, Router } from '@angular/router';
import { RemoteData } from '../../../core/data/remote-data';
import { isNotEmpty, isNotUndefined } from '../../empty.util';
import { first, map } from 'rxjs/operators';
import { getSucceededRemoteData } from '../../../core/shared/operators';
import { DataService } from '../../../core/data/data.service';
import { DSpaceObject } from '../../../core/shared/dspace-object.model';

/**
 * Component representing the edit page for communities and collections
 */
@Component({
  selector: 'ds-edit-comcol',
  template: ''
})
export class EditComColPageComponent<TDomain extends DSpaceObject> implements OnInit {
  /**
   * The type of DSpaceObject (used to create i18n messages)
   */
<<<<<<< HEAD
  protected type: string;
=======
  public type: string;
>>>>>>> fe3eea60

  /**
   * The current page outlet string
   */
  public currentPage: string;

  /**
   * All possible page outlet strings
   */
  public pages: string[];

  /**
   * The DSO to render the edit page for
   */
  public dsoRD$: Observable<RemoteData<TDomain>>;

  /**
   * Hide the default return button?
   */
  public hideReturnButton: boolean;

  public constructor(
    protected router: Router,
    protected route: ActivatedRoute
  ) {
    this.router.events.subscribe(() => {
      this.currentPage = this.route.snapshot.firstChild.routeConfig.path;
      this.hideReturnButton = this.route.routeConfig.children
        .find((child: any) => child.path === this.currentPage).data.hideReturnButton;
    });
  }

  ngOnInit(): void {
    this.pages = this.route.routeConfig.children
      .map((child: any) => child.path)
      .filter((path: string) => isNotEmpty(path)); // ignore reroutes
    this.dsoRD$ = this.route.data.pipe(first(), map((data) => data.dso));
  }

  /**
   * Get the dso's page url
   * This method is expected to be overridden in the edit community/collection page components
   * @param dso The DSpaceObject for which the url is requested
   */
  getPageUrl(dso: TDomain): string {
    return this.router.url;
  }
}<|MERGE_RESOLUTION|>--- conflicted
+++ resolved
@@ -19,11 +19,7 @@
   /**
    * The type of DSpaceObject (used to create i18n messages)
    */
-<<<<<<< HEAD
-  protected type: string;
-=======
   public type: string;
->>>>>>> fe3eea60
 
   /**
    * The current page outlet string
