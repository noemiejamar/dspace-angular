--- conflicted
+++ resolved
@@ -2,30 +2,19 @@
 import { Router } from '@angular/router';
 import { TranslateService } from '@ngx-translate/core';
 import { Observable } from 'rxjs';
-<<<<<<< HEAD
 import { mergeMap, take } from 'rxjs/operators';
-=======
-import { flatMap, take } from 'rxjs/operators';
->>>>>>> 85303576
 import { ComColDataService } from '../../../core/data/comcol-data.service';
 import { CommunityDataService } from '../../../core/data/community-data.service';
 import { RemoteData } from '../../../core/data/remote-data';
 import { RouteService } from '../../../core/services/route.service';
 import { Community } from '../../../core/shared/community.model';
-<<<<<<< HEAD
-import { DSpaceObject } from '../../../core/shared/dspace-object.model';
-=======
->>>>>>> 85303576
 import { getFirstSucceededRemoteDataPayload, } from '../../../core/shared/operators';
 import { ResourceType } from '../../../core/shared/resource-type';
 import { hasValue, isNotEmpty, isNotUndefined } from '../../empty.util';
 import { NotificationsService } from '../../notifications/notifications.service';
 import { RequestParam } from '../../../core/cache/models/request-param.model';
 import { RequestService } from '../../../core/data/request.service';
-<<<<<<< HEAD
-=======
 import { Collection } from '../../../core/shared/collection.model';
->>>>>>> 85303576
 
 /**
  * Component representing the create page for communities and collections
