--- conflicted
+++ resolved
@@ -11,10 +11,7 @@
 import {
   getAuthenticationError,
   getAuthenticationInfo,
-<<<<<<< HEAD
   getSSOLoginUrl,
-=======
->>>>>>> c8a1fe08
   isAuthenticated,
   isAuthenticationLoading,
 } from '../../core/auth/selectors';
@@ -96,18 +93,11 @@
    * @param {FormBuilder} formBuilder
    * @param {Store<State>} store
    */
-<<<<<<< HEAD
-  constructor(private authService: AuthService,
-              private formBuilder: FormBuilder,
-              public platform: PlatformService,
-              private store: Store<CoreState>) {
-=======
   constructor(
     private authService: AuthService,
     private formBuilder: FormBuilder,
     private store: Store<CoreState>
   ) {
->>>>>>> c8a1fe08
   }
 
   /**
