--- conflicted
+++ resolved
@@ -40,20 +40,4 @@
     this.queryInput.nativeElement.focus();
     return false;
   }
-<<<<<<< HEAD
-
-  /**
-   * Check if the input is valid according to validator and send (in)valid state to store
-   * @param form  Form with input
-   */
-  checkIfValidInput(form) {
-    this.valid = !(form.get('metadataNameField').status === 'INVALID' && (form.get('metadataNameField').dirty || form.get('metadataNameField').touched));
-    if (this.metadata) {
-      this.objectUpdatesService.setValidFieldUpdate(this.url, this.metadata.uuid, this.valid);
-    }
-    return this.valid;
-  }
-
-=======
->>>>>>> 32a29c4a
 }