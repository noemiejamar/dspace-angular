--- conflicted
+++ resolved
@@ -12,58 +12,10 @@
 import { createRelationshipsObservable } from '../../../../+item-page/simple/item-types/shared/item.component.spec';
 import { ItemSearchResult } from '../../../object-collection/shared/item-search-result.model';
 
-<<<<<<< HEAD
-let itemSearchResultListElementComponent: ItemSearchResultListElementComponent;
-let fixture: ComponentFixture<ItemSearchResultListElementComponent>;
-
-const truncatableServiceStub: any = {
-  isCollapsed: (id: number) => observableOf(true),
-};
-
-const mockItemWithAuthorAndDate: ItemSearchResult = new ItemSearchResult();
-mockItemWithAuthorAndDate.hitHighlights = {};
-mockItemWithAuthorAndDate.dspaceObject = Object.assign(new Item(), {
-  bitstreams: observableOf({}),
-  metadata: {
-    'dc.contributor.author': [
-      {
-        language: 'en_US',
-        value: 'Smith, Donald'
-      }
-    ],
-    'dc.date.issued': [
-      {
-        language: null,
-        value: '2015-06-26'
-      }
-    ]
-  }
-});
-
-const mockItemWithoutAuthorAndDate: ItemSearchResult = new ItemSearchResult();
-mockItemWithoutAuthorAndDate.hitHighlights = {};
-mockItemWithoutAuthorAndDate.dspaceObject = Object.assign(new Item(), {
-  bitstreams: observableOf({}),
-  metadata: {
-    'dc.title': [
-      {
-        language: 'en_US',
-        value: 'This is just another title'
-      }
-    ],
-    'dc.type': [
-      {
-        language: null,
-        value: 'Article'
-      }
-    ]
-  }
-=======
 const mockItem: Item = Object.assign(new Item(), {
   bitstreams: observableOf(new RemoteData(false, false, true, null, new PaginatedList(new PageInfo(), []))),
   metadata: [],
   relationships: createRelationshipsObservable()
->>>>>>> 2e7c9f21
 });
 
 describe('ItemSearchResultListElementComponent', () => {
