--- conflicted
+++ resolved
@@ -19,9 +19,5 @@
    * The view-mode we're currently on
    * @type {ViewMode}
    */
-<<<<<<< HEAD
-  viewMode = ItemViewMode.Summary;
-=======
   viewMode = ViewMode.ListElement;
->>>>>>> ddbe0c82
 }