--- conflicted
+++ resolved
@@ -9,49 +9,10 @@
 import { createRelationshipsObservable } from '../../../+item-page/simple/item-types/shared/item.component.spec';
 import { of as observableOf } from 'rxjs';
 
-<<<<<<< HEAD
-let itemListElementComponent: ItemListElementComponent;
-let fixture: ComponentFixture<ItemListElementComponent>;
-
-const mockItemWithAuthorAndDate: Item = Object.assign(new Item(), {
-  bitstreams: observableOf({}),
-  metadata: {
-    'dc.contributor.author': [
-      {
-        language: 'en_US',
-        value: 'Smith, Donald'
-      }
-    ],
-    'dc.date.issued': [
-      {
-        language: null,
-        value: '2015-06-26'
-      }
-    ]
-  }
-});
-const mockItemWithoutAuthorAndDate: Item = Object.assign(new Item(), {
-  bitstreams: observableOf({}),
-  metadata: {
-    'dc.title': [
-      {
-        language: 'en_US',
-        value: 'This is just another title'
-      }
-    ],
-    'dc.type': [
-      {
-        language: null,
-        value: 'Article'
-      }
-    ]
-  }
-=======
 const mockItem: Item = Object.assign(new Item(), {
   bitstreams: observableOf(new RemoteData(false, false, true, null, new PaginatedList(new PageInfo(), []))),
   metadata: [],
   relationships: createRelationshipsObservable()
->>>>>>> 2e7c9f21
 });
 
 describe('ItemListElementComponent', () => {
