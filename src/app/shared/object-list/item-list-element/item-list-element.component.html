<ds-truncatable [id]="object.id">
  <a [routerLink]="['/items/' + object.id]" class="lead">
      {{object.findMetadata("dc.title")}}
  </a>
  <div>
    <ds-truncatable-part [id]="object.id" [minLines]="1">
      <span class="text-muted">
        <span *ngIf="object.filterMetadata(['dc.contributor.author', 'dc.creator', 'dc.contributor.*']).length > 0"
              class="item-list-authors">
            <span *ngFor="let authorMd of object.filterMetadata(['dc.contributor.author', 'dc.creator', 'dc.contributor.*']); let last=last;">{{authorMd.value}}
                <span *ngIf="!last">; </span>
            </span>
        </span>
<<<<<<< HEAD
        (<span *ngIf="object.findMetadata('dc.publisher')" class="item-list-publisher">{{object.findMetadata("dc.publisher")}}, </span><span
              *ngIf="object.findMetadata('dc.date.issued')" class="item-list-date">{{object.findMetadata("dc.date.issued")}}</span>)
      </span>
    </ds-truncatable-part>
    <ds-truncatable-part [id]="object.id" [minLines]="3">
      <div *ngIf="object.findMetadata('dc.description.abstract')" class="item-list-abstract">
          {{object.findMetadata("dc.description.abstract")}}
      </div>
    </ds-truncatable-part>
  </div>
</ds-truncatable>
=======
    </span>
    (<span *ngIf="hasValue(object.findMetadata('dc.publisher'))" class="item-list-publisher">{{object.findMetadata("dc.publisher")}}, </span><span
          *ngIf="hasValue(object.findMetadata('dc.date.issued'))" class="item-list-date">{{object.findMetadata("dc.date.issued")}}</span>)
  </span>
    <div *ngIf="object.findMetadata('dc.description.abstract')" class="item-list-abstract">
        {{object.findMetadata("dc.description.abstract") | dsTruncate:[200] }}
    </div>
</div>
>>>>>>> bf308c02
<|MERGE_RESOLUTION|>--- conflicted
+++ resolved
@@ -11,9 +11,8 @@
                 <span *ngIf="!last">; </span>
             </span>
         </span>
-<<<<<<< HEAD
-        (<span *ngIf="object.findMetadata('dc.publisher')" class="item-list-publisher">{{object.findMetadata("dc.publisher")}}, </span><span
-              *ngIf="object.findMetadata('dc.date.issued')" class="item-list-date">{{object.findMetadata("dc.date.issued")}}</span>)
+        (<span *ngIf="hasValue(object.findMetadata('dc.publisher'))" class="item-list-publisher">{{object.findMetadata("dc.publisher")}}, </span><span
+              *ngIf="hasValue(object.findMetadata('dc.date.issued'))" class="item-list-date">{{object.findMetadata("dc.date.issued")}}</span>)
       </span>
     </ds-truncatable-part>
     <ds-truncatable-part [id]="object.id" [minLines]="3">
@@ -22,14 +21,4 @@
       </div>
     </ds-truncatable-part>
   </div>
-</ds-truncatable>
-=======
-    </span>
-    (<span *ngIf="hasValue(object.findMetadata('dc.publisher'))" class="item-list-publisher">{{object.findMetadata("dc.publisher")}}, </span><span
-          *ngIf="hasValue(object.findMetadata('dc.date.issued'))" class="item-list-date">{{object.findMetadata("dc.date.issued")}}</span>)
-  </span>
-    <div *ngIf="object.findMetadata('dc.description.abstract')" class="item-list-abstract">
-        {{object.findMetadata("dc.description.abstract") | dsTruncate:[200] }}
-    </div>
-</div>
->>>>>>> bf308c02
+</ds-truncatable>