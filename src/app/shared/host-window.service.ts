--- conflicted
+++ resolved
@@ -93,18 +93,11 @@
     );
   }
 
-<<<<<<< HEAD
-  isMobileView(): Observable<boolean> {
-    return this.getWidthObs()
-      .map((width) => width < GridBreakpoint.MD_MIN)
-      .distinctUntilChanged();
-=======
   isXsOrSm(): Observable<boolean> {
     return Observable.combineLatest(
         this.isXs(),
         this.isSm(),
         ((isXs, isSm) => isXs || isSm)
       ).distinctUntilChanged();
->>>>>>> 30ae0f78
   }
 }