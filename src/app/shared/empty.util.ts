--- conflicted
+++ resolved
@@ -86,7 +86,14 @@
 }
 
 /**
-<<<<<<< HEAD
+ * Filter items emitted by the source Observable by only emitting those for
+ * which hasValue is true
+ */
+export const hasValueOperator = () =>
+  <T>(source: Observable<T>): Observable<T> =>
+    source.pipe(filter((obj: T) => hasValue(obj)));
+
+/**
  * Returns true if the passed value is null or undefined.
  * hasUndefinedValue();                 // false
  * hasUndefinedValue(null);             // false
@@ -130,14 +137,6 @@
 export function hasNoUndefinedValue(obj?: any): boolean {
   return !hasUndefinedValue(obj);
 }
-=======
- * Filter items emitted by the source Observable by only emitting those for
- * which hasValue is true
- */
-export const hasValueOperator = () =>
-  <T>(source: Observable<T>): Observable<T> =>
-    source.pipe(filter((obj: T) => hasValue(obj)));
->>>>>>> 43380732
 
 /**
  * Verifies that a value is `null` or an empty string, empty array,
