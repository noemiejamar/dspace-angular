--- conflicted
+++ resolved
@@ -45,13 +45,10 @@
 import { FormFieldPreviousValueObject } from './models/form-field-previous-value-object';
 import { DynamicRelationGroupModel } from './ds-dynamic-form-ui/models/ds-dynamic-relation-group-model';
 import {
-<<<<<<< HEAD
-  DynamicSeriesAndNameModel, NAME_INPUT_1_SUFFIX, NAME_INPUT_2_SUFFIX,
-=======
-  DynamicSeriesModel,
->>>>>>> f24e342b
+ DynamicSeriesAndNameModel, NAME_INPUT_1_SUFFIX, NAME_INPUT_2_SUFFIX,
+
   SERIES_INPUT_1_SUFFIX, SERIES_INPUT_2_SUFFIX
-} from "./ds-dynamic-form-ui/models/ds-dynamic-series-name.model";
+} from './ds-dynamic-form-ui/models/ds-dynamic-series-name.model';
 import {AuthorityService} from "../../../core/integration/authority.service";
 import {SeriesAndNameFieldParser} from "./parsers/series-name-field-parser";
 
@@ -63,13 +60,8 @@
 
   constructor(formBuilder: FormBuilder,
               validationService: DynamicFormValidationService,
-<<<<<<< HEAD
-              @Inject(GLOBAL_CONFIG) private EnvConfig: GlobalConfig,
               private operationsBuilder: JsonPatchOperationsBuilder,
               private authorityService: AuthorityService) {
-=======
-              private operationsBuilder: JsonPatchOperationsBuilder) {
->>>>>>> f24e342b
     super(formBuilder, validationService);
   }
 
@@ -271,17 +263,17 @@
       }
     } else if (event.model.parent instanceof DynamicSeriesAndNameModel) {
       if (event.model.id.endsWith(SERIES_INPUT_1_SUFFIX)) {
-        const valueId_1 = event.model.id;
-        const valueId_2 = event.model.id.replace(SERIES_INPUT_1_SUFFIX, SERIES_INPUT_2_SUFFIX);
-        const value1 = event.group.get(valueId_1).value === 'null' ? '': event.group.get(valueId_1).value;
-        const value2 = event.group.get(valueId_2).value === 'null' ? '': event.group.get(valueId_2).value;
-        fieldValue = event.group.get(valueId_1).value +';'+ event.group.get(valueId_2).value;
+        const firstValueId = event.model.id;
+        const secondValueId = event.model.id.replace(SERIES_INPUT_1_SUFFIX, SERIES_INPUT_2_SUFFIX);
+        const value1 = event.group.get(firstValueId).value === null ? '' : event.group.get(firstValueId).value;
+        const value2 = event.group.get(secondValueId).value === null ? '' : event.group.get(secondValueId).value;
+        fieldValue = value1 + ';' + value2;
       } else if (event.model.id.endsWith(SERIES_INPUT_2_SUFFIX)){
-        const valueId_2 = event.model.id;
-        const valueId_1 = event.model.id.replace(SERIES_INPUT_2_SUFFIX, SERIES_INPUT_1_SUFFIX);
-        const value1 = event.group.get(valueId_1).value === 'null' ? '': event.group.get(valueId_1).value;
-        const value2 = event.group.get(valueId_2).value === 'null' ? '': event.group.get(valueId_2).value;
-        fieldValue = event.group.get(valueId_1).value +';'+ event.group.get(valueId_2).value;
+        const secondValueId = event.model.id;
+        const firstValueId = event.model.id.replace(SERIES_INPUT_2_SUFFIX, SERIES_INPUT_1_SUFFIX);
+        const value1 = event.group.get(firstValueId).value === null ? '' : event.group.get(firstValueId).value;
+        const value2 = event.group.get(secondValueId).value === null ? '' : event.group.get(secondValueId).value;
+        fieldValue = value1 + ';' + value2;
       } else if (event.model.id.endsWith(NAME_INPUT_1_SUFFIX)) {
         const valueId_1 = event.model.id;
         const valueId_2 = event.model.id.replace(NAME_INPUT_1_SUFFIX, NAME_INPUT_2_SUFFIX);
