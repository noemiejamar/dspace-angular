import { Inject, Injectable } from '@angular/core';
import { isEqual, uniqueId } from 'lodash';

import {
  DYNAMIC_FORM_CONTROL_TYPE_ARRAY,
  DYNAMIC_FORM_CONTROL_TYPE_GROUP, DynamicCheckboxModel,
  DynamicFormArrayGroupModel,
  DynamicFormArrayModel,
  DynamicFormControlEvent,
  DynamicFormControlModel,
  DynamicFormGroupModel, DynamicFormGroupModelConfig,
  DynamicFormService,
  DynamicFormValidationService,
  DynamicPathable,
  Utils
} from '@ng-dynamic-forms/core';

import { DateFieldParser } from './parsers/date-field-parser';
import { DropdownFieldParser } from './parsers/dropdown-field-parser';
import { TextareaFieldParser } from './parsers/textarea-field-parser';
import { ListFieldParser } from './parsers/list-field-parser';
import { OneboxFieldParser } from './parsers/onebox-field-parser';
import { IntegrationSearchOptions } from '../../../core/integration/models/integration-options.model';
import { FormArray, FormBuilder, FormGroup } from '@angular/forms';
import { SubmissionFormsConfigService } from '../../../core/config/submission-forms-config.service';
import {
  isEmpty,
  isNotEmpty,
  isNotNull,
  isNotUndefined,
  isNull,
  isUndefined
} from '../../empty.util';
import {
  COMBOBOX_GROUP_SUFFIX,
  COMBOBOX_METADATA_SUFFIX, COMBOBOX_VALUE_SUFFIX,
  DynamicComboboxModel
} from './ds-dynamic-form-ui/models/ds-dynamic-combobox.model';
import { GLOBAL_CONFIG } from '../../../../config';
import { GlobalConfig } from '../../../../config/global-config.interface';
import { DynamicTypeaheadModel } from './ds-dynamic-form-ui/models/typeahead/dynamic-typeahead.model';
import { DynamicScrollableDropdownModel } from './ds-dynamic-form-ui/models/scrollable-dropdown/dynamic-scrollable-dropdown.model';
import { SubmissionFormsModel } from '../../../core/shared/config/config-submission-forms.model';
import { AuthorityModel } from '../../../core/integration/models/authority.model';
import { TagFieldParser } from './parsers/tag-field-parser';
import { JsonPatchOperationPathCombiner } from '../../../core/json-patch/builder/json-patch-operation-path-combiner';
import { JsonPatchOperationsBuilder } from '../../../core/json-patch/builder/json-patch-operations-builder';
import { FormFieldPreviousValueObject } from './models/form-field-previous-value-object';
<<<<<<< HEAD
=======
import { FormFieldModel } from './models/form-field.model';
import { DynamicRelationGroupModel } from './ds-dynamic-form-ui/models/ds-dynamic-relation-group-model';
import { SeriesFieldParser } from './parsers/series-field-parser';
>>>>>>> 253c2dc1
import {
  DynamicSeriesAndNameModel, NAME_INPUT_1_SUFFIX, NAME_INPUT_2_SUFFIX, SERIES_GROUP_SUFFIX,
  SERIES_INPUT_1_SUFFIX, SERIES_INPUT_2_SUFFIX
<<<<<<< HEAD
} from "./ds-dynamic-form-ui/models/ds-dynamic-series-name.model";
import {AuthorityService} from "../../../core/integration/authority.service";
import {SeriesAndNameFieldParser} from "./parsers/series-name-field-parser";
=======
} from './ds-dynamic-form-ui/models/ds-dynamic-series.model';
>>>>>>> 253c2dc1

@Injectable()
export class FormBuilderService extends DynamicFormService {

  protected authorityOptions: IntegrationSearchOptions;

  constructor(private formsConfigService: SubmissionFormsConfigService,
              formBuilder: FormBuilder,
              validationService: DynamicFormValidationService,
              @Inject(GLOBAL_CONFIG) private EnvConfig: GlobalConfig,
              private operationsBuilder: JsonPatchOperationsBuilder,
              private authorityService: AuthorityService) {
    super(formBuilder, validationService);
  }

  findById(id: string, groupModel: DynamicFormControlModel[], arrayIndex = null): DynamicFormControlModel | null {

    let result = null;
    const findByIdFn = (findId: string, findGroupModel: DynamicFormControlModel[]): void => {

      for (const controlModel of findGroupModel) {

        if (controlModel.id === findId) {
          if (controlModel instanceof DynamicFormArrayModel && isNotNull(arrayIndex)) {
            result = controlModel.get(arrayIndex)
          } else {
            result = controlModel;
          }
          break;
        }

        if (controlModel instanceof DynamicFormGroupModel) {
          findByIdFn(findId, (controlModel as DynamicFormGroupModel).group);
        }

        if (controlModel instanceof DynamicFormArrayModel && (isNull(arrayIndex) || controlModel.size > (arrayIndex))) {
          arrayIndex = (isNull(arrayIndex)) ? 0 : arrayIndex;
          findByIdFn(findId, controlModel.get(arrayIndex).group);
        }
      }
    };

    findByIdFn(id, groupModel);

    return result;
  }

  modelFromConfiguration(json: string | SubmissionFormsModel, initFormValues: any, isGroup: boolean = false): DynamicFormControlModel[] | never {
    const rows: DynamicFormControlModel[] = [];
    const rawData = Utils.isString(json) ? JSON.parse(json as string, Utils.parseJSONReviver) : json;

    if (rawData.rows && !isEmpty(rawData.rows)) {
      rawData.rows.forEach((currentRow) => {
        let fieldModel: any = null;
        const config: DynamicFormGroupModelConfig = {
          id: uniqueId('df-row-group-config-'),
          group: [],
        };

        const clsGridClass = ' col-sm-' + Math.trunc(12 / currentRow.fields.length);

        currentRow.fields.forEach((fieldData) => {

          switch (fieldData.input.type) {
            case 'date':
              fieldModel = (new DateFieldParser(fieldData, initFormValues).parse());
              break;

            case 'dropdown':
              fieldModel = (new DropdownFieldParser(fieldData, initFormValues, this.authorityOptions.uuid).parse());
              break;

<<<<<<< HEAD
        case 'list':
          // group.push(new ListFieldParser(fieldData, initFormValues, this.authorityOptions.uuid, this.formsConfigService, this.EnvConfig, this.authorityService).parse());
          break;
=======
            case 'lookup':
              fieldModel = (new OneboxFieldParser(fieldData, initFormValues, this.authorityOptions.uuid).parse());
              break;
>>>>>>> 253c2dc1

            case 'onebox':
              fieldModel = (new OneboxFieldParser(fieldData, initFormValues, this.authorityOptions.uuid).parse());
              break;

<<<<<<< HEAD
        case 'name':
          group.push(new SeriesAndNameFieldParser(fieldData, initFormValues, 'name').parse());
          break;

        case 'series':
          group.push(new SeriesAndNameFieldParser(fieldData, initFormValues, 'series').parse());
          break;
=======
            case 'list':
              fieldModel = (new ListFieldParser(fieldData, initFormValues, this.authorityOptions.uuid).parse());
              break;

            case 'lookup-name':
              // group.push(new NameFieldParser(fieldData).parse());
              break;
>>>>>>> 253c2dc1

            case 'name':
              // group.push(new NameFieldParser(fieldData).parse());
              break;

            case 'series':
              fieldModel = (new SeriesFieldParser(fieldData, initFormValues).parse());
              break;

            case 'tag':
              fieldModel = (new TagFieldParser(fieldData, initFormValues, this.authorityOptions.uuid).parse());
              break;

            case 'textarea':
              fieldModel = (new TextareaFieldParser(fieldData, initFormValues).parse());
              break;

            case 'group':
              fieldModel = this.modelFromConfiguration(fieldData, initFormValues, true);
              break;

            case 'twobox':
              // group.push(new TwoboxFieldParser(fieldData).parse());
              break;

            default:
              throw new Error(`unknown form control model type defined on JSON object with label "${fieldData.label}"`);
          }

          if (fieldModel) {
            if (fieldModel instanceof DynamicFormArrayModel) {
              rows.push(fieldModel);
            } else {
              if (fieldModel instanceof Array) {
                fieldModel.forEach((model) => {
                  rows.push(model);
                })
              } else {
                fieldModel.cls.grid.host = (fieldModel.cls.grid.host) ? fieldModel.cls.grid.host + clsGridClass : clsGridClass;
                config.group.push(fieldModel);
              }
            }
            fieldModel = null;
          }
        });

        if (config && !isEmpty(config.group)) {
          const clsGroup = {
            element: {
              control: 'form-row',
            }
          };
          rows.push(isGroup ? new DynamicRelationGroupModel(config) : new DynamicFormGroupModel(config, clsGroup));
        }
      });
    }

    return rows;
  }

  hasAuthorityValue(fieldModel) {
    return (fieldModel instanceof DynamicTypeaheadModel || fieldModel instanceof DynamicScrollableDropdownModel);
  }

  setAuthorityUuid(uuid: string) {
    this.authorityOptions = new IntegrationSearchOptions(uuid);
  }

  getArrayIndexFromEvent(event: DynamicFormControlEvent) {
    let fieldIndex: number;
    if (isNull(event.context)) {
      if (isNotNull(event.model.parent)) {
        if ((event.model.parent as any).type === DYNAMIC_FORM_CONTROL_TYPE_GROUP) {
          if (isNotNull((event.model.parent as any).parent)) {
            if (isNotNull((event.model.parent as any).parent.context)) {
              if ((event.model.parent as any).parent.context.type === DYNAMIC_FORM_CONTROL_TYPE_ARRAY) {
                fieldIndex = (event.model.parent as any).parent.index;
              }
            }
          }
        }
      }
    } else {
      fieldIndex = event.context.index;
    }
    return fieldIndex
  }

  getFieldPathFromChangeEvent(event: DynamicFormControlEvent) {
    const fieldIndex = this.getArrayIndexFromEvent(event);
    const fieldId = this.getFieldPathSegmentedFromChangeEvent(event);
    return (isNotUndefined(fieldIndex)) ? fieldId + '/' + fieldIndex : fieldId;
  }

  getFieldPathSegmentedFromChangeEvent(event: DynamicFormControlEvent) {
    let fieldId;
    if (event.model instanceof DynamicComboboxModel) {
      const metadataId = event.model.id.replace(COMBOBOX_GROUP_SUFFIX, COMBOBOX_METADATA_SUFFIX);
      fieldId = event.control.get(event.model.id).get(metadataId).value || null;
    } else if (event.model.parent instanceof DynamicComboboxModel) {
      if (event.model.id.endsWith(COMBOBOX_VALUE_SUFFIX)) {
        const metadataId = event.model.id.replace(COMBOBOX_VALUE_SUFFIX, COMBOBOX_METADATA_SUFFIX);
        fieldId = event.group.get(metadataId).value;
      } else {
        fieldId = event.control.value;
      }
    } else {
      fieldId = this.getId(event.model);
    }
    return fieldId;
  }

  getFieldValueFromChangeEvent(event: DynamicFormControlEvent) {
    let fieldValue;
    if (event.model instanceof DynamicComboboxModel || event.model instanceof DynamicCheckboxModel) {
      const valueId = event.model.id.replace(COMBOBOX_GROUP_SUFFIX, COMBOBOX_VALUE_SUFFIX);
      fieldValue = event.control.get(event.model.id).get(valueId).value || null;
    } else if (event.model.parent instanceof DynamicComboboxModel) {
      if (event.model.id.endsWith(COMBOBOX_METADATA_SUFFIX)) {
        const valueId = event.model.id.replace(COMBOBOX_METADATA_SUFFIX, COMBOBOX_VALUE_SUFFIX);
        fieldValue = event.group.get(valueId).value;
      } else {
        fieldValue = event.control.value;
      }
    } else if (event.model.parent instanceof DynamicSeriesAndNameModel) {
      if (event.model.id.endsWith(SERIES_INPUT_1_SUFFIX)) {
<<<<<<< HEAD
        const valueId_1 = event.model.id;
        const valueId_2 = event.model.id.replace(SERIES_INPUT_1_SUFFIX, SERIES_INPUT_2_SUFFIX);
        const value1 = event.group.get(valueId_1).value === null ? '': event.group.get(valueId_1).value;
        const value2 = event.group.get(valueId_2).value === null ? '': event.group.get(valueId_2).value;
        fieldValue = event.group.get(valueId_1).value +';'+ event.group.get(valueId_2).value;
      } else if (event.model.id.endsWith(SERIES_INPUT_2_SUFFIX)){
        const valueId_2 = event.model.id;
        const valueId_1 = event.model.id.replace(SERIES_INPUT_2_SUFFIX, SERIES_INPUT_1_SUFFIX);
        const value1 = event.group.get(valueId_1).value === null ? '': event.group.get(valueId_1).value;
        const value2 = event.group.get(valueId_2).value === null ? '': event.group.get(valueId_2).value;
        fieldValue = event.group.get(valueId_1).value +';'+ event.group.get(valueId_2).value;
      } else if (event.model.id.endsWith(NAME_INPUT_1_SUFFIX)) {
        const valueId_1 = event.model.id;
        const valueId_2 = event.model.id.replace(NAME_INPUT_1_SUFFIX, NAME_INPUT_2_SUFFIX);
        const value1 = event.group.get(valueId_1).value === null ? '': event.group.get(valueId_1).value;
        const value2 = event.group.get(valueId_2).value === null ? '': event.group.get(valueId_2).value;
        fieldValue = event.group.get(valueId_1).value +';'+ event.group.get(valueId_2).value;
      } else if (event.model.id.endsWith(NAME_INPUT_2_SUFFIX)){
        const valueId_2 = event.model.id;
        const valueId_1 = event.model.id.replace(NAME_INPUT_2_SUFFIX, NAME_INPUT_1_SUFFIX);
        const value1 = event.group.get(valueId_1).value === null ? '': event.group.get(valueId_1).value;
        const value2 = event.group.get(valueId_2).value === null ? '': event.group.get(valueId_2).value;
        fieldValue = event.group.get(valueId_1).value +';'+ event.group.get(valueId_2).value;
=======
        const firstValueId = event.model.id;
        const secondValueId = event.model.id.replace(SERIES_INPUT_1_SUFFIX, SERIES_INPUT_2_SUFFIX);
        const value1 = event.group.get(firstValueId).value === null ? '' : event.group.get(firstValueId).value;
        const value2 = event.group.get(secondValueId).value === null ? '' : event.group.get(secondValueId).value;
        fieldValue = value1 + ';' + value2;
      } else {
        const secondValueId = event.model.id;
        const firstValueId = event.model.id.replace(SERIES_INPUT_2_SUFFIX, SERIES_INPUT_1_SUFFIX);
        const value1 = event.group.get(firstValueId).value === null ? '' : event.group.get(firstValueId).value;
        const value2 = event.group.get(secondValueId).value === null ? '' : event.group.get(secondValueId).value;
        fieldValue = value1 + ';' + value2;
>>>>>>> 253c2dc1
      }
    } else if (event.$event instanceof AuthorityModel) {
      if (isNotNull(event.$event.id)) {
        fieldValue = { value: event.$event.value, authority: event.$event.id, confidence: 600 };
      } else {
        fieldValue = { value: event.$event.value };
      }
    } else if (isNotEmpty(event.control.value) && typeof event.control.value === 'object') {
      fieldValue = [];
      Object.keys(event.control.value)
        .forEach((key) => {
          if (event.control.value[ key ]) {
            fieldValue.push({ value: key })
          }
        })
    } else {
      fieldValue = event.control.value;
    }
    return fieldValue;
  }

  getFormControlById(id: string, formGroup: FormGroup, groupModel: DynamicFormControlModel[], index = 0) {
    const fieldModel = this.findById(id, groupModel, index);
    return isNotEmpty(fieldModel) ? formGroup.get(this.getPath(fieldModel)) : null;
  }

  getId(model: DynamicPathable) {
    if (model instanceof DynamicFormArrayGroupModel) {
      return model.index.toString()
    } else {
      return ((model as DynamicFormControlModel).id !== (model as DynamicFormControlModel).name) ?
        (model as DynamicFormControlModel).name :
        (model as DynamicFormControlModel).id;
    }
  }

  dispatchOperationsFromEvent(pathCombiner: JsonPatchOperationPathCombiner,
                              event: DynamicFormControlEvent,
                              previousValue: FormFieldPreviousValueObject,
                              hasStoredValue: boolean) {
    const path = this.getFieldPathFromChangeEvent(event);
    const value = this.getFieldValueFromChangeEvent(event);
    if (event.type === 'remove') {
      if (event.model.id.endsWith(COMBOBOX_VALUE_SUFFIX) || event.model.id.endsWith(COMBOBOX_METADATA_SUFFIX)) {
        this.dispatchComboboxOperations(pathCombiner, event, previousValue);
      } else if (isNotEmpty(value)) {
        this.operationsBuilder.remove(pathCombiner.getPath(path));
      }
    } else {
      if (event.model.id.endsWith(COMBOBOX_VALUE_SUFFIX) || event.model.id.endsWith(COMBOBOX_METADATA_SUFFIX)) {
        this.dispatchComboboxOperations(pathCombiner, event, previousValue);
      } else if (previousValue.isPathEqual(this.getPath(event.model)) || hasStoredValue) {
        if (isEmpty(value)) {
          if (this.getArrayIndexFromEvent(event) === 0) {
            this.operationsBuilder.remove(pathCombiner.getPath(this.getFieldPathSegmentedFromChangeEvent(event)));
          } else {
            this.operationsBuilder.remove(pathCombiner.getPath(path));
          }
        } else {
          this.operationsBuilder.replace(
            pathCombiner.getPath(path),
            value);
        }
        previousValue.delete();
      } else if (isNotEmpty(value)) {
        if (isUndefined(this.getArrayIndexFromEvent(event))
          || this.getArrayIndexFromEvent(event) === 0) {
          this.operationsBuilder.add(
            pathCombiner.getPath(this.getFieldPathSegmentedFromChangeEvent(event)),
            value, true);
        } else {
          this.operationsBuilder.add(
            pathCombiner.getPath(path),
            value);
        }
      }
    }
  }

  public getComboboxMap(event): Map<string, any> {
    const metadataValueMap = new Map();
    const metadataId = (event.model.id.endsWith(COMBOBOX_VALUE_SUFFIX)) ?
      event.model.id.replace(COMBOBOX_VALUE_SUFFIX, COMBOBOX_METADATA_SUFFIX) : event.model.id;
    const valueId = (event.model.id.endsWith(COMBOBOX_METADATA_SUFFIX)) ?
      event.model.id.replace(COMBOBOX_METADATA_SUFFIX, COMBOBOX_VALUE_SUFFIX) : event.model.id;
    const groupId = valueId.replace(COMBOBOX_VALUE_SUFFIX, COMBOBOX_GROUP_SUFFIX);

    (event.group.parent.parent as FormArray).value.forEach((entry, index) => {
      const metadataValueList = (metadataValueMap.get(entry[ groupId ][ metadataId ])) ? metadataValueMap.get(entry[ groupId ][ metadataId ]) : [];
      if (entry[ groupId ][ valueId ]) {
        metadataValueList.push(entry[ groupId ][ valueId ]);
        metadataValueMap.set(entry[ groupId ][ metadataId ], metadataValueList);
      }
    });
    return metadataValueMap;
  }

  dispatchComboboxOperations(pathCombiner: JsonPatchOperationPathCombiner,
                             event: DynamicFormControlEvent,
                             previousValue: FormFieldPreviousValueObject) {
    console.log('change');
    const currentValueMap = this.getComboboxMap(event);
    if (previousValue.isPathEqual(this.getPath(event.model))) {
      previousValue.value.forEach((entry, index) => {
        const currentValue = currentValueMap.get(index);
        if (currentValue) {
          if (!isEqual(entry, currentValue)) {
            this.operationsBuilder.add(pathCombiner.getPath(index), currentValue, true);
          }
          currentValueMap.delete(index);
        } else if (!currentValue) {
          this.operationsBuilder.remove(pathCombiner.getPath(index));
        }
      });
    }
    currentValueMap.forEach((entry, index) => {
      this.operationsBuilder.add(pathCombiner.getPath(index), entry, true);
    });

    previousValue.delete();
  }
}<|MERGE_RESOLUTION|>--- conflicted
+++ resolved
@@ -46,22 +46,17 @@
 import { JsonPatchOperationPathCombiner } from '../../../core/json-patch/builder/json-patch-operation-path-combiner';
 import { JsonPatchOperationsBuilder } from '../../../core/json-patch/builder/json-patch-operations-builder';
 import { FormFieldPreviousValueObject } from './models/form-field-previous-value-object';
-<<<<<<< HEAD
-=======
 import { FormFieldModel } from './models/form-field.model';
 import { DynamicRelationGroupModel } from './ds-dynamic-form-ui/models/ds-dynamic-relation-group-model';
 import { SeriesFieldParser } from './parsers/series-field-parser';
->>>>>>> 253c2dc1
 import {
   DynamicSeriesAndNameModel, NAME_INPUT_1_SUFFIX, NAME_INPUT_2_SUFFIX, SERIES_GROUP_SUFFIX,
   SERIES_INPUT_1_SUFFIX, SERIES_INPUT_2_SUFFIX
-<<<<<<< HEAD
 } from "./ds-dynamic-form-ui/models/ds-dynamic-series-name.model";
 import {AuthorityService} from "../../../core/integration/authority.service";
 import {SeriesAndNameFieldParser} from "./parsers/series-name-field-parser";
-=======
 } from './ds-dynamic-form-ui/models/ds-dynamic-series.model';
->>>>>>> 253c2dc1
+
 
 @Injectable()
 export class FormBuilderService extends DynamicFormService {
@@ -123,32 +118,29 @@
 
         const clsGridClass = ' col-sm-' + Math.trunc(12 / currentRow.fields.length);
 
-        currentRow.fields.forEach((fieldData) => {
-
-          switch (fieldData.input.type) {
-            case 'date':
-              fieldModel = (new DateFieldParser(fieldData, initFormValues).parse());
-              break;
-
-            case 'dropdown':
+    currentRow.fields.forEach((fieldData) => {
+
+      switch (fieldData.input.type) {
+        case 'date':
+          fieldModel = (new DateFieldParser(fieldData, initFormValues).parse());
+          break;
+
+        case 'dropdown':
               fieldModel = (new DropdownFieldParser(fieldData, initFormValues, this.authorityOptions.uuid).parse());
               break;
 
-<<<<<<< HEAD
         case 'list':
           // group.push(new ListFieldParser(fieldData, initFormValues, this.authorityOptions.uuid, this.formsConfigService, this.EnvConfig, this.authorityService).parse());
           break;
-=======
-            case 'lookup':
-              fieldModel = (new OneboxFieldParser(fieldData, initFormValues, this.authorityOptions.uuid).parse());
-              break;
->>>>>>> 253c2dc1
-
-            case 'onebox':
-              fieldModel = (new OneboxFieldParser(fieldData, initFormValues, this.authorityOptions.uuid).parse());
-              break;
-
-<<<<<<< HEAD
+
+        case 'lookup':
+          fieldModel = (new OneboxFieldParser(fieldData, initFormValues, this.authorityOptions.uuid).parse());
+          break;
+
+        case 'onebox':
+          fieldModel = (new OneboxFieldParser(fieldData, initFormValues, this.authorityOptions.uuid).parse());
+          break;
+
         case 'name':
           group.push(new SeriesAndNameFieldParser(fieldData, initFormValues, 'name').parse());
           break;
@@ -156,42 +148,41 @@
         case 'series':
           group.push(new SeriesAndNameFieldParser(fieldData, initFormValues, 'series').parse());
           break;
-=======
-            case 'list':
-              fieldModel = (new ListFieldParser(fieldData, initFormValues, this.authorityOptions.uuid).parse());
-              break;
-
-            case 'lookup-name':
-              // group.push(new NameFieldParser(fieldData).parse());
-              break;
->>>>>>> 253c2dc1
-
-            case 'name':
-              // group.push(new NameFieldParser(fieldData).parse());
-              break;
-
-            case 'series':
-              fieldModel = (new SeriesFieldParser(fieldData, initFormValues).parse());
-              break;
-
-            case 'tag':
-              fieldModel = (new TagFieldParser(fieldData, initFormValues, this.authorityOptions.uuid).parse());
-              break;
-
-            case 'textarea':
-              fieldModel = (new TextareaFieldParser(fieldData, initFormValues).parse());
-              break;
-
-            case 'group':
-              fieldModel = this.modelFromConfiguration(fieldData, initFormValues, true);
-              break;
-
-            case 'twobox':
-              // group.push(new TwoboxFieldParser(fieldData).parse());
-              break;
-
-            default:
-              throw new Error(`unknown form control model type defined on JSON object with label "${fieldData.label}"`);
+
+        case 'list':
+          fieldModel = (new ListFieldParser(fieldData, initFormValues, this.authorityOptions.uuid).parse());
+          break;
+
+        case 'lookup-name':
+          // group.push(new NameFieldParser(fieldData).parse());
+          break;
+
+        case 'name':
+          fieldModel = group.push(new SeriesAndNameFieldParser(fieldData, initFormValues, 'name').parse());
+          break;
+
+        case 'series':
+          fieldModel = (new SeriesFieldParser(fieldData, initFormValues, 'series').parse());
+          break;
+
+        case 'tag':
+          fieldModel = (new TagFieldParser(fieldData, initFormValues, this.authorityOptions.uuid).parse());
+          break;
+
+        case 'textarea':
+          fieldModel = (new TextareaFieldParser(fieldData, initFormValues).parse());
+          break;
+
+        case 'group':
+          fieldModel = this.modelFromConfiguration(fieldData, initFormValues, true);
+          break;
+
+        case 'twobox':
+          // group.push(new TwoboxFieldParser(fieldData).parse());
+          break;
+
+        default:
+          throw new Error(`unknown form control model type defined on JSON object with label "${fieldData.label}"`);
           }
 
           if (fieldModel) {
@@ -291,7 +282,6 @@
       }
     } else if (event.model.parent instanceof DynamicSeriesAndNameModel) {
       if (event.model.id.endsWith(SERIES_INPUT_1_SUFFIX)) {
-<<<<<<< HEAD
         const valueId_1 = event.model.id;
         const valueId_2 = event.model.id.replace(SERIES_INPUT_1_SUFFIX, SERIES_INPUT_2_SUFFIX);
         const value1 = event.group.get(valueId_1).value === null ? '': event.group.get(valueId_1).value;
@@ -315,19 +305,6 @@
         const value1 = event.group.get(valueId_1).value === null ? '': event.group.get(valueId_1).value;
         const value2 = event.group.get(valueId_2).value === null ? '': event.group.get(valueId_2).value;
         fieldValue = event.group.get(valueId_1).value +';'+ event.group.get(valueId_2).value;
-=======
-        const firstValueId = event.model.id;
-        const secondValueId = event.model.id.replace(SERIES_INPUT_1_SUFFIX, SERIES_INPUT_2_SUFFIX);
-        const value1 = event.group.get(firstValueId).value === null ? '' : event.group.get(firstValueId).value;
-        const value2 = event.group.get(secondValueId).value === null ? '' : event.group.get(secondValueId).value;
-        fieldValue = value1 + ';' + value2;
-      } else {
-        const secondValueId = event.model.id;
-        const firstValueId = event.model.id.replace(SERIES_INPUT_2_SUFFIX, SERIES_INPUT_1_SUFFIX);
-        const value1 = event.group.get(firstValueId).value === null ? '' : event.group.get(firstValueId).value;
-        const value2 = event.group.get(secondValueId).value === null ? '' : event.group.get(secondValueId).value;
-        fieldValue = value1 + ';' + value2;
->>>>>>> 253c2dc1
       }
     } else if (event.$event instanceof AuthorityModel) {
       if (isNotNull(event.$event.id)) {
