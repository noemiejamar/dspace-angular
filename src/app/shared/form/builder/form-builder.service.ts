--- conflicted
+++ resolved
@@ -47,15 +47,11 @@
       for (const controlModel of findGroupModel) {
 
         if (controlModel.id === findId) {
-<<<<<<< HEAD
-          result = controlModel;
-=======
           if (controlModel instanceof DynamicFormArrayModel && isNotNull(fieldIndex)) {
             result = controlModel.get(fieldIndex)
           } else {
             result = controlModel;
           }
->>>>>>> 10c4bda9
           break;
         }
 
@@ -64,10 +60,7 @@
         }
 
         if (controlModel instanceof DynamicFormArrayModel) {
-<<<<<<< HEAD
-=======
           fieldIndex = isNull(fieldIndex) ? 0 : fieldIndex;
->>>>>>> 10c4bda9
           findByIdFn(findId, controlModel.get(fieldIndex).group);
         }
       }
