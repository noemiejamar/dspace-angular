import { Injectable } from '@angular/core';
import { AbstractControl, FormGroup } from '@angular/forms';

import {
  DYNAMIC_FORM_CONTROL_TYPE_ARRAY,
  DYNAMIC_FORM_CONTROL_TYPE_CHECKBOX_GROUP,
  DYNAMIC_FORM_CONTROL_TYPE_GROUP,
  DYNAMIC_FORM_CONTROL_TYPE_INPUT,
  DYNAMIC_FORM_CONTROL_TYPE_RADIO_GROUP,
  DynamicFormArrayModel,
  DynamicFormControlModel,
  DynamicFormGroupModel,
<<<<<<< HEAD
  DynamicFormService, DynamicFormValidationService,
  DynamicPathable, parseReviver,
=======
  DynamicFormService,
  DynamicFormValidationService,
  DynamicPathable,
  JSONUtils,
>>>>>>> 4b67dbf1
} from '@ng-dynamic-forms/core';
import { isObject, isString, mergeWith } from 'lodash';

import { hasValue, isEmpty, isNotEmpty, isNotNull, isNotUndefined, isNull } from '../../empty.util';
import { DynamicQualdropModel } from './ds-dynamic-form-ui/models/ds-dynamic-qualdrop.model';
import { SubmissionFormsModel } from '../../../core/config/models/config-submission-forms.model';
import { DYNAMIC_FORM_CONTROL_TYPE_TAG } from './ds-dynamic-form-ui/models/tag/dynamic-tag.model';
import { RowParser } from './parsers/row-parser';
import { DYNAMIC_FORM_CONTROL_TYPE_RELATION_GROUP, DynamicRelationGroupModel } from './ds-dynamic-form-ui/models/relation-group/dynamic-relation-group.model';
import { DynamicRowArrayModel } from './ds-dynamic-form-ui/models/ds-dynamic-row-array-model';
import { DsDynamicInputModel } from './ds-dynamic-form-ui/models/ds-dynamic-input.model';
import { FormFieldMetadataValueObject } from './models/form-field-metadata-value.model';
import { isNgbDateStruct } from '../../date.util';

@Injectable()
export class FormBuilderService extends DynamicFormService {

  constructor(
    validationService: DynamicFormValidationService,
    protected rowParser: RowParser
  ) {
    super(validationService);
  }

  findById(id: string, groupModel: DynamicFormControlModel[], arrayIndex = null): DynamicFormControlModel | null {

    let result = null;
    const findByIdFn = (findId: string, findGroupModel: DynamicFormControlModel[], findArrayIndex): void => {

      for (const controlModel of findGroupModel) {

        if (controlModel.id === findId) {

          if (this.isArrayGroup(controlModel) && isNotNull(findArrayIndex)) {
            result = (controlModel as DynamicFormArrayModel).get(findArrayIndex);
          } else {
            result = controlModel;
          }
          break;
        }

        if (this.isGroup(controlModel)) {
          findByIdFn(findId, (controlModel as DynamicFormGroupModel).group, findArrayIndex);
        }

        if (this.isArrayGroup(controlModel)
          && (isNull(findArrayIndex) || (controlModel as DynamicFormArrayModel).size > (findArrayIndex))) {
          const index = (isNull(findArrayIndex)) ? 0 : findArrayIndex;
          findByIdFn(findId, (controlModel as DynamicFormArrayModel).get(index).group, index);
        }
      }
    };

    findByIdFn(id, groupModel, arrayIndex);

    return result;
  }

  clearAllModelsValue(groupModel: DynamicFormControlModel[]): void {

    const iterateControlModels = (findGroupModel: DynamicFormControlModel[]): void => {

      for (const controlModel of findGroupModel) {

        if (this.isGroup(controlModel)) {
          iterateControlModels((controlModel as DynamicFormGroupModel).group);
          continue;
        }

        if (this.isArrayGroup(controlModel)) {
          iterateControlModels((controlModel as DynamicFormArrayModel).groupFactory());
          continue;
        }

        if (controlModel.hasOwnProperty('valueUpdates')) {
          (controlModel as any).valueUpdates.next(undefined);
        }
      }
    };

    iterateControlModels(groupModel);
  }

  getValueFromModel(groupModel: DynamicFormControlModel[]): void {

    let result = Object.create({});

    const customizer = (objValue, srcValue) => {
      if (Array.isArray(objValue)) {
        return objValue.concat(srcValue);
      }
    };

    const normalizeValue = (controlModel, controlValue, controlModelIndex) => {
      const controlLanguage = (controlModel as DsDynamicInputModel).hasLanguages ? (controlModel as DsDynamicInputModel).language : null;
      if (isString(controlValue)) {
        return new FormFieldMetadataValueObject(controlValue, controlLanguage, null, null, controlModelIndex);
      } else if (isObject(controlValue)) {
        const authority = controlValue.authority || controlValue.id || null;
        const place = controlModelIndex || controlValue.place;
        if (isNgbDateStruct(controlValue)) {
          return new FormFieldMetadataValueObject(controlValue, controlLanguage, authority, controlValue, place);
        } else {
          return new FormFieldMetadataValueObject(controlValue.value, controlLanguage, authority, controlValue.display, place, controlValue.confidence);
        }
      }
    };

    const iterateControlModels = (findGroupModel: DynamicFormControlModel[], controlModelIndex: number = 0): void => {
      let iterateResult = Object.create({});

      // Iterate over all group's controls
      for (const controlModel of findGroupModel) {

        if (this.isRowGroup(controlModel) && !this.isCustomOrListGroup(controlModel)) {
          iterateResult = mergeWith(iterateResult, iterateControlModels((controlModel as DynamicFormGroupModel).group), customizer);
          continue;
        }

        if (this.isGroup(controlModel) && !this.isCustomOrListGroup(controlModel)) {
          iterateResult[controlModel.name] = iterateControlModels((controlModel as DynamicFormGroupModel).group);
          continue;
        }

        if (this.isRowArrayGroup(controlModel)) {
          for (const arrayItemModel of (controlModel as DynamicRowArrayModel).groups) {
            iterateResult = mergeWith(iterateResult, iterateControlModels(arrayItemModel.group, arrayItemModel.index), customizer);
          }
          continue;
        }

        if (this.isArrayGroup(controlModel)) {
          iterateResult[controlModel.name] = [];
          for (const arrayItemModel of (controlModel as DynamicFormArrayModel).groups) {
            iterateResult[controlModel.name].push(iterateControlModels(arrayItemModel.group, arrayItemModel.index));
          }
          continue;
        }

        let controlId;
        // Get the field's name
        if (this.isQualdropGroup(controlModel)) {
          // If is instance of DynamicQualdropModel take the qualdrop id as field's name
          controlId = (controlModel as DynamicQualdropModel).qualdropId;
        } else {
          controlId = controlModel.name;
        }

        if (this.isRelationGroup(controlModel)) {
          const values = (controlModel as DynamicRelationGroupModel).getGroupValue();
          values.forEach((groupValue, groupIndex) => {
            const newGroupValue = Object.create({});
            Object.keys(groupValue)
              .forEach((key) => {
                const normValue = normalizeValue(controlModel, groupValue[key], groupIndex);
                if (isNotEmpty(normValue) && normValue.hasValue()) {
                  if (iterateResult.hasOwnProperty(key)) {
                    iterateResult[key].push(normValue);
                  } else {
                    iterateResult[key] = [normValue];
                  }
                }
              });
          })
        } else if (isNotUndefined((controlModel as any).value) && isNotEmpty((controlModel as any).value)) {
          const controlArrayValue = [];
          // Normalize control value as an array of FormFieldMetadataValueObject
          const values = Array.isArray((controlModel as any).value) ? (controlModel as any).value : [(controlModel as any).value];
          values.forEach((controlValue) => {
            controlArrayValue.push(normalizeValue(controlModel, controlValue, controlModelIndex))
          });

          if (controlId && iterateResult.hasOwnProperty(controlId) && isNotNull(iterateResult[controlId])) {
            iterateResult[controlId] = iterateResult[controlId].concat(controlArrayValue);
          } else {
            iterateResult[controlId] = isNotEmpty(controlArrayValue) ? controlArrayValue : null;
          }
        }

      }

      return iterateResult;
    };

    result = iterateControlModels(groupModel);

    return result;
  }

  modelFromConfiguration(submissionId: string, json: string | SubmissionFormsModel, scopeUUID: string, sectionData: any = {}, submissionScope?: string, readOnly = false): DynamicFormControlModel[] | never {
    let rows: DynamicFormControlModel[] = [];
    const rawData = typeof json === 'string' ? JSON.parse(json, parseReviver) : json;

    if (rawData.rows && !isEmpty(rawData.rows)) {
      rawData.rows.forEach((currentRow) => {
        const rowParsed = this.rowParser.parse(submissionId, currentRow, scopeUUID, sectionData, submissionScope, readOnly);
        if (isNotNull(rowParsed)) {
          if (Array.isArray(rowParsed)) {
            rows = rows.concat(rowParsed);
          } else {
            rows.push(rowParsed);
          }
        }
      });
    }

    return rows;
  }

  isModelInCustomGroup(model: DynamicFormControlModel): boolean {
    return this.isCustomGroup((model as any).parent);
  }

  hasArrayGroupValue(model: DynamicFormControlModel): boolean {
    return model && (this.isListGroup(model) || model.type === DYNAMIC_FORM_CONTROL_TYPE_TAG);
  }

  hasMappedGroupValue(model: DynamicFormControlModel): boolean {
    return (this.isQualdropGroup((model as any).parent)
      || this.isRelationGroup((model as any).parent));
  }

  isGroup(model: DynamicFormControlModel): boolean {
    return model && (model.type === DYNAMIC_FORM_CONTROL_TYPE_GROUP || model.type === DYNAMIC_FORM_CONTROL_TYPE_CHECKBOX_GROUP);
  }

  isQualdropGroup(model: DynamicFormControlModel): boolean {
    return (model && model.type === DYNAMIC_FORM_CONTROL_TYPE_GROUP && hasValue((model as any).qualdropId));
  }

  isCustomGroup(model: DynamicFormControlModel): boolean {
    return model && ((model as any).type === DYNAMIC_FORM_CONTROL_TYPE_GROUP && (model as any).isCustomGroup === true);
  }

  isRowGroup(model: DynamicFormControlModel): boolean {
    return model && ((model as any).type === DYNAMIC_FORM_CONTROL_TYPE_GROUP && (model as any).isRowGroup === true);
  }

  isCustomOrListGroup(model: DynamicFormControlModel): boolean {
    return model &&
      (this.isCustomGroup(model)
        || this.isListGroup(model));
  }

  isListGroup(model: DynamicFormControlModel): boolean {
    return model &&
      ((model.type === DYNAMIC_FORM_CONTROL_TYPE_CHECKBOX_GROUP && (model as any).isListGroup === true)
        || (model.type === DYNAMIC_FORM_CONTROL_TYPE_RADIO_GROUP && (model as any).isListGroup === true));
  }

  isRelationGroup(model: DynamicFormControlModel): boolean {
    return model && model.type === DYNAMIC_FORM_CONTROL_TYPE_RELATION_GROUP;
  }

  isRowArrayGroup(model: DynamicFormControlModel): boolean {
    return model.type === DYNAMIC_FORM_CONTROL_TYPE_ARRAY && (model as any).isRowArray === true;
  }

  isArrayGroup(model: DynamicFormControlModel): boolean {
    return model.type === DYNAMIC_FORM_CONTROL_TYPE_ARRAY;
  }

  isInputModel(model: DynamicFormControlModel): boolean {
    return model.type === DYNAMIC_FORM_CONTROL_TYPE_INPUT;
  }

  getFormControlById(id: string, formGroup: FormGroup, groupModel: DynamicFormControlModel[], index = 0): AbstractControl {
    const fieldModel = this.findById(id, groupModel, index);
    return isNotEmpty(fieldModel) ? formGroup.get(this.getPath(fieldModel)) : null;
  }

  getId(model: DynamicPathable): string {
    let tempModel: DynamicFormControlModel;

    if (this.isArrayGroup(model as DynamicFormControlModel)) {
      return model.index.toString();
    } else if (this.isModelInCustomGroup(model as DynamicFormControlModel)) {
      tempModel = (model as any).parent;
    } else {
      tempModel = (model as any);
    }

    return (tempModel.id !== tempModel.name) ? tempModel.name : tempModel.id;
  }

}<|MERGE_RESOLUTION|>--- conflicted
+++ resolved
@@ -10,15 +10,8 @@
   DynamicFormArrayModel,
   DynamicFormControlModel,
   DynamicFormGroupModel,
-<<<<<<< HEAD
   DynamicFormService, DynamicFormValidationService,
   DynamicPathable, parseReviver,
-=======
-  DynamicFormService,
-  DynamicFormValidationService,
-  DynamicPathable,
-  JSONUtils,
->>>>>>> 4b67dbf1
 } from '@ng-dynamic-forms/core';
 import { isObject, isString, mergeWith } from 'lodash';
 
