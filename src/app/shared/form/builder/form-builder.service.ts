import { Inject, Injectable } from '@angular/core';
import { isEqual, uniqueId } from 'lodash';

import {
  DYNAMIC_FORM_CONTROL_TYPE_ARRAY,
  DYNAMIC_FORM_CONTROL_TYPE_GROUP,
  DynamicFormArrayGroupModel,
  DynamicFormArrayModel,
  DynamicFormControlEvent,
  DynamicFormControlModel,
  DynamicFormGroupModel, DynamicFormGroupModelConfig,
  DynamicFormService,
  DynamicFormValidationService,
  DynamicPathable,
  Utils
} from '@ng-dynamic-forms/core';

import { DateFieldParser } from './parsers/date-field-parser';
import { DropdownFieldParser } from './parsers/dropdown-field-parser';
import { TextareaFieldParser } from './parsers/textarea-field-parser';
import { ListFieldParser } from './parsers/list-field-parser';
import { OneboxFieldParser } from './parsers/onebox-field-parser';
import { IntegrationSearchOptions } from '../../../core/integration/models/integration-options.model';
import { FormArray, FormBuilder, FormGroup } from '@angular/forms';
import { SubmissionFormsConfigService } from '../../../core/config/submission-forms-config.service';
import {
  isEmpty,
  isNotEmpty,
  isNotNull,
  isNotUndefined,
  isNull,
  isUndefined
} from '../../empty.util';
import {
  COMBOBOX_GROUP_SUFFIX,
  COMBOBOX_METADATA_SUFFIX, COMBOBOX_VALUE_SUFFIX,
  DynamicComboboxModel
} from './ds-dynamic-form-ui/models/ds-dynamic-combobox.model';
import { GLOBAL_CONFIG } from '../../../../config';
import { GlobalConfig } from '../../../../config/global-config.interface';
import { DynamicTypeaheadModel } from './ds-dynamic-form-ui/models/typeahead/dynamic-typeahead.model';
import { DynamicScrollableDropdownModel } from './ds-dynamic-form-ui/models/scrollable-dropdown/dynamic-scrollable-dropdown.model';
import { SubmissionFormsModel } from '../../../core/shared/config/config-submission-forms.model';
import { AuthorityModel } from '../../../core/integration/models/authority.model';
import { TagFieldParser } from './parsers/tag-field-parser';
import { JsonPatchOperationPathCombiner } from '../../../core/json-patch/builder/json-patch-operation-path-combiner';
import { JsonPatchOperationsBuilder } from '../../../core/json-patch/builder/json-patch-operations-builder';
import { FormFieldPreviousValueObject } from './models/form-field-previous-value-object';
<<<<<<< HEAD
import { FormFieldModel } from './models/form-field.model';
import { DynamicRelationGroupModel } from './ds-dynamic-form-ui/models/ds-dynamic-relation-group-model';
=======
import {SeriesFieldParser} from "./parsers/series-field-parser";
import {
  DynamicSeriesModel, SERIES_GROUP_SUFFIX,
  SERIES_INPUT_1_SUFFIX, SERIES_INPUT_2_SUFFIX
} from "./ds-dynamic-form-ui/models/ds-dynamic-series.model";
>>>>>>> 597dfc85

@Injectable()
export class FormBuilderService extends DynamicFormService {

  protected authorityOptions: IntegrationSearchOptions;

  constructor(private formsConfigService: SubmissionFormsConfigService,
              formBuilder: FormBuilder,
              validationService: DynamicFormValidationService,
              @Inject(GLOBAL_CONFIG) private EnvConfig: GlobalConfig,
              private operationsBuilder: JsonPatchOperationsBuilder) {
    super(formBuilder, validationService);
  }

  findById(id: string, groupModel: DynamicFormControlModel[], fieldIndex = null): DynamicFormControlModel | null {

    let result = null;
    const findByIdFn = (findId: string, findGroupModel: DynamicFormControlModel[]): void => {

      for (const controlModel of findGroupModel) {

        if (controlModel.id === findId) {
          if (controlModel instanceof DynamicFormArrayModel && isNotNull(fieldIndex)) {
            result = controlModel.get(fieldIndex)
          } else {
            result = controlModel;
          }
          break;
        }

        if (controlModel instanceof DynamicFormGroupModel) {
          findByIdFn(findId, (controlModel as DynamicFormGroupModel).group);
        }

        if (controlModel instanceof DynamicFormArrayModel) {
          fieldIndex = isNull(fieldIndex) ? 0 : fieldIndex;
          findByIdFn(findId, controlModel.get(fieldIndex).group);
        }
      }
    };

    findByIdFn(id, groupModel);

    return result;
  }

  modelFromConfiguration(json: string | SubmissionFormsModel, initFormValues: any, isGroup: boolean = false): DynamicFormControlModel[] | never {
    const rows: DynamicFormControlModel[] = [];
    const rawData = Utils.isString(json) ? JSON.parse(json as string, Utils.parseJSONReviver) : json;

    if (rawData.rows && !isEmpty(rawData.rows)) {
      rawData.rows.forEach((currentRow) => {
        let fieldModel: any = null;
        const config: DynamicFormGroupModelConfig = {
          id: uniqueId('df-row-group-config-'),
          group: [],
        };

        currentRow.fields.forEach((fieldData) => {

          switch (fieldData.input.type) {
            case 'date':
              fieldModel = (new DateFieldParser(fieldData, initFormValues).parse());
              break;

            case 'dropdown':
              fieldModel = (new DropdownFieldParser(fieldData, initFormValues, this.authorityOptions.uuid).parse());
              break;

            case 'lookup':
              // group.push(new LookupFieldParser(fieldData).parse());
              break;

            case 'onebox':
              fieldModel = (new OneboxFieldParser(fieldData, initFormValues, this.authorityOptions.uuid).parse());
              break;

            case 'list':
              fieldModel = (new ListFieldParser(fieldData, initFormValues, this.authorityOptions.uuid).parse());
              break;

            case 'lookup-name':
              // group.push(new NameFieldParser(fieldData).parse());
              break;

<<<<<<< HEAD
            case 'name':
              // group.push(new NameFieldParser(fieldData).parse());
              break;
=======
        case 'series':
          group.push(new SeriesFieldParser(fieldData, initFormValues).parse());
          break;
>>>>>>> 597dfc85

            case 'series':
              // group.push(new SeriesFieldParser(fieldData).parse());
              break;

            case 'tag':
              fieldModel = (new TagFieldParser(fieldData, initFormValues, this.authorityOptions.uuid).parse());
              break;

            case 'textarea':
              fieldModel = (new TextareaFieldParser(fieldData, initFormValues).parse());
              break;

            case 'group':
              fieldModel = this.modelFromConfiguration(fieldData, initFormValues, true);
              break;

            case 'twobox':
              // group.push(new TwoboxFieldParser(fieldData).parse());
              break;

            default:
              throw new Error(`unknown form control model type defined on JSON object with label "${fieldData.label}"`);
          }

          if (fieldModel) {
            if (fieldModel instanceof DynamicFormArrayModel) {
              rows.push(fieldModel);
            } else {
              if (fieldModel instanceof Array) {
                fieldModel.forEach((model) => {
                  rows.push(model);
                })
              } else {
                config.group.push(fieldModel);
              }
            }
          }
        });

        if (config && !isEmpty(config.group)) {
          rows.push(isGroup ? new DynamicRelationGroupModel(config) : new DynamicFormGroupModel(config));
        }
      });
    }

    return rows;
  }

  hasAuthorityValue(fieldModel) {
    return (fieldModel instanceof DynamicTypeaheadModel || fieldModel instanceof DynamicScrollableDropdownModel);
  }

  setAuthorityUuid(uuid: string) {
    this.authorityOptions = new IntegrationSearchOptions(uuid);
  }

  getArrayIndexFromEvent(event: DynamicFormControlEvent) {
    let fieldIndex: number;
    if (isNull(event.context)) {
      if (isNotNull(event.model.parent)) {
        if ((event.model.parent as any).type === DYNAMIC_FORM_CONTROL_TYPE_GROUP) {
          if (isNotNull((event.model.parent as any).parent)) {
            if (isNotNull((event.model.parent as any).parent.context)) {
              if ((event.model.parent as any).parent.context.type === DYNAMIC_FORM_CONTROL_TYPE_ARRAY) {
                fieldIndex = (event.model.parent as any).parent.index;
              }
            }
          }
        }
      }
    } else {
      fieldIndex = event.context.index;
    }
    return fieldIndex
  }

  getFieldPathFromChangeEvent(event: DynamicFormControlEvent) {
    const fieldIndex = this.getArrayIndexFromEvent(event);
    const fieldId = this.getFieldPathSegmentedFromChangeEvent(event);
    return (isNotUndefined(fieldIndex)) ? fieldId + '/' + fieldIndex : fieldId;
  }

  getFieldPathSegmentedFromChangeEvent(event: DynamicFormControlEvent) {
    let fieldId;
    if (event.model instanceof DynamicComboboxModel) {
      const metadataId = event.model.id.replace(COMBOBOX_GROUP_SUFFIX, COMBOBOX_METADATA_SUFFIX);
      fieldId = event.control.get(event.model.id).get(metadataId).value || null;
    } else if (event.model.parent instanceof DynamicComboboxModel) {
      if (event.model.id.endsWith(COMBOBOX_VALUE_SUFFIX)) {
        const metadataId = event.model.id.replace(COMBOBOX_VALUE_SUFFIX, COMBOBOX_METADATA_SUFFIX);
        fieldId = event.group.get(metadataId).value;
      } else {
        fieldId = event.control.value;
      }
    } else {
      fieldId = this.getId(event.model);
    }
    return fieldId;
  }

  getFieldValueFromChangeEvent(event: DynamicFormControlEvent) {
    let fieldValue;
    if (event.model instanceof DynamicComboboxModel) {
      const valueId = event.model.id.replace(COMBOBOX_GROUP_SUFFIX, COMBOBOX_VALUE_SUFFIX);
      fieldValue = event.control.get(event.model.id).get(valueId).value || null;
    } else if (event.model.parent instanceof DynamicComboboxModel) {
      if (event.model.id.endsWith(COMBOBOX_METADATA_SUFFIX)) {
        const valueId = event.model.id.replace(COMBOBOX_METADATA_SUFFIX, COMBOBOX_VALUE_SUFFIX);
        fieldValue = event.group.get(valueId).value;
      } else {
        fieldValue = event.control.value;
      }
    } else if (event.model.parent instanceof DynamicSeriesModel) {
      if (event.model.id.endsWith(SERIES_INPUT_1_SUFFIX)) {
        const valueId_1 = event.model.id;
        const valueId_2 = event.model.id.replace(SERIES_INPUT_1_SUFFIX, SERIES_INPUT_2_SUFFIX);
        const value1 = event.group.get(valueId_1).value === null ? '': event.group.get(valueId_1).value;
        const value2 = event.group.get(valueId_2).value === null ? '': event.group.get(valueId_2).value;
        fieldValue = event.group.get(valueId_1).value +';'+ event.group.get(valueId_2).value;
      } else {
        const valueId_2 = event.model.id;
        const valueId_1 = event.model.id.replace(SERIES_INPUT_2_SUFFIX, SERIES_INPUT_1_SUFFIX);
        const value1 = event.group.get(valueId_1).value === null ? '': event.group.get(valueId_1).value;
        const value2 = event.group.get(valueId_2).value === null ? '': event.group.get(valueId_2).value;
        fieldValue = event.group.get(valueId_1).value +';'+ event.group.get(valueId_2).value;
      }
    } else if (event.$event instanceof AuthorityModel) {
      if (isNotNull(event.$event.id)) {
        fieldValue = { value: event.$event.value, authority: event.$event.id, confidence: 600 };
      } else {
        fieldValue = { value: event.$event.value };
      }
    } else if (isNotEmpty(event.control.value) && typeof event.control.value === 'object') {
      fieldValue = [];
      Object.keys(event.control.value)
        .forEach((key) => {
          if (event.control.value[ key ]) {
            fieldValue.push({ value: key })
          }
        })
    } else {
      fieldValue = event.control.value;
    }
    return fieldValue;
  }

  getFormControlById(id: string, formGroup: FormGroup, groupModel: DynamicFormControlModel[], index = 0) {
    const fieldModel = this.findById(id, groupModel, index);
    return isNotEmpty(fieldModel) ? formGroup.get(this.getPath(fieldModel)) : null;
  }

  getId(model: DynamicPathable) {
    if (model instanceof DynamicFormArrayGroupModel) {
      return model.index.toString()
    } else {
      return ((model as DynamicFormControlModel).id !== (model as DynamicFormControlModel).name) ?
        (model as DynamicFormControlModel).name :
        (model as DynamicFormControlModel).id;
    }
  }

  dispatchOperationsFromEvent(pathCombiner: JsonPatchOperationPathCombiner,
                              event: DynamicFormControlEvent,
                              previousValue: FormFieldPreviousValueObject,
                              hasStoredValue: boolean) {
    const path = this.getFieldPathFromChangeEvent(event);
    const value = this.getFieldValueFromChangeEvent(event);
    if (event.type === 'remove') {
      if (event.model.id.endsWith(COMBOBOX_VALUE_SUFFIX) || event.model.id.endsWith(COMBOBOX_METADATA_SUFFIX)) {
        this.dispatchComboboxOperations(pathCombiner, event, previousValue);
      } else if (isNotEmpty(value)) {
        this.operationsBuilder.remove(pathCombiner.getPath(path));
      }
    } else {
      if (event.model.id.endsWith(COMBOBOX_VALUE_SUFFIX) || event.model.id.endsWith(COMBOBOX_METADATA_SUFFIX)) {
        this.dispatchComboboxOperations(pathCombiner, event, previousValue);
      } else if (previousValue.isPathEqual(this.getPath(event.model)) || hasStoredValue) {
        if (isEmpty(value)) {
          if (this.getArrayIndexFromEvent(event) === 0) {
            this.operationsBuilder.remove(pathCombiner.getPath(this.getFieldPathSegmentedFromChangeEvent(event)));
          } else {
            this.operationsBuilder.remove(pathCombiner.getPath(path));
          }
        } else {
          this.operationsBuilder.replace(
            pathCombiner.getPath(path),
            value);
        }
        previousValue.delete();
      } else if (isNotEmpty(value)) {
        if (isUndefined(this.getArrayIndexFromEvent(event))
          || this.getArrayIndexFromEvent(event) === 0) {
          this.operationsBuilder.add(
            pathCombiner.getPath(this.getFieldPathSegmentedFromChangeEvent(event)),
            value, true);
        } else {
          this.operationsBuilder.add(
            pathCombiner.getPath(path),
            value);
        }
      }
    }
  }

  public getComboboxMap(event): Map<string, any> {
    const metadataValueMap = new Map();
    const metadataId = (event.model.id.endsWith(COMBOBOX_VALUE_SUFFIX)) ?
      event.model.id.replace(COMBOBOX_VALUE_SUFFIX, COMBOBOX_METADATA_SUFFIX) : event.model.id;
    const valueId = (event.model.id.endsWith(COMBOBOX_METADATA_SUFFIX)) ?
      event.model.id.replace(COMBOBOX_METADATA_SUFFIX, COMBOBOX_VALUE_SUFFIX) : event.model.id;
    const groupId = valueId.replace(COMBOBOX_VALUE_SUFFIX, COMBOBOX_GROUP_SUFFIX);

    (event.group.parent.parent as FormArray).value.forEach((entry, index) => {
      const metadataValueList = (metadataValueMap.get(entry[ groupId ][ metadataId ])) ? metadataValueMap.get(entry[ groupId ][ metadataId ]) : [];
      if (entry[ groupId ][ valueId ]) {
        metadataValueList.push(entry[ groupId ][ valueId ]);
        metadataValueMap.set(entry[ groupId ][ metadataId ], metadataValueList);
      }
    });
    return metadataValueMap;
  }

  dispatchComboboxOperations(pathCombiner: JsonPatchOperationPathCombiner,
                             event: DynamicFormControlEvent,
                             previousValue: FormFieldPreviousValueObject) {
    console.log('change');
    const currentValueMap = this.getComboboxMap(event);
    if (previousValue.isPathEqual(this.getPath(event.model))) {
      previousValue.value.forEach((entry, index) => {
        const currentValue = currentValueMap.get(index);
        if (currentValue) {
          if (!isEqual(entry, currentValue)) {
            this.operationsBuilder.add(pathCombiner.getPath(index), currentValue, true);
          }
          currentValueMap.delete(index);
        } else if (!currentValue) {
          this.operationsBuilder.remove(pathCombiner.getPath(index));
        }
      });
    }
    currentValueMap.forEach((entry, index) => {
      this.operationsBuilder.add(pathCombiner.getPath(index), entry, true);
    });

    previousValue.delete();
  }
}<|MERGE_RESOLUTION|>--- conflicted
+++ resolved
@@ -46,16 +46,13 @@
 import { JsonPatchOperationPathCombiner } from '../../../core/json-patch/builder/json-patch-operation-path-combiner';
 import { JsonPatchOperationsBuilder } from '../../../core/json-patch/builder/json-patch-operations-builder';
 import { FormFieldPreviousValueObject } from './models/form-field-previous-value-object';
-<<<<<<< HEAD
 import { FormFieldModel } from './models/form-field.model';
 import { DynamicRelationGroupModel } from './ds-dynamic-form-ui/models/ds-dynamic-relation-group-model';
-=======
 import {SeriesFieldParser} from "./parsers/series-field-parser";
 import {
   DynamicSeriesModel, SERIES_GROUP_SUFFIX,
   SERIES_INPUT_1_SUFFIX, SERIES_INPUT_2_SUFFIX
 } from "./ds-dynamic-form-ui/models/ds-dynamic-series.model";
->>>>>>> 597dfc85
 
 @Injectable()
 export class FormBuilderService extends DynamicFormService {
@@ -141,15 +138,12 @@
               // group.push(new NameFieldParser(fieldData).parse());
               break;
 
-<<<<<<< HEAD
             case 'name':
               // group.push(new NameFieldParser(fieldData).parse());
               break;
-=======
         case 'series':
           group.push(new SeriesFieldParser(fieldData, initFormValues).parse());
           break;
->>>>>>> 597dfc85
 
             case 'series':
               // group.push(new SeriesFieldParser(fieldData).parse());
