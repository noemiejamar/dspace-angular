--- conflicted
+++ resolved
@@ -20,12 +20,7 @@
 import { TranslateModule } from '@ngx-translate/core';
 import { FormFieldMetadataValueObject } from '../../../models/form-field-metadata-value.model';
 import { By } from '@angular/platform-browser';
-<<<<<<< HEAD
 import { AuthorityValue } from '../../../../../../core/integration/models/authority.value';
-import { DynamicLookupNameModel } from './dynamic-lookup-name.model';
-=======
-import { AuthorityValueModel } from '../../../../../../core/integration/models/authority-value.model';
->>>>>>> a3b4883e
 import { createTestComponent } from '../../../../../testing/utils';
 import { DynamicLookupNameModel } from './dynamic-lookup-name.model';
 
@@ -179,6 +174,7 @@
         [bindId]="bindId"
         [group]="group"
         [model]="model"
+        [showErrorMessages]="showErrorMessages"
         (blur)="onBlur($event)"
         (change)="onValueChange($event)"
         (focus)="onFocus($event)"></ds-dynamic-lookup>`;
@@ -254,7 +250,7 @@
         it('should select a results entry properly', fakeAsync(() => {
           let de = lookupFixture.debugElement.queryAll(By.css('button'));
           const btnEl = de[0].nativeElement;
-          const selectedValue = Object.assign(new AuthorityValueModel(), {
+          const selectedValue = Object.assign(new AuthorityValue(), {
             id: 1,
             display: 'one',
             value: 1
@@ -294,66 +290,6 @@
         });
       });
 
-<<<<<<< HEAD
-      it('should init component properly', () => {
-        expect(lookupComp.firstInputValue).toBe('');
-      });
-
-      it('should return search results', fakeAsync(() => {
-        const de = lookupFixture.debugElement.queryAll(By.css('button'));
-        const btnEl = de[0].nativeElement;
-        const results$ = authorityServiceStub.getEntriesByName({} as  any);
-
-        lookupComp.firstInputValue = 'test';
-        lookupFixture.detectChanges();
-
-        btnEl.click();
-        tick();
-        lookupFixture.detectChanges();
-        results$.subscribe((results) => {
-          expect(lookupComp.optionsList).toEqual(results.payload);
-        })
-
-      }));
-
-      it('should select a results entry properly', fakeAsync(() => {
-        let de = lookupFixture.debugElement.queryAll(By.css('button'));
-        const btnEl = de[0].nativeElement;
-        const selectedValue = Object.assign(new AuthorityValue(), {id: 1, display: 'one', value: 1});
-        spyOn(lookupComp.change, 'emit');
-
-        lookupComp.firstInputValue = 'test';
-        lookupFixture.detectChanges();
-        btnEl.click();
-        tick();
-        lookupFixture.detectChanges();
-        de = lookupFixture.debugElement.queryAll(By.css('button.dropdown-item'));
-        const entryEl = de[0].nativeElement;
-        entryEl.click();
-
-        expect(lookupComp.firstInputValue).toEqual('one');
-        expect(lookupComp.model.value).toEqual(selectedValue);
-        expect(lookupComp.change.emit).toHaveBeenCalled();
-      }));
-
-      it('should set model.value on input type when AuthorityOptions.closed is false', fakeAsync(() => {
-        lookupComp.firstInputValue = 'test';
-        lookupFixture.detectChanges();
-
-        lookupComp.onInput(new Event('input'));
-        expect(lookupComp.model.value).toEqual(new FormFieldMetadataValueObject('test'))
-
-      }));
-
-      it('should not set model.value on input type when AuthorityOptions.closed is true', () => {
-        lookupComp.model.authorityOptions.closed = true;
-        lookupComp.firstInputValue = 'test';
-        lookupFixture.detectChanges();
-
-        lookupComp.onInput(new Event('input'));
-        expect(lookupComp.model.value).not.toBeDefined();
-
-=======
       describe('and init model value is not empty', () => {
         beforeEach(() => {
 
@@ -373,7 +309,6 @@
         it('should init component properly', () => {
           expect(lookupComp.firstInputValue).toBe('test');
         });
->>>>>>> a3b4883e
       });
     });
 
@@ -419,12 +354,12 @@
 
         it('should select a results entry properly', fakeAsync(() => {
           const payload = [
-            Object.assign(new AuthorityValueModel(), {
+            Object.assign(new AuthorityValue(), {
               id: 1,
               display: 'Name, Lastname',
               value: 1
             }),
-            Object.assign(new AuthorityValueModel(), {
+            Object.assign(new AuthorityValue(), {
               id: 2,
               display: 'NameTwo, LastnameTwo',
               value: 2
@@ -432,7 +367,7 @@
           ];
           let de = lookupFixture.debugElement.queryAll(By.css('button'));
           const btnEl = de[0].nativeElement;
-          const selectedValue = Object.assign(new AuthorityValueModel(), {
+          const selectedValue = Object.assign(new AuthorityValue(), {
             id: 1,
             display: 'Name, Lastname',
             value: 1
@@ -475,36 +410,6 @@
           expect(lookupComp.secondInputValue).toBe('Lastname');
         });
       });
-<<<<<<< HEAD
-
-      it('should select a results entry properly', fakeAsync(() => {
-        const payload = [
-          Object.assign(new AuthorityValue(), {id: 1, display: 'Name, Lastname', value: 1}),
-          Object.assign(new AuthorityValue(), {id: 2, display: 'NameTwo, LastnameTwo', value: 2}),
-        ];
-        let de = lookupFixture.debugElement.queryAll(By.css('button'));
-        const btnEl = de[0].nativeElement;
-        const selectedValue = Object.assign(new AuthorityValue(), {id: 1, display: 'Name, Lastname', value: 1});
-
-        spyOn(lookupComp.change, 'emit');
-        authorityServiceStub.setNewPayload(payload);
-        lookupComp.firstInputValue = 'test';
-        lookupFixture.detectChanges();
-        btnEl.click();
-        tick();
-        lookupFixture.detectChanges();
-        de = lookupFixture.debugElement.queryAll(By.css('button.dropdown-item'));
-        const entryEl = de[0].nativeElement;
-        entryEl.click();
-
-        expect(lookupComp.firstInputValue).toEqual('Name');
-        expect(lookupComp.secondInputValue).toEqual('Lastname');
-        expect(lookupComp.model.value).toEqual(selectedValue);
-        expect(lookupComp.change.emit).toHaveBeenCalled();
-      }));
-
-=======
->>>>>>> a3b4883e
     });
   });
 });
