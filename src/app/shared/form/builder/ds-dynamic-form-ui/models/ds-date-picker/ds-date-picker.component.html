--- conflicted
+++ resolved
@@ -1,10 +1,5 @@
-<<<<<<< HEAD
-<div class="row">
-  <div class="col-4 col-sm-3 col-md-2">
-=======
 <div class="d-flex">
   <div class="mr-3">
->>>>>>> a09eeb0a
     <ds-number-picker
       [min]="minYear"
       [max]="maxYear"
@@ -18,11 +13,7 @@
     ></ds-number-picker>
   </div>
 
-<<<<<<< HEAD
-  <div class="col-4 col-sm-3 col-md-2">
-=======
   <div class="mr-3">
->>>>>>> a09eeb0a
     <ds-number-picker
       [min]="minMonth"
       [max]="maxMonth"
@@ -36,12 +27,7 @@
     ></ds-number-picker>
   </div>
 
-<<<<<<< HEAD
-  <div class="col-4 col-sm-3 col-md-2">
-=======
   <div class="mr-3">
-
->>>>>>> a09eeb0a
     <ds-number-picker
       [min]="minDay"
       [max]="maxDay"
