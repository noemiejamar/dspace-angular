// Load the implementations that should be tested
import { ChangeDetectorRef, Component, CUSTOM_ELEMENTS_SCHEMA } from '@angular/core';
import { FormControl, FormGroup, FormsModule, ReactiveFormsModule } from '@angular/forms';
import { async, ComponentFixture, fakeAsync, flush, inject, TestBed, } from '@angular/core/testing';
import { of as observableOf } from 'rxjs';

import {
  DynamicFormLayoutService,
  DynamicFormsCoreModule,
  DynamicFormValidationService
} from '@ng-dynamic-forms/core';
import { DynamicFormsNGBootstrapUIModule } from '@ng-dynamic-forms/ui-ng-bootstrap';
import { NgbModule, NgbTypeaheadSelectItemEvent } from '@ng-bootstrap/ng-bootstrap';

import { AuthorityOptions } from '../../../../../../core/integration/models/authority-options.model';
import { AuthorityService } from '../../../../../../core/integration/authority.service';
import { AuthorityServiceStub } from '../../../../../testing/authority-service-stub';
import { DsDynamicTagComponent } from './dynamic-tag.component';
import { DynamicTagModel } from './dynamic-tag.model';
import { GlobalConfig } from '../../../../../../../config/global-config.interface';
import { GLOBAL_CONFIG } from '../../../../../../../config';
import { Chips } from '../../../../../chips/models/chips.model';
import { FormFieldMetadataValueObject } from '../../../models/form-field-metadata-value.model';
import { AuthorityValueModel } from '../../../../../../core/integration/models/authority-value.model';
import { createTestComponent } from '../../../../../testing/utils';

function createKeyUpEvent(key: number) {
  /* tslint:disable:no-empty */
  const event = {
    keyCode: key, preventDefault: () => {
    }, stopPropagation: () => {
    }
  };
  /* tslint:enable:no-empty */
  spyOn(event, 'preventDefault');
  spyOn(event, 'stopPropagation');
  return event;
}

let TAG_TEST_GROUP;
let TAG_TEST_MODEL_CONFIG;

function init() {
  TAG_TEST_GROUP = new FormGroup({
    tag: new FormControl(),
  });

  TAG_TEST_MODEL_CONFIG = {
    authorityOptions: {
      closed: false,
      metadata: 'tag',
      name: 'common_iso_languages',
      scope: 'c1c16450-d56f-41bc-bb81-27f1d1eb5c23'
    } as AuthorityOptions,
    disabled: false,
    id: 'tag',
    label: 'Keywords',
    minChars: 3,
    name: 'tag',
    placeholder: 'Keywords',
    readOnly: false,
    required: false,
    repeatable: false
  };
}

describe('DsDynamicTagComponent test suite', () => {

  let testComp: TestComponent;
  let tagComp: DsDynamicTagComponent;
  let testFixture: ComponentFixture<TestComponent>;
  let tagFixture: ComponentFixture<DsDynamicTagComponent>;
  let html;
  let chips: Chips;
  let modelValue: any;

  // async beforeEach
  beforeEach(async(() => {
    const authorityServiceStub = new AuthorityServiceStub();
    init();
    TestBed.configureTestingModule({
      imports: [
        DynamicFormsCoreModule,
        DynamicFormsNGBootstrapUIModule,
        FormsModule,
        NgbModule.forRoot(),
        ReactiveFormsModule,
      ],
      declarations: [
        DsDynamicTagComponent,
        TestComponent,
      ], // declare the test component
      providers: [
        ChangeDetectorRef,
        DsDynamicTagComponent,
<<<<<<< HEAD
        {provide: AuthorityService, useValue: authorityServiceStub},
        {provide: GLOBAL_CONFIG, useValue: {} as GlobalConfig},
        {provide: DynamicFormLayoutService, useValue: {}},
        {provide: DynamicFormValidationService, useValue: {}}
=======
        { provide: AuthorityService, useValue: authorityServiceStub },
        { provide: GLOBAL_CONFIG, useValue: {} as GlobalConfig },
        { provide: DynamicFormLayoutService, useValue: {} },
        { provide: DynamicFormValidationService, useValue: {} }
>>>>>>> 3a8f7754
      ],
      schemas: [CUSTOM_ELEMENTS_SCHEMA]
    });

  }));

  describe('', () => {
    // synchronous beforeEach
    beforeEach(() => {
      html = `
      <ds-dynamic-tag [bindId]="bindId"
                      [group]="group"
                      [model]="model"
                      (blur)="onBlur($event)"
                      (change)="onValueChange($event)"
                      (focus)="onFocus($event)"></ds-dynamic-tag>`;

      testFixture = createTestComponent(html, TestComponent) as ComponentFixture<TestComponent>;
      testComp = testFixture.componentInstance;
    });
    afterEach(() => {
      testFixture.destroy();
    });
    it('should create DsDynamicTagComponent', inject([DsDynamicTagComponent], (app: DsDynamicTagComponent) => {

      expect(app).toBeDefined();
    }));
  });

  describe('when authorityOptions are set', () => {
    describe('and init model value is empty', () => {
      beforeEach(() => {

        tagFixture = TestBed.createComponent(DsDynamicTagComponent);
        tagComp = tagFixture.componentInstance; // FormComponent test instance
        tagComp.group = TAG_TEST_GROUP;
        tagComp.model = new DynamicTagModel(TAG_TEST_MODEL_CONFIG);
        tagFixture.detectChanges();
      });

      afterEach(() => {
        tagFixture.destroy();
        tagComp = null;
      });

      it('should init component properly', () => {
        chips = new Chips([], 'display');
        expect(tagComp.chips.getChipsItems()).toEqual(chips.getChipsItems());

        expect(tagComp.searchOptions).toBeDefined();
      });

      it('should search when 3+ characters typed', fakeAsync(() => {
        spyOn((tagComp as any).authorityService, 'getEntriesByName').and.callThrough();

        tagComp.search(observableOf('test')).subscribe(() => {
          expect((tagComp as any).authorityService.getEntriesByName).toHaveBeenCalled();
        });
      }));

      it('should select a results entry properly', fakeAsync(() => {
        modelValue = [
          Object.assign(new AuthorityValueModel(), { id: 1, display: 'Name, Lastname', value: 1 })
        ];
        const event: NgbTypeaheadSelectItemEvent = {
          item: Object.assign(new AuthorityValueModel(), {
            id: 1,
            display: 'Name, Lastname',
            value: 1
          }),
          preventDefault: () => {
            return;
          }
        };
        spyOn(tagComp.change, 'emit');

        tagComp.onSelectItem(event);

        tagFixture.detectChanges();
        flush();

        expect(tagComp.chips.getChipsItems()).toEqual(modelValue);
        expect(tagComp.model.value).toEqual(modelValue);
        expect(tagComp.currentValue).toBeNull();
        expect(tagComp.change.emit).toHaveBeenCalled();
      }));

      it('should emit blur Event onBlur', () => {
        spyOn(tagComp.blur, 'emit');
        tagComp.onBlur(new Event('blur'));
        expect(tagComp.blur.emit).toHaveBeenCalled();
      });

      it('should emit focus Event onFocus', () => {
        spyOn(tagComp.focus, 'emit');
        tagComp.onFocus(new Event('focus'));
        expect(tagComp.focus.emit).toHaveBeenCalled();
      });

      it('should emit change Event onBlur when currentValue is not empty', fakeAsync(() => {
        tagComp.currentValue = 'test value';
        tagFixture.detectChanges();
        spyOn(tagComp.blur, 'emit');
        spyOn(tagComp.change, 'emit');
        tagComp.onBlur(new Event('blur'));

        tagFixture.detectChanges();
        flush();

        expect(tagComp.change.emit).toHaveBeenCalled();
        expect(tagComp.blur.emit).toHaveBeenCalled();
      }));
    });

    describe('and init model value is not empty', () => {
      beforeEach(() => {

        tagFixture = TestBed.createComponent(DsDynamicTagComponent);
        tagComp = tagFixture.componentInstance; // FormComponent test instance
        tagComp.group = TAG_TEST_GROUP;
        tagComp.model = new DynamicTagModel(TAG_TEST_MODEL_CONFIG);
        modelValue = [
          new FormFieldMetadataValueObject('a', null, 'test001'),
          new FormFieldMetadataValueObject('b', null, 'test002'),
          new FormFieldMetadataValueObject('c', null, 'test003'),
        ];
        tagComp.model.value = modelValue;
        tagFixture.detectChanges();
      });

      afterEach(() => {
        tagFixture.destroy();
        tagComp = null;
      });

      it('should init component properly', () => {
        chips = new Chips(modelValue, 'display');
        expect(tagComp.chips.getChipsItems()).toEqual(chips.getChipsItems());
        expect(tagComp.searchOptions).toBeDefined();
      });
    });

  });

  describe('when authorityOptions are not set', () => {
    describe('and init model value is empty', () => {
      beforeEach(() => {

        tagFixture = TestBed.createComponent(DsDynamicTagComponent);
        tagComp = tagFixture.componentInstance; // FormComponent test instance
        tagComp.group = TAG_TEST_GROUP;
        const config = TAG_TEST_MODEL_CONFIG;
        config.authorityOptions = null;
        tagComp.model = new DynamicTagModel(config);
        tagFixture.detectChanges();
      });

      afterEach(() => {
        tagFixture.destroy();
        tagComp = null;
      });

      it('should init component properly', () => {
        chips = new Chips([], 'display');
        expect(tagComp.chips.getChipsItems()).toEqual(chips.getChipsItems());
        expect(tagComp.searchOptions).not.toBeDefined();
      });

      it('should add an item on ENTER or key press is \',\' or \';\'', fakeAsync(() => {
        let event = createKeyUpEvent(13);
        tagComp.currentValue = 'test value';

        tagFixture.detectChanges();
        tagComp.onKeyUp(event);

        flush();

        expect(tagComp.model.value).toEqual(['test value']);
        expect(tagComp.currentValue).toBeNull();

        event = createKeyUpEvent(188);
        tagComp.currentValue = 'test value';

        tagFixture.detectChanges();
        tagComp.onKeyUp(event);

        flush();

        expect(tagComp.model.value).toEqual(['test value']);
        expect(tagComp.currentValue).toBeNull();
      }));

    });
  });
});

// declare a test component
@Component({
  selector: 'ds-test-cmp',
  template: ``
})
class TestComponent {

  group: FormGroup = TAG_TEST_GROUP;

  model = new DynamicTagModel(TAG_TEST_MODEL_CONFIG);

  showErrorMessages = false;

}<|MERGE_RESOLUTION|>--- conflicted
+++ resolved
@@ -93,17 +93,10 @@
       providers: [
         ChangeDetectorRef,
         DsDynamicTagComponent,
-<<<<<<< HEAD
-        {provide: AuthorityService, useValue: authorityServiceStub},
-        {provide: GLOBAL_CONFIG, useValue: {} as GlobalConfig},
-        {provide: DynamicFormLayoutService, useValue: {}},
-        {provide: DynamicFormValidationService, useValue: {}}
-=======
         { provide: AuthorityService, useValue: authorityServiceStub },
         { provide: GLOBAL_CONFIG, useValue: {} as GlobalConfig },
         { provide: DynamicFormLayoutService, useValue: {} },
         { provide: DynamicFormValidationService, useValue: {} }
->>>>>>> 3a8f7754
       ],
       schemas: [CUSTOM_ELEMENTS_SCHEMA]
     });
