import { Component, EventEmitter, Input, OnInit, Output } from '@angular/core';
import { FormGroup } from '@angular/forms';

import { Observable } from 'rxjs/Observable';
import { NgbTypeaheadSelectItemEvent } from '@ng-bootstrap/ng-bootstrap';

import { AuthorityService } from '../../../../../../core/integration/authority.service';
import { DynamicTypeaheadModel } from './dynamic-typeahead.model';
import { IntegrationSearchOptions } from '../../../../../../core/integration/models/integration-options.model';
import { isEmpty, isNotEmpty } from '../../../../../empty.util';

@Component({
  selector: 'ds-dynamic-typeahead',
  styleUrls: ['./dynamic-typeahead.component.scss'],
  templateUrl: './dynamic-typeahead.component.html'
})
export class DsDynamicTypeaheadComponent implements OnInit {
  @Input() bindId = true;
  @Input() group: FormGroup;
  @Input() model: DynamicTypeaheadModel;
  @Input() showErrorMessages = false;

  @Output() blur: EventEmitter<any> = new EventEmitter<any>();
  @Output() change: EventEmitter<any> = new EventEmitter<any>();
  @Output() focus: EventEmitter<any> = new EventEmitter<any>();

  searching = false;
  searchOptions: IntegrationSearchOptions;
  searchFailed = false;
  hideSearchingWhenUnsubscribed = new Observable(() => () => this.searching = false);
  currentValue: any;

  formatter = (x: {display: string}) => x.display;

  search = (text$: Observable<string>) =>
    text$
      .debounceTime(300)
      .distinctUntilChanged()
      .do(() => this.searching = true)
      .switchMap((term) => {
        if (term === '' || term.length < this.model.minChars) {
          return Observable.of({list: []});
        } else {
          this.searchOptions.query = term;
          return this.authorityService.getEntriesByName(this.searchOptions)
            .map((authorities) => {
              // @TODO Pagination for authority is not working, to refactor when it will be fixed
              return {
                list: authorities.payload,
                pageInfo: authorities.pageInfo
              }
            })
            .do(() => this.searchFailed = false)
            .catch(() => {
              this.searchFailed = true;
              return Observable.of({list: []});
            })
        }
      })
      .map((results) => results.list)
      .do(() => this.searching = false)
      .merge(this.hideSearchingWhenUnsubscribed);

  constructor(private authorityService: AuthorityService) {}

  ngOnInit() {
    this.currentValue = this.model.value;
    this.searchOptions = new IntegrationSearchOptions(
      this.model.authorityScope,
      this.model.authorityName,
      this.model.authorityMetadata);
    this.group.valueChanges.subscribe((value) => {
      if (this.currentValue !== value && isNotEmpty(value[this.model.id])) {
        this.currentValue = value[this.model.id];
      }
    })
  }

  onInput(event) {
    if (event.data) {
      this.group.markAsDirty();
    }
  }

  onBlurEvent(event: Event) {
    this.blur.emit(event);
  }

  onChangeEvent(event: Event) {
    event.stopPropagation();
    if (isEmpty(this.currentValue)) {
      this.model.valueUpdates.next(null);
      this.change.emit(null);
    }
  }

  onFocusEvent(event) {
    this.focus.emit(event);
  }

  onSelectItem(event: NgbTypeaheadSelectItemEvent) {
    this.currentValue = event.item;
<<<<<<< HEAD
    // this.model.value = this.currentValue;
    this.group.controls[this.model.id].setValue(event.item);
=======
    this.model.valueUpdates.next(event.item);
>>>>>>> 903d667e
    this.change.emit(event.item);
  }
}<|MERGE_RESOLUTION|>--- conflicted
+++ resolved
@@ -100,12 +100,7 @@
 
   onSelectItem(event: NgbTypeaheadSelectItemEvent) {
     this.currentValue = event.item;
-<<<<<<< HEAD
-    // this.model.value = this.currentValue;
-    this.group.controls[this.model.id].setValue(event.item);
-=======
     this.model.valueUpdates.next(event.item);
->>>>>>> 903d667e
     this.change.emit(event.item);
   }
 }