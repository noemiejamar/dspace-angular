--- conflicted
+++ resolved
@@ -12,11 +12,8 @@
   languageCodes?: LanguageCode[];
   language?: string;
   readOnly: boolean;
-<<<<<<< HEAD
   required: boolean;
-=======
   hint?: string;
->>>>>>> ddbe0c82
 }
 
 export class DynamicQualdropModel extends DynamicFormGroupModel {
@@ -25,11 +22,8 @@
   @serializable() languageUpdates: Subject<string>;
   @serializable() hasLanguages = false;
   @serializable() readOnly: boolean;
-<<<<<<< HEAD
+  @serializable() hint: string;
   @serializable() required: boolean;
-=======
-  @serializable() hint: string;
->>>>>>> ddbe0c82
   isCustomGroup = true;
 
   constructor(config: DsDynamicQualdropModelConfig, layout?: DynamicFormControlLayout) {
