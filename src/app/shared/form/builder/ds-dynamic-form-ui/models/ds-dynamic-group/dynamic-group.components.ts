--- conflicted
+++ resolved
@@ -1,4 +1,3 @@
-<<<<<<< HEAD
 import { Component, EventEmitter, Input, OnInit, Output, ViewChild } from '@angular/core';
 import { DynamicGroupModel } from './dynamic-group.model';
 import { FormGroup } from '@angular/forms';
@@ -9,15 +8,6 @@
 import { FormService } from '../../../../form.service';
 import { Chips } from '../../../../../chips/chips.model';
 import { FormComponent } from '../../../../form.component';
-=======
-import {Component, EventEmitter, Input, OnInit, Output} from '@angular/core';
-import {DynamicGroupModel} from './dynamic-group.model';
-import {FormGroup} from '@angular/forms';
-import {FormBuilderService} from '../../../form-builder.service';
-import {DynamicFormControlModel, DynamicInputModel} from '@ng-dynamic-forms/core';
-import {SubmissionFormsModel} from '../../../../../../core/shared/config/config-submission-forms.model';
-import {FormService} from '../../../../form.service';
->>>>>>> 4ec10deb
 
 const PLACEHOLDER = '#PLACEHOLDER_PARENT_METADATA_VALUE#';
 
@@ -88,15 +78,8 @@
     console.log(event);
 
     const selected = this.model.chips.chipsItems[event].item;
-<<<<<<< HEAD
-    const keys = Object.keys(this.group.controls);
-
-    this.formModel.forEach((row, i) => {
+    this.formModel.forEach((row) => {
       const modelRow = row as DynamicFormGroupModel;
-=======
-    this.formModel.forEach((row) => {
-      const modelRow = row as DynamicGroupModel;
->>>>>>> 4ec10deb
       modelRow.group.forEach((model: DynamicInputModel) => {
         const value = selected[model.name] === PLACEHOLDER ? null : selected[model.name];
         if (model instanceof DynamicInputModel) {
