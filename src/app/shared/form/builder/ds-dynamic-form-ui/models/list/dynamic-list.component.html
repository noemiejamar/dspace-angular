<div [formGroup]="group">
<<<<<<< HEAD
<div class="form-row" *ngIf="model.repeatable"
     [ngClass]="model.cls.element.control"
     [dynamicId]="bindId && model.id"
>

  <div *ngFor="let itemsRow of model.items; let i=index" class="col-sm-2 ml-4 form-check"
       [class.disabled]="model.disabled">
    <label *ngFor="let item of itemsRow" class="d-block"
           [ngClass]="model.cls.element.control" >

      <input type="checkbox" class="form-check-input"
             [attr.tabindex]="itemsRow.indexOf(item)"
             [checked]="item.checked"
             [dynamicId]="item.value"
             [formControlName]="item.value"
             [name]="model.name"
             [required]="model.required"
             [value]="item.value"
             (blur)="onBlurEvent($event)"
             (change)="onChangeEvent($event)"
             (focus)="onFocusEvent($event)"/><span [ngClass]="model.cls.element.label"
                                                   [innerHTML]="item.label"></span></label>
    <br>
  </div>
</div>
</div>

<div [formGroup]="group">
  <div *ngIf="!model.repeatable"
=======
  <div *ngIf="model.repeatable"
>>>>>>> 903d667e
       class="form-row"
       [attr.tabindex]="model.tabIndex"
       [dynamicId]="bindId && model.id"
       [ngClass]="model.cls.element.control">

<<<<<<< HEAD
    <!--<legend *ngIf="model.legend" [innerHTML]="model.legend"></legend>-->
    <div *ngFor="let itemsRow of model.items" class="col-sm-2 ml-4 form-check">
      <label *ngFor="let item of itemsRow" class="d-block"
             [ngClass]="[model.cls.element.option, model.cls.grid.option]">

        <input type="radio" name="item.value"
=======
    <div *ngFor="let columnItems of items" class="col-sm-2 ml-4 form-check">

      <label *ngFor="let item of columnItems" class="d-block custom-control custom-checkbox"
             [class.disabled]="model.disabled"
             [ngClass]="model.cls.element.control" >

        <input type="checkbox" class="custom-control-input"
               [attr.tabindex]="item.index"
               [checked]="item.value"
               [dynamicId]="item.id"
               [formControlName]="item.id"
>>>>>>> 903d667e
               [name]="model.name"
               [value]="item.value"
               [formControlName]="item.value"
               (blur)="onBlurEvent($event)"
<<<<<<< HEAD
               (focus)="onFocusEvent($event)"
               (change)="onChangeEvent($event)"/><span [innerHTML]="item.label"></span>
      </label>
    </div>
=======
               (change)="onChangeEvent($event)"
               (focus)="onFocusEvent($event)"/>
        <span class="custom-control-indicator"></span>
        <span class="custom-control-description" [ngClass]="model.cls.element.label" [innerHTML]="item.label"></span>
      </label>
      <br>
    </div>

  </div>

  <div *ngIf="!model.repeatable"
       class="form-row"
       ngbRadioGroup
       [attr.tabindex]="model.tabIndex"
       [dynamicId]="bindId && model.id"
       [ngClass]="model.cls.element.control"
       (change)="onChangeEvent($event)">

    <div *ngFor="let columnItems of items" class="col-sm-2 ml-4 form-check">

      <label *ngFor="let item of columnItems" class="d-block custom-control custom-radio"
             [class.disabled]="model.disabled"
             [ngClass]="model.cls.element.control">
        <input type="radio" class="custom-control-input"
               [checked]="item.value"
               [dynamicId]="item.id"
               [name]="model.id"
               [required]="model.required"
               [value]="item.index"
               (blur)="onBlurEvent($event)"
               (focus)="onFocusEvent($event)"/>
        <span class="custom-control-indicator"></span>
        <span class="custom-control-description" [ngClass]="model.cls.element.label" [innerHTML]="item.label"></span>
      </label>
    </div>
>>>>>>> 903d667e

  </div>
</div><|MERGE_RESOLUTION|>--- conflicted
+++ resolved
@@ -1,50 +1,11 @@
 <div [formGroup]="group">
-<<<<<<< HEAD
-<div class="form-row" *ngIf="model.repeatable"
-     [ngClass]="model.cls.element.control"
-     [dynamicId]="bindId && model.id"
->
-
-  <div *ngFor="let itemsRow of model.items; let i=index" class="col-sm-2 ml-4 form-check"
-       [class.disabled]="model.disabled">
-    <label *ngFor="let item of itemsRow" class="d-block"
-           [ngClass]="model.cls.element.control" >
-
-      <input type="checkbox" class="form-check-input"
-             [attr.tabindex]="itemsRow.indexOf(item)"
-             [checked]="item.checked"
-             [dynamicId]="item.value"
-             [formControlName]="item.value"
-             [name]="model.name"
-             [required]="model.required"
-             [value]="item.value"
-             (blur)="onBlurEvent($event)"
-             (change)="onChangeEvent($event)"
-             (focus)="onFocusEvent($event)"/><span [ngClass]="model.cls.element.label"
-                                                   [innerHTML]="item.label"></span></label>
-    <br>
-  </div>
-</div>
-</div>
-
-<div [formGroup]="group">
-  <div *ngIf="!model.repeatable"
-=======
   <div *ngIf="model.repeatable"
->>>>>>> 903d667e
        class="form-row"
        [attr.tabindex]="model.tabIndex"
        [dynamicId]="bindId && model.id"
+       [formGroupName]="model.id"
        [ngClass]="model.cls.element.control">
 
-<<<<<<< HEAD
-    <!--<legend *ngIf="model.legend" [innerHTML]="model.legend"></legend>-->
-    <div *ngFor="let itemsRow of model.items" class="col-sm-2 ml-4 form-check">
-      <label *ngFor="let item of itemsRow" class="d-block"
-             [ngClass]="[model.cls.element.option, model.cls.grid.option]">
-
-        <input type="radio" name="item.value"
-=======
     <div *ngFor="let columnItems of items" class="col-sm-2 ml-4 form-check">
 
       <label *ngFor="let item of columnItems" class="d-block custom-control custom-checkbox"
@@ -56,17 +17,10 @@
                [checked]="item.value"
                [dynamicId]="item.id"
                [formControlName]="item.id"
->>>>>>> 903d667e
                [name]="model.name"
+               [required]="model.required"
                [value]="item.value"
-               [formControlName]="item.value"
                (blur)="onBlurEvent($event)"
-<<<<<<< HEAD
-               (focus)="onFocusEvent($event)"
-               (change)="onChangeEvent($event)"/><span [innerHTML]="item.label"></span>
-      </label>
-    </div>
-=======
                (change)="onChangeEvent($event)"
                (focus)="onFocusEvent($event)"/>
         <span class="custom-control-indicator"></span>
@@ -102,7 +56,6 @@
         <span class="custom-control-description" [ngClass]="model.cls.element.label" [innerHTML]="item.label"></span>
       </label>
     </div>
->>>>>>> 903d667e
 
   </div>
 </div>