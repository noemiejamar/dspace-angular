--- conflicted
+++ resolved
@@ -1,14 +1,3 @@
-<<<<<<< HEAD
-import {Component, EventEmitter, Input, OnInit, Output} from '@angular/core';
-import {FormControl, FormGroup} from '@angular/forms';
-
-import {AuthorityService} from '../../../../../../core/integration/authority.service';
-import {IntegrationSearchOptions} from '../../../../../../core/integration/models/integration-options.model';
-import {DynamicListModel, ListItem} from './dynamic-list.model';
-import {ConfigData} from '../../../../../../core/config/config-data';
-import {ConfigAuthorityModel} from '../../../../../../core/shared/config/config-authority.model';
-import {DynamicCheckboxModel, DynamicFormGroupModel} from '@ng-dynamic-forms/core';
-=======
 import { Component, EventEmitter, Input, OnInit, Output } from '@angular/core';
 import { FormGroup } from '@angular/forms';
 import { find, findKey, pull } from 'lodash';
@@ -30,7 +19,6 @@
   value: boolean,
   index: number
 };
->>>>>>> 903d667e
 
 @Component({
   selector: 'ds-dynamic-list',
@@ -38,6 +26,7 @@
   templateUrl: './dynamic-list.component.html'
 })
 
+// TODO Fare questo componente da zero
 export class DsDynamicListComponent implements OnInit {
   @Input() bindId = true;
   @Input() group: FormGroup;
@@ -48,27 +37,6 @@
   @Output() change: EventEmitter<any> = new EventEmitter<any>();
   @Output() focus: EventEmitter<any> = new EventEmitter<any>();
 
-<<<<<<< HEAD
-  private groupBy = 5;
-
-  protected searchOptions: IntegrationSearchOptions;
-
-  constructor(private authorityService: AuthorityService) {
-  }
-
-  ngOnInit() {
-    this.model.items = [];
-    this.searchOptions = new IntegrationSearchOptions(
-      this.model.authorityScope,
-      this.model.authorityName,
-      this.model.authorityMetadata,
-      '',
-      1000, // Max elements
-      1);// Current Page
-
-    this.setOptionsFromAuthority();
-    // console.log("group is "+JSON.stringify(this.group));
-=======
   public items: ListItem[][] = [];
   protected authorityList: AuthorityModel[];
   protected searchOptions: IntegrationSearchOptions;
@@ -88,21 +56,16 @@
         1);// Current Page
       this.setOptionsFromAuthority();
     }
->>>>>>> 903d667e
   }
 
   onBlurEvent(event: Event) {
     this.blur.emit(event);
   }
 
-  onFocusEvent(event) {
+  onFocusEvent($event) {
     this.focus.emit(event);
   }
 
-<<<<<<< HEAD
-  onChangeEvent(event) {
-    this.group.controls[this.model.id].setValue(event);
-=======
   onChangeEvent($event) {
     const target = event.target as any;
     if (this.model.repeatable) {
@@ -116,32 +79,13 @@
     } else {
       (this.model as DynamicListRadioGroupModel).valueUpdates.next(this.authorityList[target.value]);
     }
->>>>>>> 903d667e
     this.change.emit(event);
-    // this.model.items[event.groupIndex][event.index] = event;
-    // console.log(this.model.value);
   }
 
   protected setOptionsFromAuthority() {
     if (this.model.authorityName && this.model.authorityName.length > 0) {
       const listGroup = this.group.controls[this.model.id] as FormGroup;
       this.authorityService.getEntriesByName(this.searchOptions).subscribe((authorities: ConfigData) => {
-<<<<<<< HEAD
-        let tmpList = [];
-
-        // TODO REMOVE, ONLY for test
-        // let test = authorities.payload.map(a => Object.assign({}, a));
-        // let testArray=[];
-        // test.forEach(a => {
-        //   for(let i=0; i<30; i++) {
-        //     testArray.push(a);
-        //   }
-        // })
-        // authorities.payload = testArray;
-
-        (authorities.payload as ConfigAuthorityModel[]).forEach((option, key) => {
-          const item: ListItem = {
-=======
         let groupCounter = 0;
         let itemsPerGroup = 0;
         let tempList: ListItem[] = [];
@@ -161,30 +105,10 @@
           }
           const item: ListItem = {
             id: value,
->>>>>>> 903d667e
             label: option.display,
             value: checked,
             index: key
           };
-<<<<<<< HEAD
-          tmpList.push(item);
-          // TODO Check why it's necessary here
-          this.group.addControl(item.value, new FormControl());
-          (this.model as DynamicFormGroupModel).add(new DynamicCheckboxModel({id: item.label, label: item.value}));
-          if (tmpList.length % this.groupBy === 0 || key + 1 === authorities.payload.length) {
-            const groupIndex = Math.floor(tmpList.length / this.groupBy);
-            const index = this.model.items.length % this.groupBy;
-            const clone = tmpList.map((a) => Object.assign({}, a, {
-              groupIndex: groupIndex,
-              index: this.model.items.length
-            }));
-            this.model.items.push(Object.assign(clone));
-            tmpList = [];
-          }
-
-        });
-
-=======
           if (this.model.repeatable) {
             this.formBuilderService.addFormGroupControl(listGroup, (this.model as DynamicListCheckboxGroupModel), new DynamicCheckboxModel(item));
           } else {
@@ -199,7 +123,6 @@
             tempList = [];
           }
         });
->>>>>>> 903d667e
       });
 
     }
