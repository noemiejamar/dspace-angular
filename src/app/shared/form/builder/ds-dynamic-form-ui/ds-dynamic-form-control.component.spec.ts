--- conflicted
+++ resolved
@@ -172,10 +172,6 @@
     });
 
     fixture.detectChanges();
-<<<<<<< HEAD
-    console.log(fixture.componentInstance.componentViewContainerRef);
-=======
->>>>>>> 3a8f7754
     testElement = debugElement.query(By.css(`input[id='${testModel.id}']`));
   }));
 
