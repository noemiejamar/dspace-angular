import { async, ComponentFixture, inject, TestBed } from '@angular/core/testing';
import { CUSTOM_ELEMENTS_SCHEMA, DebugElement, NgZone, SimpleChange } from '@angular/core';
import { FormControl, FormGroup, FormsModule, ReactiveFormsModule } from '@angular/forms';
import { BrowserDynamicTestingModule } from '@angular/platform-browser-dynamic/testing';
import { By } from '@angular/platform-browser';

import { NgbModule } from '@ng-bootstrap/ng-bootstrap';
import { TextMaskModule } from 'angular2-text-mask';
import {
  DynamicCheckboxGroupModel,
  DynamicCheckboxModel,
  DynamicColorPickerModel,
  DynamicDatePickerModel,
  DynamicEditorModel,
  DynamicFileUploadModel,
  DynamicFormArrayModel,
  DynamicFormControlModel,
  DynamicFormGroupModel,
  DynamicFormsCoreModule,
  DynamicFormService,
  DynamicInputModel,
  DynamicRadioGroupModel,
  DynamicRatingModel,
  DynamicSelectModel,
  DynamicSliderModel,
  DynamicSwitchModel,
  DynamicTextAreaModel,
  DynamicTimePickerModel
} from '@ng-dynamic-forms/core';
import {
  DynamicNGBootstrapCalendarComponent,
  DynamicNGBootstrapCheckboxComponent,
  DynamicNGBootstrapCheckboxGroupComponent,
  DynamicNGBootstrapInputComponent,
  DynamicNGBootstrapRadioGroupComponent,
  DynamicNGBootstrapSelectComponent,
  DynamicNGBootstrapTextAreaComponent,
  DynamicNGBootstrapTimePickerComponent
} from '@ng-dynamic-forms/ui-ng-bootstrap';
import { TranslateModule } from '@ngx-translate/core';

import { DsDynamicFormControlContainerComponent, dsDynamicFormControlMapFn } from './ds-dynamic-form-control-container.component';
import { SharedModule } from '../../../shared.module';
import { DynamicDsDatePickerModel } from './models/date-picker/date-picker.model';
import { DynamicRelationGroupModel } from './models/relation-group/dynamic-relation-group.model';
import { DynamicListCheckboxGroupModel } from './models/list/dynamic-list-checkbox-group.model';
import { VocabularyOptions } from '../../../../core/submission/vocabularies/models/vocabulary-options.model';
import { DynamicListRadioGroupModel } from './models/list/dynamic-list-radio-group.model';
import { DynamicLookupModel } from './models/lookup/dynamic-lookup.model';
import { DynamicScrollableDropdownModel } from './models/scrollable-dropdown/dynamic-scrollable-dropdown.model';
import { DynamicTagModel } from './models/tag/dynamic-tag.model';
import { DynamicOneboxModel } from './models/onebox/dynamic-onebox.model';
import { DynamicQualdropModel } from './models/ds-dynamic-qualdrop.model';
import { DynamicLookupNameModel } from './models/lookup/dynamic-lookup-name.model';
import { DsDynamicOneboxComponent } from './models/onebox/dynamic-onebox.component';
import { DsDynamicScrollableDropdownComponent } from './models/scrollable-dropdown/dynamic-scrollable-dropdown.component';
import { DsDynamicTagComponent } from './models/tag/dynamic-tag.component';
import { DsDynamicListComponent } from './models/list/dynamic-list.component';
import { DsDatePickerComponent } from './models/date-picker/date-picker.component';
import { DsDynamicLookupComponent } from './models/lookup/dynamic-lookup.component';
import { DsDynamicFormArrayComponent } from './models/array-group/dynamic-form-array.component';
import { DsDynamicFormGroupComponent } from './models/form-group/dynamic-form-group.component';
import { DsDynamicRelationGroupComponent } from './models/relation-group/dynamic-relation-group.components';
import { DsDatePickerInlineComponent } from './models/date-picker-inline/dynamic-date-picker-inline.component';
import { RelationshipService } from '../../../../core/data/relationship.service';
import { SelectableListService } from '../../../object-list/selectable-list/selectable-list.service';
import { ItemDataService } from '../../../../core/data/item-data.service';
import { Store } from '@ngrx/store';
import { SubmissionObjectDataService } from '../../../../core/submission/submission-object-data.service';
import { Item } from '../../../../core/shared/item.model';
import { WorkspaceItem } from '../../../../core/submission/models/workspaceitem.model';
import { of as observableOf } from 'rxjs';
import { createSuccessfulRemoteDataObject } from '../../../remote-data.utils';
import { FormService } from '../../form.service';
import { SubmissionService } from '../../../../submission/submission.service';
import { FormBuilderService } from '../form-builder.service';

describe('DsDynamicFormControlContainerComponent test suite', () => {

  const vocabularyOptions: VocabularyOptions = {
    closed: false,
    metadata: 'list',
    name: 'type_programme',
    scope: 'c1c16450-d56f-41bc-bb81-27f1d1eb5c23'
  };
  const formModel = [
    new DynamicCheckboxModel({ id: 'checkbox' }),
    new DynamicCheckboxGroupModel({ id: 'checkboxGroup', group: [] }),
    new DynamicColorPickerModel({ id: 'colorpicker' }),
    new DynamicDatePickerModel({ id: 'datepicker' }),
    new DynamicEditorModel({ id: 'editor' }),
    new DynamicFileUploadModel({ id: 'upload', url: '' }),
    new DynamicFormArrayModel({ id: 'formArray', groupFactory: () => [] }),
    new DynamicFormGroupModel({ id: 'formGroup', group: [] }),
    new DynamicInputModel({ id: 'input', maxLength: 51 }),
    new DynamicRadioGroupModel({ id: 'radioGroup' }),
    new DynamicRatingModel({ id: 'rating' }),
    new DynamicSelectModel({
      id: 'select',
      options: [{ value: 'One' }, { value: 'Two' }],
      value: 'One'
    }),
    new DynamicSliderModel({ id: 'slider' }),
    new DynamicSwitchModel({ id: 'switch' }),
    new DynamicTextAreaModel({ id: 'textarea' }),
    new DynamicTimePickerModel({ id: 'timepicker' }),
<<<<<<< HEAD
    new DynamicOneboxModel({ id: 'onebox', metadataFields: [], repeatable: false, submissionId: '1234' }),
=======
    new DynamicTypeaheadModel({ id: 'typeahead', metadataFields: [], repeatable: false, submissionId: '1234', hasSelectableMetadata: false }),
>>>>>>> 095d5f32
    new DynamicScrollableDropdownModel({
      id: 'scrollableDropdown',
      vocabularyOptions: vocabularyOptions,
      metadataFields: [],
      repeatable: false,
      submissionId: '1234',
      hasSelectableMetadata: false
    }),
    new DynamicTagModel({ id: 'tag', metadataFields: [], repeatable: false, submissionId: '1234', hasSelectableMetadata: false }),
    new DynamicListCheckboxGroupModel({
      id: 'checkboxList',
      vocabularyOptions: vocabularyOptions,
      repeatable: true
    }),
    new DynamicListRadioGroupModel({
      id: 'radioList',
      vocabularyOptions: vocabularyOptions,
      repeatable: false
    }),
    new DynamicRelationGroupModel({
      submissionId: '1234',
      id: 'relationGroup',
      formConfiguration: [],
      mandatoryField: '',
      name: 'relationGroup',
      relationFields: [],
      scopeUUID: '',
      submissionScope: '',
      repeatable: false,
      metadataFields: [],
      hasSelectableMetadata: false
    }),
    new DynamicDsDatePickerModel({ id: 'datepicker' }),
    new DynamicLookupModel({ id: 'lookup', metadataFields: [], repeatable: false, submissionId: '1234', hasSelectableMetadata: false }),
    new DynamicLookupNameModel({ id: 'lookupName', metadataFields: [], repeatable: false, submissionId: '1234', hasSelectableMetadata: false}),
    new DynamicQualdropModel({ id: 'combobox', readOnly: false, required: false })
  ];
  const testModel = formModel[8];
  let formGroup: FormGroup;
  let fixture: ComponentFixture<DsDynamicFormControlContainerComponent>;
  let component: DsDynamicFormControlContainerComponent;
  let debugElement: DebugElement;
  let testElement: DebugElement;
  const testItem: Item = new Item();
  const testWSI: WorkspaceItem = new WorkspaceItem();
  testWSI.item = observableOf(createSuccessfulRemoteDataObject(testItem));
  beforeEach(async(() => {

    TestBed.overrideModule(BrowserDynamicTestingModule, {

      set: {
        entryComponents: [DynamicNGBootstrapInputComponent]
      }
    });

    TestBed.configureTestingModule({

      imports: [
        FormsModule,
        ReactiveFormsModule,
        NgbModule,
        DynamicFormsCoreModule.forRoot(),
        SharedModule,
        TranslateModule.forRoot(),
        TextMaskModule,
      ],
      providers: [
        DsDynamicFormControlContainerComponent,
        DynamicFormService,
        { provide: RelationshipService, useValue: {} },
        { provide: SelectableListService, useValue: {} },
        { provide: ItemDataService, useValue: {} },
        { provide: Store, useValue: {} },
        { provide: RelationshipService, useValue: {} },
        { provide: SelectableListService, useValue: {} },
        { provide: FormService, useValue: {} },
        { provide: FormBuilderService, useValue: {} },
        { provide: SubmissionService, useValue: {} },
        {
          provide: SubmissionObjectDataService,
          useValue: {
            findById: () => observableOf(createSuccessfulRemoteDataObject(testWSI))
          }
        },
        { provide: NgZone, useValue: new NgZone({}) }
      ],
      schemas: [CUSTOM_ELEMENTS_SCHEMA]
    }).compileComponents().then(() => {

      fixture = TestBed.createComponent(DsDynamicFormControlContainerComponent);

      const ngZone = TestBed.get(NgZone);

      // tslint:disable-next-line:ban-types
      spyOn(ngZone, 'runOutsideAngular').and.callFake((fn: Function) => fn());
      component = fixture.componentInstance;
      debugElement = fixture.debugElement;
    });
  }));

  beforeEach(inject([DynamicFormService], (service: DynamicFormService) => {

    formGroup = service.createFormGroup(formModel);

    component.group = formGroup;
    component.model = testModel;

    component.ngOnChanges({

      group: new SimpleChange(null, component.group, true),
      model: new SimpleChange(null, component.model, true)
    });

    fixture.detectChanges();
    testElement = debugElement.query(By.css(`input[id='${testModel.id}']`));
  }));

  it('should initialize correctly', () => {
    expect(component.context).toBeNull();
    expect(component.control instanceof FormControl).toBe(true);
    expect(component.group instanceof FormGroup).toBe(true);
    expect(component.model instanceof DynamicFormControlModel).toBe(true);
    expect(component.hasErrorMessaging).toBe(false);

    expect(component.onControlValueChanges).toBeDefined();
    expect(component.onModelDisabledUpdates).toBeDefined();
    expect(component.onModelValueUpdates).toBeDefined();

    expect(component.blur).toBeDefined();
    expect(component.change).toBeDefined();
    expect(component.focus).toBeDefined();

    expect(component.componentType).toBe(DynamicNGBootstrapInputComponent);
  });

  it('should have an input element', () => {

    expect(testElement instanceof DebugElement).toBe(true);
  });

  it('should listen to native blur events', () => {

    spyOn(component, 'onBlur');

    testElement.triggerEventHandler('blur', null);

    expect(component.onBlur).toHaveBeenCalled();
  });

  it('should listen to native focus events', () => {

    spyOn(component, 'onFocus');

    testElement.triggerEventHandler('focus', null);

    expect(component.onFocus).toHaveBeenCalled();
  });

  it('should listen to native change event', () => {

    spyOn(component, 'onChange');

    testElement.triggerEventHandler('change', null);

    expect(component.onChange).toHaveBeenCalled();
  });

  it('should update model value when control value changes', () => {

    spyOn(component, 'onControlValueChanges');

    component.control.setValue('test');

    expect(component.onControlValueChanges).toHaveBeenCalled();
  });

  it('should update control value when model value changes', () => {

    spyOn(component, 'onModelValueUpdates');

    (testModel as DynamicInputModel).valueUpdates.next('test');

    expect(component.onModelValueUpdates).toHaveBeenCalled();
  });

  it('should update control activation when model disabled property changes', () => {

    spyOn(component, 'onModelDisabledUpdates');

    testModel.disabledUpdates.next(true);

    expect(component.onModelDisabledUpdates).toHaveBeenCalled();
  });

  it('should map a form control model to a form control component', () => {
    const testFn = dsDynamicFormControlMapFn;
    expect(testFn(formModel[0])).toEqual(DynamicNGBootstrapCheckboxComponent);
    expect(testFn(formModel[1])).toEqual(DynamicNGBootstrapCheckboxGroupComponent);
    expect(testFn(formModel[2])).toBeNull();
    expect(testFn(formModel[3])).toEqual(DsDatePickerInlineComponent);
    (formModel[3] as DynamicDatePickerModel).inline = true;
    expect(testFn(formModel[3])).toEqual(DynamicNGBootstrapCalendarComponent);
    expect(testFn(formModel[4])).toBeNull();
    expect(testFn(formModel[5])).toBeNull();
    expect(testFn(formModel[6])).toEqual(DsDynamicFormArrayComponent);
    expect(testFn(formModel[7])).toEqual(DsDynamicFormGroupComponent);
    expect(testFn(formModel[8])).toEqual(DynamicNGBootstrapInputComponent);
    expect(testFn(formModel[9])).toEqual(DynamicNGBootstrapRadioGroupComponent);
    expect(testFn(formModel[10])).toBeNull();
    expect(testFn(formModel[11])).toEqual(DynamicNGBootstrapSelectComponent);
    expect(testFn(formModel[12])).toBeNull();
    expect(testFn(formModel[13])).toBeNull();
    expect(testFn(formModel[14])).toEqual(DynamicNGBootstrapTextAreaComponent);
    expect(testFn(formModel[15])).toEqual(DynamicNGBootstrapTimePickerComponent);
    expect(testFn(formModel[16])).toEqual(DsDynamicOneboxComponent);
    expect(testFn(formModel[17])).toEqual(DsDynamicScrollableDropdownComponent);
    expect(testFn(formModel[18])).toEqual(DsDynamicTagComponent);
    expect(testFn(formModel[19])).toEqual(DsDynamicListComponent);
    expect(testFn(formModel[20])).toEqual(DsDynamicListComponent);
    expect(testFn(formModel[21])).toEqual(DsDynamicRelationGroupComponent);
    expect(testFn(formModel[22])).toEqual(DsDatePickerComponent);
    expect(testFn(formModel[23])).toEqual(DsDynamicLookupComponent);
    expect(testFn(formModel[24])).toEqual(DsDynamicLookupComponent);
    expect(testFn(formModel[25])).toEqual(DsDynamicFormGroupComponent);
  });

});<|MERGE_RESOLUTION|>--- conflicted
+++ resolved
@@ -104,11 +104,7 @@
     new DynamicSwitchModel({ id: 'switch' }),
     new DynamicTextAreaModel({ id: 'textarea' }),
     new DynamicTimePickerModel({ id: 'timepicker' }),
-<<<<<<< HEAD
-    new DynamicOneboxModel({ id: 'onebox', metadataFields: [], repeatable: false, submissionId: '1234' }),
-=======
-    new DynamicTypeaheadModel({ id: 'typeahead', metadataFields: [], repeatable: false, submissionId: '1234', hasSelectableMetadata: false }),
->>>>>>> 095d5f32
+    new DynamicOneboxModel({ id: 'typeahead', metadataFields: [], repeatable: false, submissionId: '1234', hasSelectableMetadata: false }),
     new DynamicScrollableDropdownModel({
       id: 'scrollableDropdown',
       vocabularyOptions: vocabularyOptions,
