--- conflicted
+++ resolved
@@ -33,13 +33,12 @@
 import { DYNAMIC_FORM_CONTROL_TYPE_TYPEAHEAD } from './models/typeahead/dynamic-typeahead.model';
 import { DYNAMIC_FORM_CONTROL_TYPE_SCROLLABLE_DROPDOWN } from './models/scrollable-dropdown/dynamic-scrollable-dropdown.model';
 import { DYNAMIC_FORM_CONTROL_TYPE_TAG } from './models/tag/dynamic-tag.model';
-<<<<<<< HEAD
-import { DYNAMIC_FORM_CONTROL_TYPE_LIST } from './models/list/dynamic-list.model';
-import { DYNAMIC_FORM_CONTROL_TYPE_DYNAMIC_GROUP } from './models/ds-dynamic-group/dynamic-group.model';
-=======
 import { DynamicListCheckboxGroupModel } from './models/list/dynamic-list-checkbox-group.model';
 import { DynamicListRadioGroupModel } from './models/list/dynamic-list-radio-group.model';
->>>>>>> 52a8c30f
+import {
+  DYNAMIC_FORM_CONTROL_TYPE_DYNAMIC_GROUP,
+  DynamicGroupModel
+} from './models/ds-dynamic-group/dynamic-group.model';
 
 export const enum NGBootstrapFormControlType {
 
@@ -57,12 +56,8 @@
   TypeAhead = 12, // 'TYPEAHEAD'
   ScrollableDropdown = 13, // 'SCROLLABLE_DROPDOWN'
   TypeTag = 14, // 'TYPETAG'
-<<<<<<< HEAD
-  TypeList = 15, // 'TYPELIST'
+  List = 15, // 'TYPELIST'
   DynamicGroup = 16, // Dynamic Grup
-=======
-  List = 15, // 'TYPELIST'
->>>>>>> 52a8c30f
 }
 
 @Component({
@@ -76,6 +71,7 @@
   // tslint:disable-next-line:no-input-rename
   @Input('templates') inputTemplates: QueryList<DynamicTemplateDirective>;
 
+  @Input() formId: string;
   @Input() asBootstrapFormGroup = true;
   @Input() bindId = true;
   @Input() context: DynamicFormArrayGroupModel | null = null;
@@ -108,7 +104,8 @@
         return datepickerModel.inline ? NGBootstrapFormControlType.Calendar : NGBootstrapFormControlType.DatePicker;
 
       case DYNAMIC_FORM_CONTROL_TYPE_GROUP:
-        return NGBootstrapFormControlType.Group;
+        return (model instanceof DynamicGroupModel) ? NGBootstrapFormControlType.DynamicGroup : NGBootstrapFormControlType.Group;
+      // return NGBootstrapFormControlType.Group;
 
       case DYNAMIC_FORM_CONTROL_TYPE_INPUT:
         return NGBootstrapFormControlType.Input;
@@ -134,14 +131,8 @@
       case DYNAMIC_FORM_CONTROL_TYPE_TAG:
         return NGBootstrapFormControlType.TypeTag;
 
-<<<<<<< HEAD
-      case DYNAMIC_FORM_CONTROL_TYPE_LIST:
-        return NGBootstrapFormControlType.TypeList;
-
       case DYNAMIC_FORM_CONTROL_TYPE_DYNAMIC_GROUP:
         return NGBootstrapFormControlType.DynamicGroup;
-=======
->>>>>>> 52a8c30f
       default:
         return null;
     }
