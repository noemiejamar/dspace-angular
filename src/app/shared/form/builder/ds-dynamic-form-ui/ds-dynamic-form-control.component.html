<div
  [class.form-group]="(type !== 6 && asBootstrapFormGroup) || model.cls.element.container.includes('form-group')"
  [formGroup]="group"
  [ngClass]="[model.cls.element.container, model.cls.grid.container]">

  <label *ngIf="type !== 3 && model.label"
         [attr.for]="model.id"
         [innerHTML]="model.required? model.label + ' *' : model.label"
         [ngClass]="[model.cls.element.label, model.cls.grid.label]"></label>


  <ng-container *ngIf="type !== 1 && template?.align === 'START'">
    <ng-container *ngTemplateOutlet="template?.templateRef; context: model"></ng-container>
  </ng-container>


  <div [ngClass]="model.cls.grid.control">

    <ng-container [ngSwitch]="type">

      <div *ngSwitchCase="1"
           [dynamicId]="bindId && model.id"
           [formArrayName]="model.id"
           [ngClass]="model.cls.element.control">

        <div *ngFor="let groupModel of model.groups; let idx = index" role="group"
             [formGroupName]="idx" [ngClass]="[model.cls.element.group, model.cls.grid.group]">

          <ds-dynamic-form-control *ngFor="let controlModel of groupModel.group"
                                   [bindId]="false"
                                   [context]="groupModel"
                                   [group]="control.at(idx)"
                                   [hasErrorMessaging]="controlModel.hasErrorMessages"
                                   [model]="controlModel"
                                   [templates]="templates"
                                   [ngClass]="[controlModel.cls.element.host, controlModel.cls.grid.host]"
                                   (blur)="onBlurEvent($event)"
                                   (change)="onValueChange($event)"
                                   (focus)="onFocusEvent($event)"></ds-dynamic-form-control>

          <ng-container
            *ngTemplateOutlet="template?.templateRef; context: groupModel"></ng-container>

        </div>

      </div>


      <ngb-datepicker *ngSwitchCase="2"
                      [dynamicId]="bindId && model.id"
                      [formControlName]="model.id"
                      [maxDate]="model.max"
                      [minDate]="model.min"
                      [ngClass]="model.cls.element.control"
                      [startDate]="model.focusedDate"></ngb-datepicker>


      <div *ngSwitchCase="3" class="form-check" [class.disabled]="model.disabled">

        <label class="custom-control custom-checkbox">

          <input type="checkbox" class="custom-control-input"
                 [attr.tabindex]="model.tabIndex"
                 [checked]="model.checked"
                 [class.is-invalid]="showErrorMessages"
                 [dynamicId]="bindId && model.id"
                 [formControlName]="model.id"
                 [indeterminate]="model.indeterminate"
                 [name]="model.name"
                 [ngClass]="model.cls.element.control"
                 [required]="model.required"
                 [value]="model.value"
                 (blur)="onBlurEvent($event)"
                 (change)="onValueChange($event)"
                 (focus)="onFocusEvent($event)" />
          <span class="custom-control-indicator"></span>
          <span class="custom-control-description"
                [ngClass]="[model.cls.element.label, model.cls.grid.label]"
                [innerHTML]="model.label"></span>
        </label>

      </div>


      <div *ngSwitchCase="4"
           [dynamicId]="bindId && model.id"
           [formGroupName]="model.id"
           [ngClass]="model.cls.element.control">

        <div *ngFor="let controlModel of model.group" class="ml-4 form-check"
             [class.disabled]="model.disabled">
          <label class="form-check-label"
                 [ngClass]="controlModel.cls.element.control">

            <input type="checkbox" class="form-check-input"
                   [attr.tabindex]="controlModel.tabIndex"
                   [checked]="controlModel.checked"
                   [dynamicId]="bindId && controlModel.id"
                   [formControlName]="controlModel.id"
                   [name]="controlModel.name"
                   [required]="controlModel.required"
                   [value]="controlModel.value"
                   (blur)="onBlurEvent($event)"
                   (change)="onValueChange($event)"
                   (focus)="onFocusEvent($event)" /><span [ngClass]="controlModel.cls.element.label"
                                                          [innerHTML]="controlModel.label"></span></label>
          <br>
        </div>

      </div>


      <div *ngSwitchCase="5" class="input-group">

        <input ngbDatepicker class="form-control" #datepicker="ngbDatepicker"
               [class.is-invalid]="showErrorMessages"
               [dynamicId]="bindId && model.id"
               [formControlName]="model.id"
               [minDate]="model.minDate"
               [maxDate]="model.maxDate"
               [name]="model.name"
               [ngClass]="model.cls.element.control"
               [placeholder]="model.placeholder"
               (blur)="onBlurEvent($event)"
               (select)="onValueChange($event)"
               (focus)="onFocusEvent($event)">

        <div class="input-group-addon" (click)="datepicker.toggle()">
          <i class="{{model.toggleIcon}}" aria-hidden="true"></i>
        </div>
      </div>

      <div *ngSwitchCase="6" role="group"
           [dynamicId]="bindId && model.id"
           [formGroupName]="model.id"
           [ngClass]="model.cls.element.control">

        <ds-dynamic-form-control *ngFor="let controlModel of model.group"
                                 [asBootstrapFormGroup]="true"
                                 [group]="control"
                                 [hasErrorMessaging]="controlModel.hasErrorMessages"
                                 [model]="controlModel"
                                 [templates]="templates"
                                 [ngClass]="[controlModel.cls.element.host, controlModel.cls.grid.host]"
                                 (blur)="onBlurEvent($event)"
                                 (change)="onValueChange($event)"
                                 (focus)="onFocusEvent($event)"></ds-dynamic-form-control>

        {{ model.isARelationGroup | dsConsole }}
      </div>


      <div *ngSwitchCase="7" [class.input-group]="model.prefix || model.suffix">

        <div *ngIf="model.prefix" class="input-group-addon" [innerHTML]="model.prefix"></div>

        <ng-container *ngTemplateOutlet="inputTemplate;
                                                 context:{bindId: bindId, model: model, showErrorMessages: showErrorMessages}">

        </ng-container>

        <div *ngIf="model.suffix" class="input-group-addon" [innerHTML]="model.suffix"></div>

        <datalist *ngIf="model.list" [id]="model.listId">
          <option *ngFor="let option of model.list" [value]="option">
        </datalist>

      </div>


      <div *ngSwitchCase="8" ngbRadioGroup class="btn-group" role="radiogroup"
           [attr.tabindex]="model.tabIndex"
           [dynamicId]="bindId && model.id"
           [formControlName]="model.id"
           [ngClass]="model.cls.element.control"
           (change)="onValueChange($event)">

        <legend *ngIf="model.legend" [innerHTML]="model.legend"></legend>

        <label *ngFor="let option of model.options$ | async" ngbButtonLabel
               [ngClass]="[model.cls.element.option, model.cls.grid.option]">

          <input type="radio" ngbButton
                 [disabled]="option.disabled"
                 [name]="model.name"
                 [value]="option.value"
                 (blur)="onBlurEvent($event)"
                 (focus)="onFocusEvent($event)" /><span [innerHTML]="option.label"></span>
        </label>

      </div>


      <ng-container *ngSwitchCase="9">
        <ng-container *ngTemplateOutlet="selectTemplate;
                                                 context:{bindId: bindId, model: model, showErrorMessages: showErrorMessages}">

        </ng-container>
      </ng-container>


      <textarea *ngSwitchCase="10" class="form-control"
                [attr.tabindex]="model.tabIndex"
                [class.is-invalid]="showErrorMessages"
                [dynamicId]="bindId && model.id"
                [cols]="model.cols"
                [formControlName]="model.id"
                [maxlength]="model.maxLength"
                [minlength]="model.minLength"
                [name]="model.name"
                [ngClass]="model.cls.element.control"
                [placeholder]="model.placeholder"
                [readonly]="model.readOnly"
                [required]="model.required"
                [rows]="model.rows"
                [spellcheck]="model.spellCheck"
                [wrap]="model.wrap"
                (blur)="onBlurEvent($event)"
                (change)="onValueChange($event)"
                (focus)="onFocusEvent($event)"></textarea>


      <ngb-timepicker *ngSwitchCase="11"
                      [dynamicId]="bindId && model.id"
                      [formControlName]="model.id"
                      [meridian]="model.meridian"
                      [ngClass]="model.cls.element.control"
                      [seconds]="model.showSeconds"
                      [spinners]="true"></ngb-timepicker>


      <ng-container *ngSwitchCase="12">
        <ng-container *ngTemplateOutlet="typeaheadTemplate;
                                                 context:{bindId: bindId, model: model, showErrorMessages: showErrorMessages}">

        </ng-container>
      </ng-container>


      <ng-container *ngSwitchCase="13">
        <ng-container *ngTemplateOutlet="scrollableDropdownTemplate;
                                                 context:{bindId: bindId, model: model, showErrorMessages: showErrorMessages}">

        </ng-container>
      </ng-container>

      <ng-container *ngSwitchCase="14">
        <ng-container *ngTemplateOutlet="tagTemplate;
                                                   context:{bindId: bindId, model: model, showErrorMessages: showErrorMessages}">

        </ng-container>
      </ng-container>

<<<<<<< HEAD
      <ng-container *ngSwitchCase="16">
        <ds-dynamic-group [model]="model" [group]="group"></ds-dynamic-group>
      </ng-container>


      <ng-container *ngSwitchCase="4">
=======
      <ng-container *ngSwitchCase="15">
>>>>>>> 52a8c30f
        <ng-container *ngTemplateOutlet="listTemplate;
                                                   context:{bindId: bindId, model: model, showErrorMessages: showErrorMessages}">

        </ng-container>
      </ng-container>


      <small *ngIf="hasHint" class="text-muted" [innerHTML]="model.hint"
             [ngClass]="model.cls.element.hint"></small>


      <div *ngIf="showErrorMessages" [ngClass]="[model.cls.element.errors, model.cls.grid.errors]">
        <small *ngFor="let message of errorMessages" class="invalid-feedback d-block">{{ message
          }}
        </small>
      </div>

    </ng-container>


    <ng-template #inputTemplate let-bindId="bindId" let-model="model"
                 let-showErrorMessages="showErrorMessages">
      <input [attr.accept]="model.accept"
             [attr.autoComplete]="model.autoComplete"
             [attr.list]="model.listId"
             [attr.max]="model.max"
             [attr.min]="model.min"
             [attr.multiple]="model.multiple"
             [attr.step]="model.step"
             [attr.tabindex]="model.tabIndex"
             [autofocus]="model.autoFocus"
             [class.form-control]="model.inputType !== 'file'"
             [class.form-control-file]="model.inputType === 'file'"
             [class.is-invalid]="showErrorMessages"
             [dynamicId]="bindId && model.id"
             [formControlName]="model.id"
             [maxlength]="model.maxLength"
             [minlength]="model.minLength"
             [name]="model.name"
             [ngClass]="model.cls.element.control"
             [pattern]="model.pattern"
             [placeholder]="model.placeholder"
             [readonly]="model.readOnly"
             [required]="model.required"
             [spellcheck]="model.spellCheck"
             [textMask]="{mask: (model.mask || false), showMask: model.mask && !(model.placeholder)}"
             [type]="model.inputType"
             (blur)="onBlurEvent($event)"
             (change)="onValueChange($event)"
             (focus)="onFocusEvent($event)" />
    </ng-template>

    <ng-template #selectTemplate let-bindId="bindId" let-model="model"
                 let-showErrorMessages="showErrorMessages">
      <select class="form-control"
              [attr.tabindex]="model.tabIndex"
              [class.is-invalid]="showErrorMessages"
              [dynamicId]="bindId && model.id"
              [formControlName]="model.id"
              [name]="model.name"
              [ngClass]="model.cls.element.control"
              [required]="model.required"
              (blur)="onBlurEvent($event)"
              (change)="onValueChange($event)"
              (click)="onFocusEvent($event)">

        <option *ngFor="let option of model.options$ | async"
                [attr.name]="model.name"
                [ngValue]="option.value">{{option.label}}
        </option>

      </select>
    </ng-template>

    <ng-template #typeaheadTemplate let-bindId="bindId" let-model="model"
                 let-showErrorMessages="showErrorMessages">
      <ds-dynamic-typeahead [bindId]="bindId"
                            [group]="group"
                            [model]="model"
                            [showErrorMessages]="showErrorMessages"
                            (blur)="onBlurEvent($event)"
                            (change)="onValueChange($event)"
                            (focus)="onFocusEvent($event)"></ds-dynamic-typeahead>
    </ng-template>

    <ng-template #scrollableDropdownTemplate let-bindId="bindId" let-model="model"
                 let-showErrorMessages="showErrorMessages">
      <ds-dynamic-scrollable-dropdown [bindId]="bindId"
                                      [group]="group"
                                      [model]="model"
                                      [showErrorMessages]="showErrorMessages"
                                      (blur)="onBlurEvent($event)"
                                      (change)="onValueChange($event)"
                                      (focus)="onFocusEvent($event)"></ds-dynamic-scrollable-dropdown>
    </ng-template>

    <ng-template #tagTemplate let-bindId="bindId" let-model="model"
                 let-showErrorMessages="showErrorMessages">
      <ds-dynamic-tag [bindId]="bindId"
                      [group]="group"
                      [model]="model"
                      [showErrorMessages]="showErrorMessages"
                      (blur)="onBlurEvent($event)"
                      (change)="onValueChange($event)"
                      (focus)="onFocusEvent($event)"></ds-dynamic-tag>
    </ng-template>

    <ng-template #listTemplate let-bindId="bindId" let-model="model"
                 let-showErrorMessages="showErrorMessages">
      <ds-dynamic-list [bindId]="bindId"
                       [group]="group"
                       [model]="model"
                       [showErrorMessages]="showErrorMessages"
                       (blur)="onBlurEvent($event)"
                       (change)="onValueChange($event)"
                       (focus)="onFocusEvent($event)"></ds-dynamic-list>
    </ng-template>

  </div>

  <ng-container *ngIf="type !== 1 && template?.align === 'END'">
    <ng-container *ngTemplateOutlet="template?.templateRef;model"></ng-container>
  </ng-container>

  <ng-content></ng-content>

</div><|MERGE_RESOLUTION|>--- conflicted
+++ resolved
@@ -28,6 +28,7 @@
 
           <ds-dynamic-form-control *ngFor="let controlModel of groupModel.group"
                                    [bindId]="false"
+                                   [formId]="formId"
                                    [context]="groupModel"
                                    [group]="control.at(idx)"
                                    [hasErrorMessaging]="controlModel.hasErrorMessages"
@@ -138,6 +139,7 @@
         <ds-dynamic-form-control *ngFor="let controlModel of model.group"
                                  [asBootstrapFormGroup]="true"
                                  [group]="control"
+                                 [formId]="formId"
                                  [hasErrorMessaging]="controlModel.hasErrorMessages"
                                  [model]="controlModel"
                                  [templates]="templates"
@@ -251,20 +253,15 @@
         </ng-container>
       </ng-container>
 
-<<<<<<< HEAD
-      <ng-container *ngSwitchCase="16">
-        <ds-dynamic-group [model]="model" [group]="group"></ds-dynamic-group>
-      </ng-container>
-
-
-      <ng-container *ngSwitchCase="4">
-=======
       <ng-container *ngSwitchCase="15">
->>>>>>> 52a8c30f
         <ng-container *ngTemplateOutlet="listTemplate;
                                                    context:{bindId: bindId, model: model, showErrorMessages: showErrorMessages}">
 
         </ng-container>
+      </ng-container>
+
+      <ng-container *ngSwitchCase="16">
+        <ds-dynamic-group [model]="model" [group]="group.get(model.id)" [formId]="formId"></ds-dynamic-group>
       </ng-container>
 
 
