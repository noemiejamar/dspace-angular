--- conflicted
+++ resolved
@@ -51,15 +51,7 @@
   DynamicNGBootstrapTimePickerComponent
 } from '@ng-dynamic-forms/ui-ng-bootstrap';
 import { TranslateService } from '@ngx-translate/core';
-<<<<<<< HEAD
 import { ReorderableRelationship } from './existing-metadata-list-element/existing-metadata-list-element.component';
-=======
-import { followLink } from '../../../utils/follow-link-config.model';
-import {
-  Reorderable,
-  ReorderableRelationship
-} from './existing-metadata-list-element/existing-metadata-list-element.component';
->>>>>>> f52c1d0b
 
 import { DYNAMIC_FORM_CONTROL_TYPE_TYPEAHEAD } from './models/typeahead/dynamic-typeahead.model';
 import { DYNAMIC_FORM_CONTROL_TYPE_SCROLLABLE_DROPDOWN } from './models/scrollable-dropdown/dynamic-scrollable-dropdown.model';
@@ -107,6 +99,7 @@
 import { FormService } from '../../form.service';
 import { SelectableListState } from '../../../object-list/selectable-list/selectable-list.reducer';
 import { SubmissionService } from '../../../../submission/submission.service';
+import { followLink } from '../../../utils/follow-link-config.model';
 
 export function dsDynamicFormControlMapFn(model: DynamicFormControlModel): Type<DynamicFormControl> | null {
   switch (model.type) {
@@ -246,27 +239,10 @@
     this.isRelationship = hasValue(this.model.relationship);
     if (this.isRelationship) {
       this.listId = 'list-' + this.model.relationship.relationshipType;
-<<<<<<< HEAD
       this.setItem();
       this.value = Object.assign(new MetadataValue(), this.model.value);
       if (hasValue(this.value) && this.value.isVirtual) {
-        const relationship$ = this.relationshipService.findById(this.value.virtualValue)
-=======
-
-      const submissionObject$ = this.submissionObjectService
-        .findById(this.model.submissionId, followLink('item'), followLink('collection')).pipe(
-          getAllSucceededRemoteData(),
-          getRemoteDataPayload()
-        );
-
-      const item$ = submissionObject$.pipe(switchMap((submissionObject: SubmissionObject) => (submissionObject.item as Observable<RemoteData<Item>>).pipe(getAllSucceededRemoteData(), getRemoteDataPayload())));
-      const collection$ = submissionObject$.pipe(switchMap((submissionObject: SubmissionObject) => (submissionObject.collection as Observable<RemoteData<Collection>>).pipe(getAllSucceededRemoteData(), getRemoteDataPayload())));
-
-      this.subs.push(item$.subscribe((item) => this.item = item));
-      this.subs.push(collection$.subscribe((collection) => this.collection = collection));
-      this.reorderables$ = item$.pipe(
-        switchMap((item) => this.relationshipService.getItemRelationshipsByLabel(item, this.model.relationship.relationshipType, undefined, followLink('leftItem'), followLink('rightItem'), followLink('relationshipType'))
->>>>>>> f52c1d0b
+        const relationship$ = this.relationshipService.findById(this.value.virtualValue, followLink('leftItem'), followLink('rightItem'), followLink('relationshipType'))
           .pipe(
             getAllSucceededRemoteData(),
             getRemoteDataPayload());
@@ -295,26 +271,9 @@
             getSucceededRemoteData(),
             map((items: RemoteData<PaginatedList<Item>>) => items.payload.page.map((i) => Object.assign(new ItemSearchResult(), { indexableObject: i }))),
           )
-<<<<<<< HEAD
         })
       ).subscribe((relatedItems: Array<SearchResult<Item>>) => this.selectableListService.select(this.listId, relatedItems));
       this.subs.push(subscription);
-=======
-        )
-      );
-
-      this.subs.push(this.reorderables$.subscribe((rs) => {
-        this.reorderables = rs;
-        this.ref.detectChanges();
-      }));
-
-      item$.pipe(
-        switchMap((item) => this.relationshipService.getRelatedItemsByLabel(item, this.model.relationship.relationshipType)),
-        map((items: RemoteData<PaginatedList<Item>>) => items.payload.page.map((item) => Object.assign(new ItemSearchResult(), { indexableObject: item }))),
-      ).subscribe((relatedItems: Array<SearchResult<Item>>) => {
-        this.selectableListService.select(this.listId, relatedItems)
-      });
->>>>>>> f52c1d0b
     }
   }
 
@@ -399,7 +358,7 @@
 
   private setItem() {
     const submissionObject$ = this.submissionObjectService
-      .findById(this.model.submissionId).pipe(
+      .findById(this.model.submissionId, followLink('item'), followLink('collection')).pipe(
         getAllSucceededRemoteData(),
         getRemoteDataPayload()
       );
