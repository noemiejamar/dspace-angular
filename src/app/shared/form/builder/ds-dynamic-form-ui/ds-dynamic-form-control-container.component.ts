import {
  ChangeDetectionStrategy,
  Component,
  ComponentFactoryResolver,
  ContentChildren,
  EventEmitter,
  Input,
  NgZone,
  OnChanges, OnDestroy,
  OnInit,
  Output,
  QueryList,
  SimpleChanges,
  Type,
  ViewChild,
  ViewContainerRef
} from '@angular/core';
import { FormGroup } from '@angular/forms';

import {
  DYNAMIC_FORM_CONTROL_TYPE_ARRAY,
  DYNAMIC_FORM_CONTROL_TYPE_CHECKBOX,
  DYNAMIC_FORM_CONTROL_TYPE_CHECKBOX_GROUP,
  DYNAMIC_FORM_CONTROL_TYPE_DATEPICKER,
  DYNAMIC_FORM_CONTROL_TYPE_GROUP,
  DYNAMIC_FORM_CONTROL_TYPE_INPUT,
  DYNAMIC_FORM_CONTROL_TYPE_RADIO_GROUP,
  DYNAMIC_FORM_CONTROL_TYPE_SELECT,
  DYNAMIC_FORM_CONTROL_TYPE_TEXTAREA,
  DYNAMIC_FORM_CONTROL_TYPE_TIMEPICKER,
  DynamicDatePickerModel,
  DynamicFormControl,
  DynamicFormControlContainerComponent,
  DynamicFormControlEvent,
  DynamicFormControlModel,
  DynamicFormLayout,
  DynamicFormLayoutService,
  DynamicFormValidationService,
  DynamicTemplateDirective,
} from '@ng-dynamic-forms/core';
import {
  DynamicNGBootstrapCalendarComponent,
  DynamicNGBootstrapCheckboxComponent,
  DynamicNGBootstrapCheckboxGroupComponent,
  DynamicNGBootstrapInputComponent,
  DynamicNGBootstrapRadioGroupComponent,
  DynamicNGBootstrapSelectComponent,
  DynamicNGBootstrapTextAreaComponent,
  DynamicNGBootstrapTimePickerComponent
} from '@ng-dynamic-forms/ui-ng-bootstrap';
import { TranslateService } from '@ngx-translate/core';
import { MetadataRepresentation } from '../../../../core/shared/metadata-representation/metadata-representation.model';

import { DYNAMIC_FORM_CONTROL_TYPE_TYPEAHEAD } from './models/typeahead/dynamic-typeahead.model';
import { DYNAMIC_FORM_CONTROL_TYPE_SCROLLABLE_DROPDOWN } from './models/scrollable-dropdown/dynamic-scrollable-dropdown.model';
import { DYNAMIC_FORM_CONTROL_TYPE_TAG } from './models/tag/dynamic-tag.model';
import { DYNAMIC_FORM_CONTROL_TYPE_DSDATEPICKER } from './models/date-picker/date-picker.model';
import { DYNAMIC_FORM_CONTROL_TYPE_LOOKUP } from './models/lookup/dynamic-lookup.model';
import { DynamicListCheckboxGroupModel } from './models/list/dynamic-list-checkbox-group.model';
import { DynamicListRadioGroupModel } from './models/list/dynamic-list-radio-group.model';
import { hasValue, isNotEmpty, isNotUndefined } from '../../../empty.util';
import { DYNAMIC_FORM_CONTROL_TYPE_LOOKUP_NAME } from './models/lookup/dynamic-lookup-name.model';
import { DsDynamicTagComponent } from './models/tag/dynamic-tag.component';
import { DsDatePickerComponent } from './models/date-picker/date-picker.component';
import { DsDynamicListComponent } from './models/list/dynamic-list.component';
import { DsDynamicTypeaheadComponent } from './models/typeahead/dynamic-typeahead.component';
import { DsDynamicScrollableDropdownComponent } from './models/scrollable-dropdown/dynamic-scrollable-dropdown.component';
import { DsDynamicLookupComponent } from './models/lookup/dynamic-lookup.component';
import { DsDynamicFormGroupComponent } from './models/form-group/dynamic-form-group.component';
import { DsDynamicFormArrayComponent } from './models/array-group/dynamic-form-array.component';
import { DsDynamicRelationGroupComponent } from './models/relation-group/dynamic-relation-group.components';
import { DYNAMIC_FORM_CONTROL_TYPE_RELATION_GROUP } from './models/relation-group/dynamic-relation-group.model';
import { DsDatePickerInlineComponent } from './models/date-picker-inline/dynamic-date-picker-inline.component';
import { map, switchMap, take, tap } from 'rxjs/operators';
import { combineLatest as observableCombineLatest, Observable, Subscription } from 'rxjs';
import { SelectableListState } from '../../../object-list/selectable-list/selectable-list.reducer';
import { SearchResult } from '../../../search/search-result.model';
import { DSpaceObject } from '../../../../core/shared/dspace-object.model';
import { NgbModal, NgbModalRef } from '@ng-bootstrap/ng-bootstrap';
import { RelationshipService } from '../../../../core/data/relationship.service';
import { SelectableListService } from '../../../object-list/selectable-list/selectable-list.service';
import { DsDynamicDisabledComponent } from './models/disabled/dynamic-disabled.component';
import { DYNAMIC_FORM_CONTROL_TYPE_DISABLED } from './models/disabled/dynamic-disabled.model';
import { DsDynamicLookupRelationModalComponent } from './relation-lookup-modal/dynamic-lookup-relation-modal.component';
import {
  getAllSucceededRemoteData,
  getRemoteDataPayload,
  getSucceededRemoteData,
  obsLog
} from '../../../../core/shared/operators';
import { RemoteData } from '../../../../core/data/remote-data';
import { Item } from '../../../../core/shared/item.model';
import { ItemDataService } from '../../../../core/data/item-data.service';
import { RemoveRelationshipAction } from './relation-lookup-modal/relationship.actions';
import { Store } from '@ngrx/store';
import { AppState } from '../../../../app.reducer';
import { SubmissionObjectDataService } from '../../../../core/submission/submission-object-data.service';
import { SubmissionObject } from '../../../../core/submission/models/submission-object.model';
import { PaginatedList } from '../../../../core/data/paginated-list';
import { ItemSearchResult } from '../../../object-collection/shared/item-search-result.model';
import { ItemMetadataRepresentation } from '../../../../core/shared/metadata-representation/item/item-metadata-representation.model';
import { MetadataValue } from '../../../../core/shared/metadata.models';
import * as uuidv4 from 'uuid/v4';

export function dsDynamicFormControlMapFn(model: DynamicFormControlModel): Type<DynamicFormControl> | null {
  switch (model.type) {
    case DYNAMIC_FORM_CONTROL_TYPE_ARRAY:
      return DsDynamicFormArrayComponent;

    case DYNAMIC_FORM_CONTROL_TYPE_CHECKBOX:
      return DynamicNGBootstrapCheckboxComponent;

    case DYNAMIC_FORM_CONTROL_TYPE_CHECKBOX_GROUP:
      return (model instanceof DynamicListCheckboxGroupModel) ? DsDynamicListComponent : DynamicNGBootstrapCheckboxGroupComponent;

    case DYNAMIC_FORM_CONTROL_TYPE_DATEPICKER:
      const datepickerModel = model as DynamicDatePickerModel;

      return datepickerModel.inline ? DynamicNGBootstrapCalendarComponent : DsDatePickerInlineComponent;

    case DYNAMIC_FORM_CONTROL_TYPE_GROUP:
      return DsDynamicFormGroupComponent;

    case DYNAMIC_FORM_CONTROL_TYPE_INPUT:
      return DynamicNGBootstrapInputComponent;

    case DYNAMIC_FORM_CONTROL_TYPE_RADIO_GROUP:
      return (model instanceof DynamicListRadioGroupModel) ? DsDynamicListComponent : DynamicNGBootstrapRadioGroupComponent;

    case DYNAMIC_FORM_CONTROL_TYPE_SELECT:
      return DynamicNGBootstrapSelectComponent;

    case DYNAMIC_FORM_CONTROL_TYPE_TEXTAREA:
      return DynamicNGBootstrapTextAreaComponent;

    case DYNAMIC_FORM_CONTROL_TYPE_TIMEPICKER:
      return DynamicNGBootstrapTimePickerComponent;

    case DYNAMIC_FORM_CONTROL_TYPE_TYPEAHEAD:
      return DsDynamicTypeaheadComponent;

    case DYNAMIC_FORM_CONTROL_TYPE_SCROLLABLE_DROPDOWN:
      return DsDynamicScrollableDropdownComponent;

    case DYNAMIC_FORM_CONTROL_TYPE_TAG:
      return DsDynamicTagComponent;

    case DYNAMIC_FORM_CONTROL_TYPE_RELATION_GROUP:
      return DsDynamicRelationGroupComponent;

    case DYNAMIC_FORM_CONTROL_TYPE_DSDATEPICKER:
      return DsDatePickerComponent;

    case DYNAMIC_FORM_CONTROL_TYPE_LOOKUP:
      return DsDynamicLookupComponent;

    case DYNAMIC_FORM_CONTROL_TYPE_LOOKUP_NAME:
      return DsDynamicLookupComponent;

    case DYNAMIC_FORM_CONTROL_TYPE_DISABLED:
      return DsDynamicDisabledComponent;

    default:
      return null;
  }
}

@Component({
  selector: 'ds-dynamic-form-control-container',
  styleUrls: ['./ds-dynamic-form-control-container.component.scss'],
  templateUrl: './ds-dynamic-form-control-container.component.html',
  changeDetection: ChangeDetectionStrategy.Default
})
export class DsDynamicFormControlContainerComponent extends DynamicFormControlContainerComponent implements OnInit, OnChanges, OnDestroy {
  @ContentChildren(DynamicTemplateDirective) contentTemplateList: QueryList<DynamicTemplateDirective>;
  // tslint:disable-next-line:no-input-rename
  @Input('templates') inputTemplateList: QueryList<DynamicTemplateDirective>;

  @Input() formId: string;
  @Input() asBootstrapFormGroup = true;
  @Input() bindId = true;
  @Input() context: any | null = null;
  @Input() group: FormGroup;
  @Input() hasErrorMessaging = false;
  @Input() layout = null as DynamicFormLayout;
  @Input() model: any;
  relationships$: Observable<Array<SearchResult<Item>>>;
  hasRelationLookup: boolean;
  modalRef: NgbModalRef;
  item: Item;
  listId: string;
  searchConfig: string;
  selectedValues$: Observable<Array<{
    selectedResult: SearchResult<Item>,
    mdRep: MetadataRepresentation
  }>>;
  /**
   * List of subscriptions to unsubscribe from
   */
  private subs: Subscription[] = [];

  /* tslint:disable:no-output-rename */
  @Output('dfBlur') blur: EventEmitter<DynamicFormControlEvent> = new EventEmitter<DynamicFormControlEvent>();
  @Output('dfChange') change: EventEmitter<DynamicFormControlEvent> = new EventEmitter<DynamicFormControlEvent>();
  @Output('dfFocus') focus: EventEmitter<DynamicFormControlEvent> = new EventEmitter<DynamicFormControlEvent>();
  @Output('ngbEvent') customEvent: EventEmitter<DynamicFormControlEvent> = new EventEmitter<DynamicFormControlEvent>();
  /* tslint:enable:no-output-rename */
  @ViewChild('componentViewContainer', { read: ViewContainerRef }) componentViewContainerRef: ViewContainerRef;

  private showErrorMessagesPreviousStage: boolean;

  get componentType(): Type<DynamicFormControl> | null {
    return this.layoutService.getCustomComponentType(this.model) || dsDynamicFormControlMapFn(this.model);
  }

  constructor(
    protected componentFactoryResolver: ComponentFactoryResolver,
    protected layoutService: DynamicFormLayoutService,
    protected validationService: DynamicFormValidationService,
    protected translateService: TranslateService,
    private modalService: NgbModal,
    private relationService: RelationshipService,
    private selectableListService: SelectableListService,
    private itemService: ItemDataService,
    private relationshipService: RelationshipService,
    private zone: NgZone,
    private store: Store<AppState>,
    private submissionObjectService: SubmissionObjectDataService
  ) {
    super(componentFactoryResolver, layoutService, validationService);
  }

<<<<<<< HEAD
=======
  /**
   * Sets up the necessary variables for when this control can be used to add relationships to the submitted item
   */
>>>>>>> 20b4da5c
  ngOnInit(): void {
    this.hasRelationLookup = hasValue(this.model.relationship);
    if (this.hasRelationLookup) {
      this.listId = 'list-' + this.model.relationship.relationshipType;
      const item$ = this.submissionObjectService
        .findById(this.model.submissionId).pipe(
          getAllSucceededRemoteData(),
          getRemoteDataPayload(),
          switchMap((submissionObject: SubmissionObject) => (submissionObject.item as Observable<RemoteData<Item>>).pipe(getAllSucceededRemoteData(), getRemoteDataPayload())));

      this.subs.push(item$.subscribe((item) => this.item = item));

      this.relationService.getRelatedItemsByLabel(this.item, this.model.relationship.relationshipType).pipe(
        map((items: RemoteData<PaginatedList<Item>>) => items.payload.page.map((item) => Object.assign(new ItemSearchResult(), { indexableObject: item }))),
      ).subscribe((relatedItems: Array<SearchResult<Item>>) => this.selectableListService.select(this.listId, relatedItems));

      this.relationships$ = this.selectableListService.getSelectableList(this.listId).pipe(
        map((listState: SelectableListState) => hasValue(listState) && hasValue(listState.selection) ? listState.selection : []),
      ) as Observable<Array<SearchResult<Item>>>;
      this.selectedValues$ =
        observableCombineLatest(item$, this.relationships$).pipe(
          map(([item, relatedItems]: [Item, Array<SearchResult<DSpaceObject>>]) => {
              return relatedItems
              .map((element: SearchResult<Item>) => {
                const relationMD: MetadataValue = item.firstMetadata(this.model.relationship.metadataField, { value: element.indexableObject.uuid });
                if (hasValue(relationMD)) {
                  const metadataRepresentationMD: MetadataValue = item.firstMetadata(this.model.metadataFields, { authority: relationMD.authority });
                  return {
                    selectedResult: element,
                    mdRep: Object.assign(
                      new ItemMetadataRepresentation(metadataRepresentationMD),
                      element.indexableObject
                    )
                  };
                }
              }).filter(hasValue)
            }
          )
        );

    }
  }

  ngOnChanges(changes: SimpleChanges) {
    if (changes) {
      super.ngOnChanges(changes);
      if (this.model && this.model.placeholder) {
        this.model.placeholder = this.translateService.instant(this.model.placeholder);
      }
    }
  }

  ngDoCheck() {
    if (isNotUndefined(this.showErrorMessagesPreviousStage) && this.showErrorMessagesPreviousStage !== this.showErrorMessages) {
      this.showErrorMessagesPreviousStage = this.showErrorMessages;
      this.forceShowErrorDetection();
    }
  }

  ngAfterViewInit() {
    this.showErrorMessagesPreviousStage = this.showErrorMessages;
  }

  /**
   * Since Form Control Components created dynamically have 'OnPush' change detection strategy,
   * changes are not propagated. So use this method to force an update
   */
  protected forceShowErrorDetection() {
    if (this.showErrorMessages) {
      this.destroyFormControlComponent();
      this.createFormControlComponent();
    }
  }

  onChangeLanguage(event) {
    if (isNotEmpty((this.model as any).value)) {
      this.onChange(event);
    }
  }

  public hasResultsSelected(): Observable<boolean> {
    return this.model.value.pipe(map((list: Array<SearchResult<DSpaceObject>>) => isNotEmpty(list)));
  }

<<<<<<< HEAD
=======
  /**
   * Open a modal where the user can select relationships to be added to item being submitted
   */
>>>>>>> 20b4da5c
  openLookup() {
    this.modalRef = this.modalService.open(DsDynamicLookupRelationModalComponent, {
      size: 'lg'
    });
    const modalComp = this.modalRef.componentInstance;
    modalComp.repeatable = this.model.repeatable;
    modalComp.listId = this.listId;
    modalComp.relationshipOptions = this.model.relationship;
    modalComp.label = this.model.label;
    modalComp.metadataFields = this.model.metadataFields;
    modalComp.item = this.item;
  }

<<<<<<< HEAD
  removeSelection(object: SearchResult<Item>) {
    this.selectableListService.deselectSingle(this.listId, object);
    this.store.dispatch(new RemoveRelationshipAction(this.item, object.indexableObject, this.model.relationship.relationshipType))

    // this.zone.runOutsideAngular(
    //   () =>     );
=======
  /**
   * Method to remove a selected relationship from the item
   * @param object The second item in the relationship, the submitted item being the first
   */
  removeSelection(object: SearchResult<Item>) {
    this.selectableListService.deselectSingle(this.listId, object);
    this.store.dispatch(new RemoveRelationshipAction(this.item, object.indexableObject, this.model.relationship.relationshipType))
>>>>>>> 20b4da5c
  }

  /**
   * Unsubscribe from all subscriptions
   */
  ngOnDestroy(): void {
    this.subs
      .filter((sub) => hasValue(sub))
      .forEach((sub) => sub.unsubscribe());
  }
}<|MERGE_RESOLUTION|>--- conflicted
+++ resolved
@@ -230,12 +230,9 @@
     super(componentFactoryResolver, layoutService, validationService);
   }
 
-<<<<<<< HEAD
-=======
   /**
    * Sets up the necessary variables for when this control can be used to add relationships to the submitted item
    */
->>>>>>> 20b4da5c
   ngOnInit(): void {
     this.hasRelationLookup = hasValue(this.model.relationship);
     if (this.hasRelationLookup) {
@@ -320,12 +317,9 @@
     return this.model.value.pipe(map((list: Array<SearchResult<DSpaceObject>>) => isNotEmpty(list)));
   }
 
-<<<<<<< HEAD
-=======
   /**
    * Open a modal where the user can select relationships to be added to item being submitted
    */
->>>>>>> 20b4da5c
   openLookup() {
     this.modalRef = this.modalService.open(DsDynamicLookupRelationModalComponent, {
       size: 'lg'
@@ -339,22 +333,13 @@
     modalComp.item = this.item;
   }
 
-<<<<<<< HEAD
+  /**
+   * Method to remove a selected relationship from the item
+   * @param object The second item in the relationship, the submitted item being the first
+   */
   removeSelection(object: SearchResult<Item>) {
     this.selectableListService.deselectSingle(this.listId, object);
     this.store.dispatch(new RemoveRelationshipAction(this.item, object.indexableObject, this.model.relationship.relationshipType))
-
-    // this.zone.runOutsideAngular(
-    //   () =>     );
-=======
-  /**
-   * Method to remove a selected relationship from the item
-   * @param object The second item in the relationship, the submitted item being the first
-   */
-  removeSelection(object: SearchResult<Item>) {
-    this.selectableListService.deselectSingle(this.listId, object);
-    this.store.dispatch(new RemoveRelationshipAction(this.item, object.indexableObject, this.model.relationship.relationshipType))
->>>>>>> 20b4da5c
   }
 
   /**
