--- conflicted
+++ resolved
@@ -75,10 +75,8 @@
 import { DsDynamicRelationGroupComponent } from './models/relation-group/dynamic-relation-group.components';
 import { DYNAMIC_FORM_CONTROL_TYPE_RELATION_GROUP } from './models/relation-group/dynamic-relation-group.model';
 import { DsDatePickerInlineComponent } from './models/date-picker-inline/dynamic-date-picker-inline.component';
-<<<<<<< HEAD
 import { DYNAMIC_FORM_CONTROL_TYPE_CUSTOM_SWITCH } from './models/custom-switch/custom-switch.model';
 import { CustomSwitchComponent } from './models/custom-switch/custom-switch.component';
-=======
 import { map, startWith, switchMap, find } from 'rxjs/operators';
 import { combineLatest as observableCombineLatest, Observable, of as observableOf, Subscription } from 'rxjs';
 import { SearchResult } from '../../../search/search-result.model';
@@ -102,7 +100,6 @@
 import { CdkDragDrop, moveItemInArray } from '@angular/cdk/drag-drop';
 import { Relationship } from '../../../../core/shared/item-relationships/relationship.model';
 import { Collection } from '../../../../core/shared/collection.model';
->>>>>>> 1472bd7d
 
 export function dsDynamicFormControlMapFn(model: DynamicFormControlModel): Type<DynamicFormControl> | null {
   switch (model.type) {
@@ -159,13 +156,11 @@
     case DYNAMIC_FORM_CONTROL_TYPE_LOOKUP_NAME:
       return DsDynamicLookupComponent;
 
-<<<<<<< HEAD
+    case DYNAMIC_FORM_CONTROL_TYPE_DISABLED:
+      return DsDynamicDisabledComponent;
+
     case DYNAMIC_FORM_CONTROL_TYPE_CUSTOM_SWITCH:
       return CustomSwitchComponent;
-=======
-    case DYNAMIC_FORM_CONTROL_TYPE_DISABLED:
-      return DsDynamicDisabledComponent;
->>>>>>> 1472bd7d
 
     default:
       return null;
