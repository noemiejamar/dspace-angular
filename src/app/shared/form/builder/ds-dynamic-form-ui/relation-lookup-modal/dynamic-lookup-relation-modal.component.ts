--- conflicted
+++ resolved
@@ -2,7 +2,7 @@
 import { combineLatest, Observable, Subscription, zip as observableZip } from 'rxjs';
 import { NgbActiveModal } from '@ng-bootstrap/ng-bootstrap';
 import { hasValue } from '../../../../empty.util';
-import { map, skip, take } from 'rxjs/operators';
+import { map, skip, switchMap, take } from 'rxjs/operators';
 import { SEARCH_CONFIG_SERVICE } from '../../../../../+my-dspace-page/my-dspace-page.component';
 import { SearchConfigurationService } from '../../../../../core/shared/search/search-configuration.service';
 import { SelectableListService } from '../../../../object-list/selectable-list/selectable-list.service';
@@ -11,22 +11,17 @@
 import { RelationshipOptions } from '../../models/relationship-options.model';
 import { SearchResult } from '../../../../search/search-result.model';
 import { Item } from '../../../../../core/shared/item.model';
-<<<<<<< HEAD
-=======
 import {
   getAllSucceededRemoteData,
   getRemoteDataPayload,
   getSucceededRemoteData
 } from '../../../../../core/shared/operators';
->>>>>>> 16831dec
 import { AddRelationshipAction, RemoveRelationshipAction, UpdateRelationshipAction } from './relationship.actions';
 import { RelationshipService } from '../../../../../core/data/relationship.service';
 import { RelationshipTypeService } from '../../../../../core/data/relationship-type.service';
 import { Store } from '@ngrx/store';
 import { AppState } from '../../../../../app.reducer';
 import { Context } from '../../../../../core/shared/context.model';
-<<<<<<< HEAD
-=======
 import { Relationship } from '../../../../../core/shared/item-relationships/relationship.model';
 import { MetadataValue } from '../../../../../core/shared/metadata.models';
 import { LookupRelationService } from '../../../../../core/data/lookup-relation.service';
@@ -34,7 +29,6 @@
 import { PaginatedList } from '../../../../../core/data/paginated-list';
 import { ExternalSource } from '../../../../../core/shared/external-source.model';
 import { ExternalSourceService } from '../../../../../core/data/external-source.service';
->>>>>>> 16831dec
 
 @Component({
   selector: 'ds-dynamic-lookup-relation-modal',
@@ -137,14 +131,10 @@
     if (this.relationshipOptions.nameVariants) {
       this.context = Context.SubmissionModal;
     }
-<<<<<<< HEAD
-=======
 
     this.externalSourcesRD$ = this.externalSourceService.findAll();
 
     this.setTotals();
-    // this.setExistingNameVariants();
->>>>>>> 16831dec
   }
 
   close() {
@@ -206,8 +196,6 @@
     );
   }
 
-<<<<<<< HEAD
-=======
   /**
    * Set existing name variants for items by the item's virtual metadata
    */
@@ -267,7 +255,6 @@
     );
   }
 
->>>>>>> 16831dec
   ngOnDestroy() {
     Object.values(this.subMap).forEach((subscription) => subscription.unsubscribe());
   }
