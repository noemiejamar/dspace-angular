<div class="modal-header">
    <h4 class="modal-title" id="modal-title">{{ ('submission.sections.describe.relationship-lookup.title.' + relationshipOptions.relationshipType) | translate }}</h4>
    <button type="button" class="close" aria-label="Close button" aria-describedby="modal-title"
            (click)="modal.dismiss()">
        <span aria-hidden="true">&times;</span>
    </button>
</div>
<div class="modal-body">
    <ngb-tabset>
<<<<<<< HEAD
        <ngb-tab [title]="'submission.sections.describe.relationship-lookup.search-tab.tab-title.' + relationshipOptions.relationshipType | translate">
=======
        <ngb-tab [title]="'submission.sections.describe.relationship-lookup.search-tab.tab-title.' + label | translate  : {count: (totalInternal$ | async)}">
>>>>>>> 4c23d015
            <ng-template ngbTabContent>
                <ds-dynamic-lookup-relation-search-tab
                        [selection$]="selection$"
                        [listId]="listId"
                        [relationship]="relationshipOptions"
                        [repeatable]="repeatable"
                        [context]="context"
                        [query]="query"
                        (selectObject)="select($event)"
                        (deselectObject)="deselect($event)"
                        class="d-block pt-3">
                </ds-dynamic-lookup-relation-search-tab>
            </ng-template>
        </ngb-tab>
        <ngb-tab *ngFor="let source of (externalSourcesRD$ | async)?.payload?.page; let idx = index"
                 [title]="'submission.sections.describe.relationship-lookup.search-tab.tab-title.' + source.id | translate  : {count: (totalExternal$ | async)[idx]}">
            <ng-template ngbTabContent>
                <ds-dynamic-lookup-relation-external-source-tab
                        [listId]="listId"
                        [repeatable]="repeatable"
                        [context]="context"
                        [externalSource]="source"
                        (selectObject)="select($event)"
                        (deselectObject)="deselect($event)"
                        class="d-block pt-3">
                </ds-dynamic-lookup-relation-external-source-tab>
            </ng-template>
        </ngb-tab>
        <ngb-tab [title]="'submission.sections.describe.relationship-lookup.selection-tab.tab-title' | translate : {count: (selection$ | async)?.length}">
            <ng-template ngbTabContent>
                <ds-dynamic-lookup-relation-selection-tab
                        [selection$]="selection$"
                        [listId]="listId"
                        [relationshipType]="relationshipOptions.relationshipType"
                        [repeatable]="repeatable"
                        [context]="context"
                        (selectObject)="select($event)"
                        (deselectObject)="deselect($event)"
                        class="d-block pt-3">
                </ds-dynamic-lookup-relation-selection-tab>
            </ng-template>
        </ngb-tab>
    </ngb-tabset>
</div>
<div class="modal-footer">
    <small>{{ ('submission.sections.describe.relationship-lookup.selected' | translate:{size: (selection$ | async)?.length || 0}) }}</small>
    <div>
        <button type="button" class="btn btn-danger" (click)="close()">{{ ('submission.sections.describe.relationship-lookup.close' | translate) }}</button>
    </div>
</div><|MERGE_RESOLUTION|>--- conflicted
+++ resolved
@@ -7,11 +7,7 @@
 </div>
 <div class="modal-body">
     <ngb-tabset>
-<<<<<<< HEAD
-        <ngb-tab [title]="'submission.sections.describe.relationship-lookup.search-tab.tab-title.' + relationshipOptions.relationshipType | translate">
-=======
-        <ngb-tab [title]="'submission.sections.describe.relationship-lookup.search-tab.tab-title.' + label | translate  : {count: (totalInternal$ | async)}">
->>>>>>> 4c23d015
+        <ngb-tab [title]="'submission.sections.describe.relationship-lookup.search-tab.tab-title.' + relationshipOptions.relationshipType | translate  : {count: (totalInternal$ | async)}">
             <ng-template ngbTabContent>
                 <ds-dynamic-lookup-relation-search-tab
                         [selection$]="selection$"
