--- conflicted
+++ resolved
@@ -15,14 +15,9 @@
   public abstract modelFactory(fieldValue?: FormFieldMetadataValueObject): any;
 
   public parse() {
-<<<<<<< HEAD
-    if (this.configData.repeatable && this.configData.input.type !== 'list') {
+    if (this.configData.repeatable && this.configData.input.type !== 'list' && this.configData.input.type !== 'tag') {
       let arrayCounter = 0;
       let fieldArrayCounter = 0;
-=======
-    if (this.configData.repeatable && this.configData.input.type !== 'list' && this.configData.input.type !== 'tag') {
-      let counter = 0;
->>>>>>> 272936a1
       return new DynamicFormArrayModel(
         {
           id : uniqueId() + '_array',
