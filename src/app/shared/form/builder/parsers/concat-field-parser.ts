--- conflicted
+++ resolved
@@ -1,11 +1,4 @@
 import { Inject } from '@angular/core';
-import {
-  CONFIG_DATA,
-  FieldParser,
-  INIT_FORM_VALUES,
-  PARSER_OPTIONS,
-  SUBMISSION_ID
-} from './field-parser';
 import { FormFieldModel } from '../models/form-field.model';
 import { FormFieldMetadataValueObject } from '../models/form-field-metadata-value.model';
 import {
@@ -22,24 +15,25 @@
 } from '../ds-dynamic-form-ui/models/ds-dynamic-concat.model';
 import { isNotEmpty } from '../../../empty.util';
 import { ParserOptions } from './parser-options';
-import { WorkspaceItem } from '../../../../core/submission/models/workspaceitem.model';
+import {
+  CONFIG_DATA,
+  FieldParser,
+  INIT_FORM_VALUES,
+  PARSER_OPTIONS,
+  SUBMISSION_ID
+} from './field-parser';
 
 export class ConcatFieldParser extends FieldParser {
 
   constructor(
-              @Inject(SUBMISSION_ID) submissionId: string,
-              @Inject(CONFIG_DATA) configData: FormFieldModel,
-              @Inject(INIT_FORM_VALUES) initFormValues,
-              @Inject(PARSER_OPTIONS) parserOptions: ParserOptions,
-              protected separator: string,
-              protected workspaceItem: WorkspaceItem,
-              protected firstPlaceholder: string = null,
-              protected secondPlaceholder: string = null) {
-<<<<<<< HEAD
-    super(configData, initFormValues, parserOptions, workspaceItem);
-=======
+    @Inject(SUBMISSION_ID) submissionId: string,
+    @Inject(CONFIG_DATA) configData: FormFieldModel,
+    @Inject(INIT_FORM_VALUES) initFormValues,
+    @Inject(PARSER_OPTIONS) parserOptions: ParserOptions,
+    protected separator: string,
+    protected firstPlaceholder: string = null,
+    protected secondPlaceholder: string = null) {
     super(submissionId, configData, initFormValues, parserOptions);
->>>>>>> 7474c0a5
 
     this.separator = separator;
     this.firstPlaceholder = firstPlaceholder;
