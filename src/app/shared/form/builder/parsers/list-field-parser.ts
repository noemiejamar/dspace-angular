import { FieldParser } from './field-parser';
import {
  ClsConfig,
  DynamicCheckboxGroupModel,
  DynamicCheckboxModel, DynamicCheckboxModelConfig, DynamicFormGroupModel, DynamicFormGroupModelConfig,
  DynamicRadioGroupModel, DynamicRadioGroupModelConfig
} from '@ng-dynamic-forms/core';
import { FormFieldModel } from '../models/form-field.model';
import { SubmissionFormsConfigService } from '../../../../core/config/submission-forms-config.service';
import { hasValue, isNotUndefined } from '../../../empty.util';
import { IntegrationSearchOptions } from '../../../../core/integration/models/integration-options.model';
import { PageInfo } from '../../../../core/shared/page-info.model';
import { RESTURLCombiner } from '../../../../core/url-combiner/rest-url-combiner';
import { GlobalConfig } from '../../../../../config/global-config.interface';
import { Observable } from 'rxjs/Observable';
import { ConfigData } from '../../../../core/config/config-data';
import { ConfigAuthorityModel } from '../../../../core/shared/config/config-authority.model';
import {AuthorityService} from "../../../../core/integration/authority.service";
import {FormFieldMetadataValueObject} from "../models/form-field-metadata-value.model";
import {isNotEmpty} from '../../../empty.util';
import { AuthorityModel } from '../../../../core/integration/models/authority.model';
<<<<<<< HEAD
import { DynamicListModel, DynamicListModelConfig } from '../ds-dynamic-form-ui/models/list/dynamic-list.model';
=======
import {
  DynamicListCheckboxGroupModel,
  DynamicListCheckboxGroupModelConfig
} from '../ds-dynamic-form-ui/models/list/dynamic-list-checkbox-group.model';
import { DynamicListRadioGroupModel } from '../ds-dynamic-form-ui/models/list/dynamic-list-radio-group.model';
>>>>>>> 903d667e

export class ListFieldParser extends FieldParser {
  searchOptions: IntegrationSearchOptions;

  constructor(protected configData: FormFieldModel,
              protected initFormValues,
              protected authorityUuid: string,
              private authorityService: AuthorityService) {
    super(configData, initFormValues);
  }

  public modelFactory(fieldValue: FormFieldMetadataValueObject): any {
<<<<<<< HEAD
    let listModelConfig: DynamicListModelConfig = this.initModel();
=======
    const listModelConfig = this.initModel();
>>>>>>> 903d667e
    listModelConfig.repeatable = this.configData.repeatable;
    // listModelConfig.repeatable = false; // TODO REMOVE, FORCE RADIO

    if(this.configData.selectableMetadata[0].authority
      && this.configData.selectableMetadata[0].authority.length > 0 ) {

<<<<<<< HEAD
      if (isNotEmpty(fieldValue)) {
        const authorityValue = {
          id: fieldValue.authority,
          value: fieldValue.value,
          display: fieldValue.value
        } as AuthorityModel;
        listModelConfig.value = authorityValue;
=======
      if (isNotEmpty(this.getInitGroupValues())) {
        listModelConfig.storedValue = this.getInitGroupValues();
>>>>>>> 903d667e
      }
      listModelConfig.authorityMetadata = this.configData.selectableMetadata[0].metadata;
      listModelConfig.authorityName = this.configData.selectableMetadata[0].authority;
      listModelConfig.authorityScope = this.authorityUuid;
    }

    let listModel;
    if (listModelConfig.repeatable) {
      listModelConfig.group = [];
      listModel = new DynamicListCheckboxGroupModel(listModelConfig);
    } else {
      listModelConfig.options = []
      listModel = new DynamicListRadioGroupModel(listModelConfig);
    }
<<<<<<< HEAD

    let listModel = new DynamicListModel(listModelConfig);
    listModel.name = this.getFieldId()[0];
    listModel.authorityMetadata = this.configData.selectableMetadata[0].metadata;
    listModel.authorityName = this.configData.selectableMetadata[0].authority;
    listModel.authorityScope = this.authorityUuid;

    this.searchOptions = new IntegrationSearchOptions(
      listModel.authorityScope,
      listModel.authorityName,
      listModel.authorityMetadata);
=======
    listModel.name = this.getFieldId()[0];
>>>>>>> 903d667e

    return listModel;
  }



}<|MERGE_RESOLUTION|>--- conflicted
+++ resolved
@@ -1,68 +1,33 @@
 import { FieldParser } from './field-parser';
-import {
-  ClsConfig,
-  DynamicCheckboxGroupModel,
-  DynamicCheckboxModel, DynamicCheckboxModelConfig, DynamicFormGroupModel, DynamicFormGroupModelConfig,
-  DynamicRadioGroupModel, DynamicRadioGroupModelConfig
-} from '@ng-dynamic-forms/core';
 import { FormFieldModel } from '../models/form-field.model';
-import { SubmissionFormsConfigService } from '../../../../core/config/submission-forms-config.service';
-import { hasValue, isNotUndefined } from '../../../empty.util';
+import { isNotEmpty } from '../../../empty.util';
 import { IntegrationSearchOptions } from '../../../../core/integration/models/integration-options.model';
-import { PageInfo } from '../../../../core/shared/page-info.model';
-import { RESTURLCombiner } from '../../../../core/url-combiner/rest-url-combiner';
-import { GlobalConfig } from '../../../../../config/global-config.interface';
-import { Observable } from 'rxjs/Observable';
-import { ConfigData } from '../../../../core/config/config-data';
-import { ConfigAuthorityModel } from '../../../../core/shared/config/config-authority.model';
-import {AuthorityService} from "../../../../core/integration/authority.service";
-import {FormFieldMetadataValueObject} from "../models/form-field-metadata-value.model";
-import {isNotEmpty} from '../../../empty.util';
+import { FormFieldMetadataValueObject } from '../models/form-field-metadata-value.model';
 import { AuthorityModel } from '../../../../core/integration/models/authority.model';
-<<<<<<< HEAD
-import { DynamicListModel, DynamicListModelConfig } from '../ds-dynamic-form-ui/models/list/dynamic-list.model';
-=======
 import {
   DynamicListCheckboxGroupModel,
   DynamicListCheckboxGroupModelConfig
 } from '../ds-dynamic-form-ui/models/list/dynamic-list-checkbox-group.model';
 import { DynamicListRadioGroupModel } from '../ds-dynamic-form-ui/models/list/dynamic-list-radio-group.model';
->>>>>>> 903d667e
 
 export class ListFieldParser extends FieldParser {
   searchOptions: IntegrationSearchOptions;
 
   constructor(protected configData: FormFieldModel,
               protected initFormValues,
-              protected authorityUuid: string,
-              private authorityService: AuthorityService) {
+              protected authorityUuid: string) {
     super(configData, initFormValues);
   }
 
   public modelFactory(fieldValue: FormFieldMetadataValueObject): any {
-<<<<<<< HEAD
-    let listModelConfig: DynamicListModelConfig = this.initModel();
-=======
     const listModelConfig = this.initModel();
->>>>>>> 903d667e
     listModelConfig.repeatable = this.configData.repeatable;
-    // listModelConfig.repeatable = false; // TODO REMOVE, FORCE RADIO
 
-    if(this.configData.selectableMetadata[0].authority
-      && this.configData.selectableMetadata[0].authority.length > 0 ) {
+    if (this.configData.selectableMetadata[0].authority
+      && this.configData.selectableMetadata[0].authority.length > 0) {
 
-<<<<<<< HEAD
-      if (isNotEmpty(fieldValue)) {
-        const authorityValue = {
-          id: fieldValue.authority,
-          value: fieldValue.value,
-          display: fieldValue.value
-        } as AuthorityModel;
-        listModelConfig.value = authorityValue;
-=======
       if (isNotEmpty(this.getInitGroupValues())) {
         listModelConfig.storedValue = this.getInitGroupValues();
->>>>>>> 903d667e
       }
       listModelConfig.authorityMetadata = this.configData.selectableMetadata[0].metadata;
       listModelConfig.authorityName = this.configData.selectableMetadata[0].authority;
@@ -77,25 +42,9 @@
       listModelConfig.options = []
       listModel = new DynamicListRadioGroupModel(listModelConfig);
     }
-<<<<<<< HEAD
-
-    let listModel = new DynamicListModel(listModelConfig);
     listModel.name = this.getFieldId()[0];
-    listModel.authorityMetadata = this.configData.selectableMetadata[0].metadata;
-    listModel.authorityName = this.configData.selectableMetadata[0].authority;
-    listModel.authorityScope = this.authorityUuid;
-
-    this.searchOptions = new IntegrationSearchOptions(
-      listModel.authorityScope,
-      listModel.authorityName,
-      listModel.authorityMetadata);
-=======
-    listModel.name = this.getFieldId()[0];
->>>>>>> 903d667e
 
     return listModel;
   }
 
-
-
 }