--- conflicted
+++ resolved
@@ -12,25 +12,16 @@
 @Injectable()
 export class FormService {
 
-<<<<<<< HEAD
   constructor(private formBuilderService: FormBuilderService,
               private store: Store<AppState>) {}
-=======
-  constructor(private store: Store<AppState>) {
-  }
->>>>>>> 4b397a02
 
   /**
    * Method to retrieve form's status from state
    */
   public isValid(formId: string): Observable<boolean> {
     return this.store.select(formObjectFromIdSelector(formId))
-<<<<<<< HEAD
       .filter((state) => isNotUndefined(state))
       .map((state) =>  state.valid)
-=======
-      .map((state) => state.valid)
->>>>>>> 4b397a02
       .distinctUntilChanged();
   }
 
@@ -49,10 +40,7 @@
    */
   public validateAllFormFields(formGroup: FormGroup) {
     Object.keys(formGroup.controls).forEach((field) => {
-<<<<<<< HEAD
-=======
-      // console.log(field);
->>>>>>> 4b397a02
+      console.log(field);
       const control = formGroup.get(field);
       if (control instanceof FormControl) {
         control.markAsTouched({ onlySelf: true });
