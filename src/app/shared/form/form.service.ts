--- conflicted
+++ resolved
@@ -12,13 +12,8 @@
 @Injectable()
 export class FormService {
 
-<<<<<<< HEAD
-  constructor(private store: Store<AppState>) {
-  }
-=======
   constructor(private formBuilderService: FormBuilderService,
               private store: Store<AppState>) {}
->>>>>>> 88b08df5
 
   /**
    * Method to retrieve form's status from state
