import { Injectable } from '@angular/core';
import { FormControl, FormGroup } from '@angular/forms';
import { Observable } from 'rxjs/Observable';
import { Store } from '@ngrx/store';

import { AppState } from '../../app.reducer';
import { formObjectFromIdSelector } from './selectors';
import { FormBuilderService } from './builder/form-builder.service';
import { DynamicFormControlModel, DynamicFormGroupModel } from '@ng-dynamic-forms/core';
import { isNotEmpty, isNotUndefined } from '../empty.util';

@Injectable()
export class FormService {

  constructor(private formBuilderService: FormBuilderService,
              private store: Store<AppState>) {}

  /**
   * Method to retrieve form's status from state
   */
  public isValid(formId: string): Observable<boolean> {
    return this.store.select(formObjectFromIdSelector(formId))
<<<<<<< HEAD
      .map((state) => state.valid)
=======
      .filter((state) => isNotUndefined(state))
      .map((state) =>  state.valid)
>>>>>>> 10c4bda9
      .distinctUntilChanged();
  }

  /**
   * Method to retrieve form's data from state
   */
  public getFormData(formId: string): Observable<FormControl> {
    return this.store.select(formObjectFromIdSelector(formId))
      .filter((state) => isNotUndefined(state))
      .map((state) => state.data)
      .distinctUntilChanged();
  }

  /**
   * Method to validate form's fields
   */
  public validateAllFormFields(formGroup: FormGroup) {
    Object.keys(formGroup.controls).forEach((field) => {
      // console.log(field);
      const control = formGroup.get(field);
      if (control instanceof FormControl) {
        control.markAsTouched({ onlySelf: true });
      } else if (control instanceof FormGroup) {
        this.validateAllFormFields(control);
      }
    });
  }

  public setValue(formGroup: FormGroup, fieldModel: DynamicFormControlModel, fieldId: string, value: any) {
    if (isNotEmpty(fieldModel)) {
      const path = this.formBuilderService.getPath(fieldModel);
      const fieldControl = formGroup.get(path);
      fieldControl.markAsDirty();
      fieldControl.setValue(value);
      console.log('formservice', fieldControl, path);
    }
  }

}<|MERGE_RESOLUTION|>--- conflicted
+++ resolved
@@ -20,12 +20,8 @@
    */
   public isValid(formId: string): Observable<boolean> {
     return this.store.select(formObjectFromIdSelector(formId))
-<<<<<<< HEAD
-      .map((state) => state.valid)
-=======
       .filter((state) => isNotUndefined(state))
       .map((state) =>  state.valid)
->>>>>>> 10c4bda9
       .distinctUntilChanged();
   }
 
@@ -44,7 +40,7 @@
    */
   public validateAllFormFields(formGroup: FormGroup) {
     Object.keys(formGroup.controls).forEach((field) => {
-      // console.log(field);
+      console.log(field);
       const control = formGroup.get(field);
       if (control instanceof FormControl) {
         control.markAsTouched({ onlySelf: true });
