import { distinctUntilChanged, filter, map } from 'rxjs/operators';
import {
  ChangeDetectorRef,
  Component,
  EventEmitter,
  Input,
  OnDestroy,
  OnInit,
  Output
} from '@angular/core';
import { AbstractControl, FormArray, FormControl, FormGroup } from '@angular/forms';

import {
  DynamicFormArrayModel,
  DynamicFormControlEvent,
  DynamicFormControlModel,
  DynamicFormGroupModel,
  DynamicFormLayout,
} from '@ng-dynamic-forms/core';
import { findIndex } from 'lodash';
import { FormBuilderService } from './builder/form-builder.service';
import { Observable, Subscription } from 'rxjs';
import { hasValue, isNotEmpty, isNotNull, isNull } from '../empty.util';
import { FormService } from './form.service';
import { FormEntry, FormError } from './form.reducer';

/**
 * The default form component.
 */
@Component({
  exportAs: 'formComponent',
  selector: 'ds-form',
  styleUrls: ['form.component.scss'],
  templateUrl: 'form.component.html',
})
export class FormComponent implements OnDestroy, OnInit {

  private formErrors: FormError[] = [];
  private formValid: boolean;

  /**
   * A boolean that indicate if to display form's submit and cancel buttons
   */
  @Input() displaySubmit = true;

  /**
   * A boolean that indicate if to emit a form change event
   */
  @Input() emitChange = true;

  /**
   * The form unique ID
   */
  @Input() formId: string;

  /**
   * An array of DynamicFormControlModel type
   */
  @Input() formModel: DynamicFormControlModel[];
  @Input() parentFormModel: DynamicFormGroupModel | DynamicFormGroupModel[];
  @Input() formGroup: FormGroup;
  @Input() formLayout: DynamicFormLayout = null;

  /* tslint:disable:no-output-rename */
  @Output('dfBlur') blur: EventEmitter<DynamicFormControlEvent> = new EventEmitter<DynamicFormControlEvent>();
  @Output('dfChange') change: EventEmitter<DynamicFormControlEvent> = new EventEmitter<DynamicFormControlEvent>();
  @Output('dfFocus') focus: EventEmitter<DynamicFormControlEvent> = new EventEmitter<DynamicFormControlEvent>();
  /* tslint:enable:no-output-rename */
  @Output() addArrayItem: EventEmitter<DynamicFormControlEvent> = new EventEmitter<DynamicFormControlEvent>();
  @Output() removeArrayItem: EventEmitter<DynamicFormControlEvent> = new EventEmitter<DynamicFormControlEvent>();

  /**
   * An event fired when form is valid and submitted .
   * Event's payload equals to the form content.
   */
  @Output() submit: EventEmitter<Observable<any>> = new EventEmitter<Observable<any>>();

  /**
   * An object of FormGroup type
   */
  // public formGroup: FormGroup;

  /**
   * Array to track all subscriptions and unsubscribe them onDestroy
   * @type {Array}
   */
  private subs: Subscription[] = [];

  constructor(private formService: FormService,
              protected changeDetectorRef: ChangeDetectorRef,
              private formBuilderService: FormBuilderService) {
  }

  /**
   * Method provided by Angular. Invoked after the view has been initialized.
   */

  /*ngAfterViewChecked(): void {
    this.subs.push(this.formGroup.valueChanges
      .filter((formGroup) => this.formGroup.dirty)
      .subscribe(() => {
        // Dispatch a FormChangeAction if the user has changed the value in the UI
        this.store.dispatch(new FormChangeAction(this.formId, this.formGroup.value));
        this.formGroup.markAsPristine();
      }));
  }*/

  private getFormGroup(): FormGroup {
    if (!!this.parentFormModel) {
      return this.formGroup.parent as FormGroup;
    }

    return this.formGroup;
  }

  private getFormGroupValue() {
    return this.getFormGroup().value;
  }

  private getFormGroupValidStatus() {
    return this.getFormGroup().valid;
  }

  /**
   * Method provided by Angular. Invoked after the constructor
   */
  ngOnInit() {
    if (!this.formGroup) {
      this.formGroup = this.formBuilderService.createFormGroup(this.formModel);

    } else {
      this.formModel.forEach((model) => {
        this.formBuilderService.addFormGroupControl(this.formGroup, this.parentFormModel, model);
      });
    }

    this.formService.initForm(this.formId, this.formModel, this.getFormGroupValidStatus());

    // TODO: take a look to the following method:
    // this.keepSync();

    this.formValid = this.getFormGroupValidStatus();

    this.subs.push(this.formGroup.statusChanges.pipe(
      filter((currentStatus) => this.formValid !== this.getFormGroupValidStatus()))
      .subscribe((currentStatus) => {
        this.formService.setStatusChanged(this.formId, this.getFormGroupValidStatus());
        this.formValid = this.getFormGroupValidStatus();
      }));

    this.subs.push(
      this.formService.getForm(this.formId).pipe(
        filter((formState: FormEntry) => !!formState && (isNotEmpty(formState.errors) || isNotEmpty(this.formErrors))),
        map((formState) => formState.errors),
        distinctUntilChanged())
      // .delay(100) // this terrible delay is here to prevent the detection change error
        .subscribe((errors: FormError[]) => {
          const { formGroup, formModel } = this;
<<<<<<< HEAD

=======
>>>>>>> 3a8f7754
          errors
            .filter((error: FormError) => findIndex(this.formErrors, {
              fieldId: error.fieldId,
              fieldIndex: error.fieldIndex
            }) === -1)
            .forEach((error: FormError) => {
              const { fieldId } = error;
              const { fieldIndex } = error;
              let field: AbstractControl;
              if (!!this.parentFormModel) {
                field = this.formBuilderService.getFormControlById(fieldId, formGroup.parent as FormGroup, formModel, fieldIndex);
              } else {
                field = this.formBuilderService.getFormControlById(fieldId, formGroup, formModel, fieldIndex);
              }
              console.log('1', error);

              if (field) {
                console.log('2',error);

                const model: DynamicFormControlModel = this.formBuilderService.findById(fieldId, formModel);
                console.log('4',error);

                this.formService.addErrorToField(field, model, error.message);
                // this.formService.validateAllFormFields(formGroup);
                console.log('5',error);

                this.changeDetectorRef.detectChanges();

              }
              console.log('4',error);

            });
          console.log(errors);

          this.formErrors
            .filter((error: FormError) => findIndex(errors, {
              fieldId: error.fieldId,
              fieldIndex: error.fieldIndex
            }) === -1)
            .forEach((error: FormError) => {
              const { fieldId } = error;
              const { fieldIndex } = error;
              let field: AbstractControl;
              if (!!this.parentFormModel) {
                field = this.formBuilderService.getFormControlById(fieldId, formGroup.parent as FormGroup, formModel, fieldIndex);
              } else {
                field = this.formBuilderService.getFormControlById(fieldId, formGroup, formModel, fieldIndex);
              }

              if (field) {
                const model: DynamicFormControlModel = this.formBuilderService.findById(fieldId, formModel);
                this.formService.removeErrorFromField(field, model, error.message);
              }
            });
<<<<<<< HEAD
          console.log(this.formErrors);
=======
>>>>>>> 3a8f7754
          this.formErrors = errors;
          this.changeDetectorRef.detectChanges();
        })
    );
  }

  /**
   * Method provided by Angular. Invoked when the instance is destroyed
   */
  ngOnDestroy() {
    this.subs
      .filter((sub) => hasValue(sub))
      .forEach((sub) => sub.unsubscribe());
    this.formService.removeForm(this.formId)
  }

  /**
   * Method to check if the form status is valid or not
   */
  public isValid(): Observable<boolean> {
    return this.formService.isValid(this.formId)
  }

  /**
   * Method to keep synchronized form controls values with form state
   */
  private keepSync(): void {
    this.subs.push(this.formService.getFormData(this.formId)
      .subscribe((stateFormData) => {
        if (!Object.is(stateFormData, this.formGroup.value) && this.formGroup) {
          this.formGroup.setValue(stateFormData);
        }
      }));
  }

  onBlur(event: DynamicFormControlEvent): void {
    this.blur.emit(event);
  }

  onFocus(event: DynamicFormControlEvent): void {
    this.focus.emit(event);
  }

  onChange(event: DynamicFormControlEvent): void {
<<<<<<< HEAD

=======
>>>>>>> 3a8f7754
    this.formService.changeForm(this.formId, this.formModel);
    this.formGroup.markAsPristine();

    if (this.emitChange) {
      this.change.emit(event);
    }

    const control: FormControl = event.control;
    const fieldIndex: number = (event.context && event.context.index) ? event.context.index : 0;
    if (control.valid) {
      this.formService.removeError(this.formId, event.model.id, fieldIndex);
    }
  }

  /**
   * Method called on submit.
   * Emit a new submit Event whether the form is valid, mark fields with error otherwise
   */
  onSubmit(): void {
    if (this.getFormGroupValidStatus()) {
      this.submit.emit(this.formService.getFormData(this.formId));
    } else {
      this.formService.validateAllFormFields(this.formGroup);
    }
  }

  /**
   * Method to reset form fields
   */
  reset(): void {
    this.formGroup.reset();
  }

  isItemReadOnly(arrayContext: DynamicFormArrayModel, index: number): boolean {
    const context = arrayContext.groups[index];
    const model = context.group[0] as any;
    return model.readOnly;
  }

  removeItem($event, arrayContext: DynamicFormArrayModel, index: number): void {
    const formArrayControl = this.formGroup.get(this.formBuilderService.getPath(arrayContext)) as FormArray;
    this.removeArrayItem.emit(this.getEvent($event, arrayContext, index, 'remove'));
    this.formBuilderService.removeFormArrayGroup(index, formArrayControl, arrayContext);
    this.formService.changeForm(this.formId, this.formModel);
  }

  insertItem($event, arrayContext: DynamicFormArrayModel, index: number): void {
    const formArrayControl = this.formGroup.get(this.formBuilderService.getPath(arrayContext)) as FormArray;
    this.formBuilderService.insertFormArrayGroup(index, formArrayControl, arrayContext);
    this.addArrayItem.emit(this.getEvent($event, arrayContext, index, 'add'));
    this.formService.changeForm(this.formId, this.formModel);
  }

  protected getEvent($event: any, arrayContext: DynamicFormArrayModel, index: number, type: string): DynamicFormControlEvent {
    const context = arrayContext.groups[index];
    const itemGroupModel = context.context;
    let group = this.formGroup.get(itemGroupModel.id) as FormGroup;
    if (isNull(group)) {
      for (const key of Object.keys(this.formGroup.controls)) {
        group = this.formGroup.controls[key].get(itemGroupModel.id) as FormGroup;
        if (isNotNull(group)) {
          break;
        }
      }
    }
    const model = context.group[0] as DynamicFormControlModel;
    const control = group.controls[index] as FormControl;
    return { $event, context, control, group, model, type };
  }
}<|MERGE_RESOLUTION|>--- conflicted
+++ resolved
@@ -156,10 +156,6 @@
       // .delay(100) // this terrible delay is here to prevent the detection change error
         .subscribe((errors: FormError[]) => {
           const { formGroup, formModel } = this;
-<<<<<<< HEAD
-
-=======
->>>>>>> 3a8f7754
           errors
             .filter((error: FormError) => findIndex(this.formErrors, {
               fieldId: error.fieldId,
@@ -174,25 +170,15 @@
               } else {
                 field = this.formBuilderService.getFormControlById(fieldId, formGroup, formModel, fieldIndex);
               }
-              console.log('1', error);
 
               if (field) {
-                console.log('2',error);
-
                 const model: DynamicFormControlModel = this.formBuilderService.findById(fieldId, formModel);
-                console.log('4',error);
-
                 this.formService.addErrorToField(field, model, error.message);
                 // this.formService.validateAllFormFields(formGroup);
-                console.log('5',error);
-
                 this.changeDetectorRef.detectChanges();
 
               }
-              console.log('4',error);
-
             });
-          console.log(errors);
 
           this.formErrors
             .filter((error: FormError) => findIndex(errors, {
@@ -214,10 +200,6 @@
                 this.formService.removeErrorFromField(field, model, error.message);
               }
             });
-<<<<<<< HEAD
-          console.log(this.formErrors);
-=======
->>>>>>> 3a8f7754
           this.formErrors = errors;
           this.changeDetectorRef.detectChanges();
         })
@@ -262,10 +244,6 @@
   }
 
   onChange(event: DynamicFormControlEvent): void {
-<<<<<<< HEAD
-
-=======
->>>>>>> 3a8f7754
     this.formService.changeForm(this.formId, this.formModel);
     this.formGroup.markAsPristine();
 
