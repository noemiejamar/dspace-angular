--- conflicted
+++ resolved
@@ -78,14 +78,7 @@
    */
   private subs: Subscription[] = [];
 
-<<<<<<< HEAD
-  @ViewChild('formRef') formRef: FormGroupDirective;
-
-  constructor(private formService: FormService, private formBuilderService: FormBuilderService, private store: Store<AppState>) {
-  }
-=======
   constructor(private formService: FormService, private formBuilderService: FormBuilderService, private store: Store<AppState>) {}
->>>>>>> 88b08df5
 
   /**
    * Method provided by Angular. Invoked after the view has been initialized.
@@ -105,7 +98,7 @@
         if (this.formGroup.valid !== currentStatus) {
           this.store.dispatch(new FormStatusChangeAction(this.formUniqueId, this.formGroup.valid));
         }
-      }));
+    }));
   }
 
   /**
