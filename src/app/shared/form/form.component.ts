import {
  Component,
  EventEmitter,
  Input,
  OnDestroy,
  OnInit,
  Output
} from '@angular/core';
import { FormArray, FormGroup } from '@angular/forms';

import {
  DynamicFormArrayModel,
  DynamicFormControlEvent,
  DynamicFormControlModel
} from '@ng-dynamic-forms/core';
import { Store } from '@ngrx/store';

import { AppState } from '../../app.reducer';
import { FormChangeAction, FormInitAction, FormRemoveAction, FormStatusChangeAction } from './form.actions';
import { FormBuilderService } from './builder/form-builder.service';
import { Observable } from 'rxjs/Observable';
import { Subscription } from 'rxjs/Subscription';
import { hasValue } from '../empty.util';
import { FormService } from './form.service';

/**
 * The default form component.
 */
@Component({
  exportAs: 'formComponent',
  selector: 'ds-form',
  styleUrls: [ 'form.component.scss' ],
  templateUrl: 'form.component.html',
})
export class FormComponent implements OnDestroy, OnInit {

  /**
   * A boolean that indicate if to display form's submit and cancel buttons
   */
  @Input() displaySubmit = true;

  /**
   * The form unique ID
   */
  @Input() formId: string;

  /**
   * An array of DynamicFormControlModel type
   */
  @Input() formModel: DynamicFormControlModel[];

  @Output() blur: EventEmitter<DynamicFormControlEvent> = new EventEmitter<DynamicFormControlEvent>();
  @Output() change: EventEmitter<DynamicFormControlEvent> = new EventEmitter<DynamicFormControlEvent>();
  @Output() focus: EventEmitter<DynamicFormControlEvent> = new EventEmitter<DynamicFormControlEvent>();

  /**
   * An event fired when form is valid and submitted .
   * Event's payload equals to the form content.
   */
  @Output() submit: EventEmitter<Observable<any>> = new EventEmitter<Observable<any>>();

  /**
   * An object of FormGroup type
   */
  public formGroup: FormGroup;

  /**
   * Array to track all subscriptions and unsubscribe them onDestroy
   * @type {Array}
   */
  private subs: Subscription[] = [];

  constructor(private formService: FormService, private formBuilderService: FormBuilderService, private store: Store<AppState>) {
  }

  /**
   * Method provided by Angular. Invoked after the view has been initialized.
   */
  ngAfterViewChecked(): void {
    this.subs.push(this.formGroup.valueChanges
      .filter((formGroup) => this.formGroup.dirty)
      .subscribe(() => {
        // Dispatch a FormChangeAction if the user has changed the value in the UI
        this.store.dispatch(new FormChangeAction(this.formId, this.formGroup.value));
        this.formGroup.markAsPristine();
    }));
    this.subs.push(this.formGroup.statusChanges
      .flatMap(() => this.isValid())
      .filter((currentStatus) => this.formGroup.valid !== currentStatus)
      .subscribe((currentStatus) => {
        // Dispatch a FormStatusChangeAction if the form status has changed
<<<<<<< HEAD
        if (this.formGroup.valid !== currentStatus) {
          this.store.dispatch(new FormStatusChangeAction(this.formUniqueId, this.formGroup.valid));
        }
    }));
=======
        this.store.dispatch(new FormStatusChangeAction(this.formId, this.formGroup.valid));
      }));
>>>>>>> e96b8de4
  }

  /**
   * Method provided by Angular. Invoked after the constructor
   */
  ngOnInit() {
    this.formGroup = this.formBuilderService.createFormGroup(this.formModel);
    this.store.dispatch(new FormInitAction(this.formId, this.formGroup.value, this.formGroup.valid));
    this.keepSync();
  }

  /**
   * Method provided by Angular. Invoked when the instance is destroyed
   */
  ngOnDestroy() {
    this.store.dispatch(new FormRemoveAction(this.formUniqueId));
    this.subs
      .filter((sub) => hasValue(sub))
      .forEach((sub) => sub.unsubscribe());
  }

  /**
   * Method to check if the form status is valid or not
   */
  public isValid(): Observable<boolean> {
    return this.formService.isValid(this.formId)
  }

  /**
   * Method to keep synchronized form controls values with form state
   */
  private keepSync() {
    this.subs.push(this.formService.getFormData(this.formId)
      .subscribe((stateFormData) => {
        if (!Object.is(stateFormData, this.formGroup.value) && this.formGroup) {
          this.formGroup.setValue(stateFormData);
        }
      }));
  }

  onBlur(event) {
    this.blur.emit(event);
  }

  onFocus(event) {
    this.focus.emit(event);
  }

  onChange(event) {
    this.change.emit(event);
  }

  /**
   * Method called on submit.
   * Emit a new submit Event whether the form is valid, mark fields with error otherwise
   */
  onSubmit() {
    if (this.formGroup.valid) {
      this.submit.emit(this.formService.getFormData(this.formId));
    } else {
      this.formService.validateAllFormFields(this.formGroup);
    }
  }

  /**
   * Method to reset form fields
   */
  reset() {
    this.formGroup.reset();
  }

  removeItem(context: DynamicFormArrayModel, index: number) {
    this.formGroup.markAsDirty();
    const formArrayControl = this.formGroup.get(context.id) as FormArray;
    this.formBuilderService.removeFormArrayGroup(index, formArrayControl, context);
  }

  insertItem(context: DynamicFormArrayModel, index: number) {
    this.formGroup.markAsDirty();
    const formArrayControl = this.formGroup.get(context.id) as FormArray;
    this.formBuilderService.insertFormArrayGroup(index, formArrayControl, context);
  }

}<|MERGE_RESOLUTION|>--- conflicted
+++ resolved
@@ -89,15 +89,8 @@
       .filter((currentStatus) => this.formGroup.valid !== currentStatus)
       .subscribe((currentStatus) => {
         // Dispatch a FormStatusChangeAction if the form status has changed
-<<<<<<< HEAD
-        if (this.formGroup.valid !== currentStatus) {
-          this.store.dispatch(new FormStatusChangeAction(this.formUniqueId, this.formGroup.valid));
-        }
+        this.store.dispatch(new FormStatusChangeAction(this.formId, this.formGroup.valid));
     }));
-=======
-        this.store.dispatch(new FormStatusChangeAction(this.formId, this.formGroup.valid));
-      }));
->>>>>>> e96b8de4
   }
 
   /**
