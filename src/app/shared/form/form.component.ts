import { distinctUntilChanged, filter, map } from 'rxjs/operators';
import {
  ChangeDetectorRef,
  Component,
  EventEmitter,
  Input,
  OnDestroy,
  OnInit,
  Output
} from '@angular/core';
import { AbstractControl, FormArray, FormControl, FormGroup } from '@angular/forms';

import {
  DynamicFormArrayModel,
  DynamicFormControlEvent,
  DynamicFormControlModel,
  DynamicFormGroupModel,
  DynamicFormLayout,
} from '@ng-dynamic-forms/core';
import { findIndex } from 'lodash';
import { FormBuilderService } from './builder/form-builder.service';
import { Observable, Subscription } from 'rxjs';
import { hasValue, isNotEmpty, isNotNull, isNull } from '../empty.util';
import { FormService } from './form.service';
import { FormEntry, FormError } from './form.reducer';

/**
 * The default form component.
 */
@Component({
  exportAs: 'formComponent',
  selector: 'ds-form',
  styleUrls: ['form.component.scss'],
  templateUrl: 'form.component.html',
})
export class FormComponent implements OnDestroy, OnInit {

  private formErrors: FormError[] = [];
  private formValid: boolean;

  /**
   * A boolean that indicate if to display form's submit and cancel buttons
   */
  @Input() displaySubmit = true;

  /**
   * A boolean that indicate if to emit a form change event
   */
  @Input() emitChange = true;

  /**
   * The form unique ID
   */
  @Input() formId: string;

  /**
   * An array of DynamicFormControlModel type
   */
  @Input() formModel: DynamicFormControlModel[];
  @Input() parentFormModel: DynamicFormGroupModel | DynamicFormGroupModel[];
  @Input() formGroup: FormGroup;
  @Input() formLayout = null as DynamicFormLayout;

  /* tslint:disable:no-output-rename */
  @Output('dfBlur') blur: EventEmitter<DynamicFormControlEvent> = new EventEmitter<DynamicFormControlEvent>();
  @Output('dfChange') change: EventEmitter<DynamicFormControlEvent> = new EventEmitter<DynamicFormControlEvent>();
  @Output('dfFocus') focus: EventEmitter<DynamicFormControlEvent> = new EventEmitter<DynamicFormControlEvent>();
  /* tslint:enable:no-output-rename */
  @Output() addArrayItem: EventEmitter<DynamicFormControlEvent> = new EventEmitter<DynamicFormControlEvent>();
  @Output() removeArrayItem: EventEmitter<DynamicFormControlEvent> = new EventEmitter<DynamicFormControlEvent>();

  /**
   * An event fired when form is valid and submitted .
   * Event's payload equals to the form content.
   */
<<<<<<< HEAD
  @Output() cancel: EventEmitter<Observable<any>> = new EventEmitter<Observable<any>>();

  /**
   * An event fired when form is valid and submitted .
   * Event's payload equals to the form content.
   */
=======
>>>>>>> 34e78bd4
  @Output() submitForm: EventEmitter<Observable<any>> = new EventEmitter<Observable<any>>();

  /**
   * An object of FormGroup type
   */
  // public formGroup: FormGroup;

  /**
   * Array to track all subscriptions and unsubscribe them onDestroy
   * @type {Array}
   */
  private subs: Subscription[] = [];

  constructor(private formService: FormService,
              protected changeDetectorRef: ChangeDetectorRef,
              private formBuilderService: FormBuilderService) {
  }

  /**
   * Method provided by Angular. Invoked after the view has been initialized.
   */

  /*ngAfterViewChecked(): void {
    this.subs.push(this.formGroup.valueChanges
      .filter((formGroup) => this.formGroup.dirty)
      .subscribe(() => {
        // Dispatch a FormChangeAction if the user has changed the value in the UI
        this.store.dispatch(new FormChangeAction(this.formId, this.formGroup.value));
        this.formGroup.markAsPristine();
      }));
  }*/

  private getFormGroup(): FormGroup {
    if (!!this.parentFormModel) {
      return this.formGroup.parent as FormGroup;
    }

    return this.formGroup;
  }

  private getFormGroupValue() {
    return this.getFormGroup().value;
  }

  private getFormGroupValidStatus() {
    return this.getFormGroup().valid;
  }

  /**
   * Method provided by Angular. Invoked after the constructor
   */
  ngOnInit() {
    if (!this.formGroup) {
      this.formGroup = this.formBuilderService.createFormGroup(this.formModel);

    } else {
      this.formModel.forEach((model) => {
        if (this.parentFormModel) {
          this.formBuilderService.addFormGroupControl(this.formGroup, this.parentFormModel, model);
        }
      });
    }

    this.formService.initForm(this.formId, this.formModel, this.getFormGroupValidStatus());

    // TODO: take a look to the following method:
    // this.keepSync();

    this.formValid = this.getFormGroupValidStatus();

    this.subs.push(this.formGroup.statusChanges.pipe(
      filter((currentStatus) => this.formValid !== this.getFormGroupValidStatus()))
      .subscribe((currentStatus) => {
        this.formService.setStatusChanged(this.formId, this.getFormGroupValidStatus());
        this.formValid = this.getFormGroupValidStatus();
      }));

    this.subs.push(
      this.formService.getForm(this.formId).pipe(
        filter((formState: FormEntry) => !!formState && (isNotEmpty(formState.errors) || isNotEmpty(this.formErrors))),
        map((formState) => formState.errors),
        distinctUntilChanged())
      // .delay(100) // this terrible delay is here to prevent the detection change error
        .subscribe((errors: FormError[]) => {
          const { formGroup, formModel } = this;
          errors
            .filter((error: FormError) => findIndex(this.formErrors, {
              fieldId: error.fieldId,
              fieldIndex: error.fieldIndex
            }) === -1)
            .forEach((error: FormError) => {
              const { fieldId } = error;
              const { fieldIndex } = error;
              let field: AbstractControl;
              if (!!this.parentFormModel) {
                field = this.formBuilderService.getFormControlById(fieldId, formGroup.parent as FormGroup, formModel, fieldIndex);
              } else {
                field = this.formBuilderService.getFormControlById(fieldId, formGroup, formModel, fieldIndex);
              }

              if (field) {
                const model: DynamicFormControlModel = this.formBuilderService.findById(fieldId, formModel);
                this.formService.addErrorToField(field, model, error.message);
                // this.formService.validateAllFormFields(formGroup);
                this.changeDetectorRef.detectChanges();

              }
            });

          this.formErrors
            .filter((error: FormError) => findIndex(errors, {
              fieldId: error.fieldId,
              fieldIndex: error.fieldIndex
            }) === -1)
            .forEach((error: FormError) => {
              const { fieldId } = error;
              const { fieldIndex } = error;
              let field: AbstractControl;
              if (!!this.parentFormModel) {
                field = this.formBuilderService.getFormControlById(fieldId, formGroup.parent as FormGroup, formModel, fieldIndex);
              } else {
                field = this.formBuilderService.getFormControlById(fieldId, formGroup, formModel, fieldIndex);
              }

              if (field) {
                const model: DynamicFormControlModel = this.formBuilderService.findById(fieldId, formModel);
                this.formService.removeErrorFromField(field, model, error.message);
              }
            });
          this.formErrors = errors;
          this.changeDetectorRef.detectChanges();
        })
    );
  }

  /**
   * Method provided by Angular. Invoked when the instance is destroyed
   */
  ngOnDestroy() {
    this.subs
      .filter((sub) => hasValue(sub))
      .forEach((sub) => sub.unsubscribe());
    this.formService.removeForm(this.formId)
  }

  /**
   * Method to check if the form status is valid or not
   */
  public isValid(): Observable<boolean> {
    return this.formService.isValid(this.formId)
  }

  /**
   * Method to keep synchronized form controls values with form state
   */
  private keepSync(): void {
    this.subs.push(this.formService.getFormData(this.formId)
      .subscribe((stateFormData) => {
        // if (!Object.is(stateFormData, this.formGroup.value) && this.formGroup) {
        //   this.formGroup.setValue(stateFormData);
        console.log(stateFormData);
        // }
      }));
  }

  onBlur(event: DynamicFormControlEvent): void {
    this.blur.emit(event);
  }

  onFocus(event: DynamicFormControlEvent): void {
    this.focus.emit(event);
  }

  onChange(event: DynamicFormControlEvent): void {
    this.formService.changeForm(this.formId, this.formModel);
    this.formGroup.markAsPristine();

    if (this.emitChange) {
      this.change.emit(event);
    }

    const control: FormControl = event.control;
    const fieldIndex: number = (event.context && event.context.index) ? event.context.index : 0;
    if (control.valid) {
      this.formService.removeError(this.formId, event.model.id, fieldIndex);
    }
  }

  /**
   * Method called on submit.
   * Emit a new submit Event whether the form is valid, mark fields with error otherwise
   */
  onSubmit(): void {
    if (this.getFormGroupValidStatus()) {
      this.submitForm.emit(this.formService.getFormData(this.formId));
    } else {
      this.formService.validateAllFormFields(this.formGroup);
    }
  }

  /**
   * Method to reset form fields
   */
  reset(): void {
    this.formGroup.reset();
    this.cancel.emit();
  }

  isItemReadOnly(arrayContext: DynamicFormArrayModel, index: number): boolean {
    const context = arrayContext.groups[index];
    const model = context.group[0] as any;
    return model.readOnly;
  }

  removeItem($event, arrayContext: DynamicFormArrayModel, index: number): void {
    const formArrayControl = this.formGroup.get(this.formBuilderService.getPath(arrayContext)) as FormArray;
    this.removeArrayItem.emit(this.getEvent($event, arrayContext, index, 'remove'));
    this.formBuilderService.removeFormArrayGroup(index, formArrayControl, arrayContext);
    this.formService.changeForm(this.formId, this.formModel);
  }

  insertItem($event, arrayContext: DynamicFormArrayModel, index: number): void {
    const formArrayControl = this.formGroup.get(this.formBuilderService.getPath(arrayContext)) as FormArray;
    this.formBuilderService.insertFormArrayGroup(index, formArrayControl, arrayContext);
    this.addArrayItem.emit(this.getEvent($event, arrayContext, index, 'add'));
    this.formService.changeForm(this.formId, this.formModel);
  }

  protected getEvent($event: any, arrayContext: DynamicFormArrayModel, index: number, type: string): DynamicFormControlEvent {
    const context = arrayContext.groups[index];
    const itemGroupModel = context.context;
    let group = this.formGroup.get(itemGroupModel.id) as FormGroup;
    if (isNull(group)) {
      for (const key of Object.keys(this.formGroup.controls)) {
        group = this.formGroup.controls[key].get(itemGroupModel.id) as FormGroup;
        if (isNotNull(group)) {
          break;
        }
      }
    }
    const model = context.group[0] as DynamicFormControlModel;
    const control = group.controls[index] as FormControl;
    return { $event, context, control, group, model, type };
  }
}<|MERGE_RESOLUTION|>--- conflicted
+++ resolved
@@ -73,15 +73,12 @@
    * An event fired when form is valid and submitted .
    * Event's payload equals to the form content.
    */
-<<<<<<< HEAD
   @Output() cancel: EventEmitter<Observable<any>> = new EventEmitter<Observable<any>>();
 
   /**
    * An event fired when form is valid and submitted .
    * Event's payload equals to the form content.
    */
-=======
->>>>>>> 34e78bd4
   @Output() submitForm: EventEmitter<Observable<any>> = new EventEmitter<Observable<any>>();
 
   /**
@@ -240,10 +237,9 @@
   private keepSync(): void {
     this.subs.push(this.formService.getFormData(this.formId)
       .subscribe((stateFormData) => {
-        // if (!Object.is(stateFormData, this.formGroup.value) && this.formGroup) {
-        //   this.formGroup.setValue(stateFormData);
-        console.log(stateFormData);
-        // }
+        if (!Object.is(stateFormData, this.formGroup.value) && this.formGroup) {
+          this.formGroup.setValue(stateFormData);
+        }
       }));
   }
 
