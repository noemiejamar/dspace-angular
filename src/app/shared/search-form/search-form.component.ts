import { Component, Input } from '@angular/core';
import { DSpaceObject } from '../../core/shared/dspace-object.model';
import { Router } from '@angular/router';
import { hasValue, isNotEmpty } from '../empty.util';
import { QueryParamsHandling } from '@angular/router/src/config';
import { MYDSPACE_ROUTE } from '../../+my-dspace-page/my-dspace-page.component';
import { SearchService } from '../../+search-page/search-service/search.service';

/**
 * This component renders a simple item page.
 * The route parameter 'id' is used to request the item it represents.
 * All fields of the item that should be displayed, are defined in its template.
 */

@Component({
  selector: 'ds-search-form',
  styleUrls: ['./search-form.component.scss'],
  // templateUrl: './search-form.component.html',
  templateUrl: './themes/search-form.component.mantis.html'
})

/**
 * Component that represents the search form
 */
export class SearchFormComponent {
  /**
   * The search query
   */
  @Input() query: string;

  /**
   * True when the search component should show results on the current page
   */
  @Input() inPlaceSearch;

  /**
   * The currently selected scope object's UUID
   */
  @Input()
  scope = '';

  @Input() currentUrl: string;

  /**
   * The available scopes
   */
  @Input() scopes: DSpaceObject[];

<<<<<<< HEAD
  /**
   * Whether or not the search button should be displayed large
   */
  @Input() large = false;

  /**
   * The brand color of the search button
   */
  @Input() brandColor = 'primary';

  constructor(private router: Router) {
=======
  constructor(private router: Router, private searchService: SearchService) {
>>>>>>> 487ee9f7
  }

  /**
   * Updates the search when the form is submitted
   * @param data Values submitted using the form
   */
  onSubmit(data: any) {
    this.updateSearch(data);
  }

  /**
   * Updates the search when the current scope has been changed
   * @param {string} scope The new scope
   */
  onScopeChange(scope: string) {
    this.updateSearch({ scope });
  }

  /**
   * Updates the search URL
   * @param data Updated parameters
   */
  updateSearch(data: any) {
    this.router.navigate(this.getSearchLinkParts(), {
      queryParams: Object.assign({}, { page: 1 }, data),
      queryParamsHandling: 'merge'
    });
  }

  /**
   * For usage of the isNotEmpty function in the template
   */
  isNotEmpty(object: any) {
    return isNotEmpty(object);
  }

  /**
   * @returns {string} The base path to the search page, or the current page when inPlaceSearch is true
   */
  public getSearchLink(): string {
    if (this.inPlaceSearch) {
      return './';
    }
    return this.searchService.getSearchLink();
  }

  /**
   * @returns {string[]} The base path to the search page, or the current page when inPlaceSearch is true, split in separate pieces
   */
  public getSearchLinkParts(): string[] {
    if (this.inPlaceSearch) {
      return [];
    }
    return this.getSearchLink().split('/');
  }
}<|MERGE_RESOLUTION|>--- conflicted
+++ resolved
@@ -46,7 +46,6 @@
    */
   @Input() scopes: DSpaceObject[];
 
-<<<<<<< HEAD
   /**
    * Whether or not the search button should be displayed large
    */
@@ -57,10 +56,7 @@
    */
   @Input() brandColor = 'primary';
 
-  constructor(private router: Router) {
-=======
   constructor(private router: Router, private searchService: SearchService) {
->>>>>>> 487ee9f7
   }
 
   /**
