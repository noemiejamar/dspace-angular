--- conflicted
+++ resolved
@@ -1,11 +1,6 @@
-<<<<<<< HEAD
-.notificationContainer {
-  min-height: 65px;
-=======
 .alert-dismissible .close {
   top: -13px;
   right: -15px;
->>>>>>> 360784c1
 }
 
 .notificationClose:focus {
