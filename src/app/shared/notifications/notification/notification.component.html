<<<<<<< HEAD
<div class="notificationContainer alert {{item.type}} alert-dismissible" role="alert"
=======
<div class="alert {{item.type}} alert-dismissible p-3" role="alert"
>>>>>>> bafa46bb
     [@enterLeave]="animate">

  <div class="notification-progress-loader position-absolute w-100" *ngIf="showProgressBar">
    <span [ngStyle]="{'width': progressWidth + '%'}" class="h-100 float-left"></span>
  </div>

    <button *ngIf="item.options.clickToClose"
            (click)="remove()"
            type="button" class="close pt-0 pr-1 pl-0 pb-0" data-dismiss="alert" aria-label="Close">
      <span aria-hidden="true">&times;</span>
    </button>


  <div class="d-flex flex-row">
    <div class="d-flex flex-column justify-content-center align-items-center">
      <div class="notification-icon d-flex justify-content-center"><i
        [ngClass]="{'fa fa-2x': true,
      'fa-check': item.type == 'alert-success',
      'fa-times-circle': item.type == 'alert-danger',
      'fa-exclamation-triangle': item.type == 'alert-warning',
      'fa-info': item.type == 'alert-info'
      }"></i></div>
    </div>
    <div class="d-flex flex-column justify-content-center align-content-stretch">
      <div class="p-2 mr-3"  *ngIf="title">
        <strong>
          <div class="pl-1" *ngIf="titleIsTemplate; else regularTitle">
            <ng-container *ngTemplateOutlet="title"></ng-container>
          </div>
          <ng-template #regularTitle>
            <div class="pl-1" [innerHTML]="(title | async)"></div>
          </ng-template>
        </strong>
      </div>

      <div class="p-2 mr-3"  *ngIf="content">
<<<<<<< HEAD
        <div class="sn-content" *ngIf="contentIsTemplate; else regularContent">
=======
        <div class="pl-1" *ngIf="contentIsTemplate; else regularContent">
>>>>>>> bafa46bb
          <ng-container *ngTemplateOutlet="content"></ng-container>
        </div>
        <ng-template #regularContent>
          <div class="pl-1" [innerHTML]="(content | async)"></div>
        </ng-template>
      </div>

      <div class="p-2 mr-3" *ngIf="item.html">
<<<<<<< HEAD
        <div class="sn-html" *ngIf="htmlIsTemplate; else regularHtml">
=======
        <div class="pl-1" *ngIf="htmlIsTemplate; else regularHtml">
>>>>>>> bafa46bb
          <ng-container *ngTemplateOutlet="html"></ng-container>
        </div>
        <ng-template #regularHtml>
          <div class="pl-1" [innerHTML]="html"></div>
        </ng-template>
      </div>
    </div>
  </div>

<<<<<<< HEAD
=======

>>>>>>> bafa46bb
</div><|MERGE_RESOLUTION|>--- conflicted
+++ resolved
@@ -1,8 +1,4 @@
-<<<<<<< HEAD
-<div class="notificationContainer alert {{item.type}} alert-dismissible" role="alert"
-=======
 <div class="alert {{item.type}} alert-dismissible p-3" role="alert"
->>>>>>> bafa46bb
      [@enterLeave]="animate">
 
   <div class="notification-progress-loader position-absolute w-100" *ngIf="showProgressBar">
@@ -39,11 +35,7 @@
       </div>
 
       <div class="p-2 mr-3"  *ngIf="content">
-<<<<<<< HEAD
-        <div class="sn-content" *ngIf="contentIsTemplate; else regularContent">
-=======
         <div class="pl-1" *ngIf="contentIsTemplate; else regularContent">
->>>>>>> bafa46bb
           <ng-container *ngTemplateOutlet="content"></ng-container>
         </div>
         <ng-template #regularContent>
@@ -52,11 +44,7 @@
       </div>
 
       <div class="p-2 mr-3" *ngIf="item.html">
-<<<<<<< HEAD
-        <div class="sn-html" *ngIf="htmlIsTemplate; else regularHtml">
-=======
         <div class="pl-1" *ngIf="htmlIsTemplate; else regularHtml">
->>>>>>> bafa46bb
           <ng-container *ngTemplateOutlet="html"></ng-container>
         </div>
         <ng-template #regularHtml>
@@ -66,8 +54,5 @@
     </div>
   </div>
 
-<<<<<<< HEAD
-=======
 
->>>>>>> bafa46bb
 </div>