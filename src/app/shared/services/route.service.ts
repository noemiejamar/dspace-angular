<<<<<<< HEAD
import { distinctUntilChanged, map, mergeMap } from 'rxjs/operators';
=======
>>>>>>> f54a3a4d
import { Injectable } from '@angular/core';
import { ActivatedRoute, NavigationEnd, Params, Router, } from '@angular/router';

import { distinctUntilChanged, filter, map } from 'rxjs/operators';
import { Observable } from 'rxjs';
<<<<<<< HEAD
import { ActivatedRoute, Params, Router, } from '@angular/router';
=======
import { select, Store } from '@ngrx/store';

import { AppState } from '../../app.reducer';
import { AddUrlToHistoryAction } from '../history/history.actions';
import { historySelector } from '../history/selectors';
>>>>>>> f54a3a4d

/**
 * Service to keep track of the current query parameters
 */
@Injectable()
export class RouteService {
  params: Observable<Params>;

  constructor(private route: ActivatedRoute, private router: Router) {
    this.subscribeToRouterParams();

<<<<<<< HEAD
=======
  constructor(private route: ActivatedRoute, private router: Router, private store: Store<AppState>) {
>>>>>>> f54a3a4d
  }

  /**
   * Retrieves all query parameter values based on a parameter name
   * @param paramName The name of the parameter to look for
   */
  getQueryParameterValues(paramName: string): Observable<string[]> {
    return this.route.queryParamMap.pipe(
<<<<<<< HEAD
      map((paramMap) => [...paramMap.getAll(paramName)]),
      distinctUntilChanged()
=======
      map((params) => [...params.getAll(paramName)]),
      distinctUntilChanged((a, b) => JSON.stringify(a) === JSON.stringify(b))
>>>>>>> f54a3a4d
    );
  }

  /**
   * Retrieves a single query parameter values based on a parameter name
   * @param paramName The name of the parameter to look for
   */
  getQueryParameterValue(paramName: string): Observable<string> {
    return this.route.queryParamMap.pipe(
      map((paramMap) => paramMap.get(paramName)),
      distinctUntilChanged()
    );
  }

  /**
   * Checks if the query parameter currently exists in the route
   * @param paramName The name of the parameter to look for
   */
  hasQueryParam(paramName: string): Observable<boolean> {
    return this.route.queryParamMap.pipe(
      map((paramMap) => paramMap.has(paramName)),
      distinctUntilChanged()
    );
  }

  /**
   * Checks if the query parameter with a specific value currently exists in the route
   * @param paramName The name of the parameter to look for
   * @param paramValue The value of the parameter to look for
   */
  hasQueryParamWithValue(paramName: string, paramValue: string): Observable<boolean> {
    return this.route.queryParamMap.pipe(
      map((paramMap) => paramMap.getAll(paramName).indexOf(paramValue) > -1),
      distinctUntilChanged()
    );
  }

<<<<<<< HEAD
  getRouteParameterValue(paramName: string): Observable<string> {
    return this.params.pipe(map((params) => params[paramName]),distinctUntilChanged(),);
  }

  getRouteDataValue(datafield: string): Observable<any> {
    return this.route.data.pipe(map((data) => data[datafield]),distinctUntilChanged(),);
  }

=======
  /**
   * Retrieves all query parameters of which the parameter name starts with the given prefix
   * @param prefix The prefix of the parameter name to look for
   */
>>>>>>> f54a3a4d
  getQueryParamsWithPrefix(prefix: string): Observable<Params> {
    return this.route.queryParamMap.pipe(
      map((paramMap) => {
        const params = {};
        paramMap.keys
          .filter((key) => key.startsWith(prefix))
          .forEach((key) => {
            params[key] = [...paramMap.getAll(key)];
          });
        return params;
      }),
      distinctUntilChanged((a, b) => JSON.stringify(a) === JSON.stringify(b)),
    );
  }

  public saveRouting(): void {
    this.router.events
      .pipe(filter((event) => event instanceof NavigationEnd))
      .subscribe(({ urlAfterRedirects }: NavigationEnd) => {
        this.store.dispatch(new AddUrlToHistoryAction(urlAfterRedirects))
      });
  }

<<<<<<< HEAD
  subscribeToRouterParams() {
    this.params = this.router.events.pipe(
      mergeMap((event) => {
        let active = this.route;
        while (active.firstChild) {
          active = active.firstChild;
        }
        return active.params;
      })
    );
  }
=======
  public getHistory(): Observable<string[]> {
    return this.store.pipe(select(historySelector));
  }

  public getPreviousUrl(): Observable<string> {
    return this.getHistory().pipe(
      map((history: string[]) => history[history.length - 2] || '')
    );
  }

>>>>>>> f54a3a4d
}<|MERGE_RESOLUTION|>--- conflicted
+++ resolved
@@ -1,21 +1,13 @@
-<<<<<<< HEAD
-import { distinctUntilChanged, map, mergeMap } from 'rxjs/operators';
-=======
->>>>>>> f54a3a4d
+import { distinctUntilChanged, map, mergeMap, filter } from 'rxjs/operators';
 import { Injectable } from '@angular/core';
 import { ActivatedRoute, NavigationEnd, Params, Router, } from '@angular/router';
 
-import { distinctUntilChanged, filter, map } from 'rxjs/operators';
 import { Observable } from 'rxjs';
-<<<<<<< HEAD
-import { ActivatedRoute, Params, Router, } from '@angular/router';
-=======
 import { select, Store } from '@ngrx/store';
 
 import { AppState } from '../../app.reducer';
 import { AddUrlToHistoryAction } from '../history/history.actions';
 import { historySelector } from '../history/selectors';
->>>>>>> f54a3a4d
 
 /**
  * Service to keep track of the current query parameters
@@ -24,13 +16,9 @@
 export class RouteService {
   params: Observable<Params>;
 
-  constructor(private route: ActivatedRoute, private router: Router) {
+  constructor(private route: ActivatedRoute, private router: Router, private store: Store<AppState>) {
     this.subscribeToRouterParams();
 
-<<<<<<< HEAD
-=======
-  constructor(private route: ActivatedRoute, private router: Router, private store: Store<AppState>) {
->>>>>>> f54a3a4d
   }
 
   /**
@@ -39,13 +27,8 @@
    */
   getQueryParameterValues(paramName: string): Observable<string[]> {
     return this.route.queryParamMap.pipe(
-<<<<<<< HEAD
       map((paramMap) => [...paramMap.getAll(paramName)]),
-      distinctUntilChanged()
-=======
-      map((params) => [...params.getAll(paramName)]),
       distinctUntilChanged((a, b) => JSON.stringify(a) === JSON.stringify(b))
->>>>>>> f54a3a4d
     );
   }
 
@@ -83,7 +66,6 @@
     );
   }
 
-<<<<<<< HEAD
   getRouteParameterValue(paramName: string): Observable<string> {
     return this.params.pipe(map((params) => params[paramName]),distinctUntilChanged(),);
   }
@@ -92,12 +74,10 @@
     return this.route.data.pipe(map((data) => data[datafield]),distinctUntilChanged(),);
   }
 
-=======
   /**
    * Retrieves all query parameters of which the parameter name starts with the given prefix
    * @param prefix The prefix of the parameter name to look for
    */
->>>>>>> f54a3a4d
   getQueryParamsWithPrefix(prefix: string): Observable<Params> {
     return this.route.queryParamMap.pipe(
       map((paramMap) => {
@@ -121,7 +101,6 @@
       });
   }
 
-<<<<<<< HEAD
   subscribeToRouterParams() {
     this.params = this.router.events.pipe(
       mergeMap((event) => {
@@ -133,7 +112,7 @@
       })
     );
   }
-=======
+
   public getHistory(): Observable<string[]> {
     return this.store.pipe(select(historySelector));
   }
@@ -144,5 +123,4 @@
     );
   }
 
->>>>>>> f54a3a4d
 }