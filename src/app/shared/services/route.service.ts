--- conflicted
+++ resolved
@@ -60,8 +60,6 @@
         return params;
       }),
       distinctUntilChanged((a, b) => JSON.stringify(a) === JSON.stringify(b)));
-<<<<<<< HEAD
-=======
   }
 
   subscribeToRouterParams() {
@@ -74,6 +72,5 @@
         return active.params;
       })
     );
->>>>>>> 2e7c9f21
   }
 }