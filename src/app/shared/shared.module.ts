import { NgModule } from '@angular/core';
import { CommonModule } from '@angular/common';
import { RouterModule } from '@angular/router';
import { FormsModule, ReactiveFormsModule } from '@angular/forms';
import { NouisliderModule } from 'ng2-nouislider';

import { NgbDatepickerModule, NgbModule, NgbTimepickerModule, NgbTypeaheadModule } from '@ng-bootstrap/ng-bootstrap';

import { TranslateModule } from '@ngx-translate/core';

import { NgxPaginationModule } from 'ngx-pagination';

import { FileUploadModule } from 'ng2-file-upload';

import { InfiniteScrollModule } from 'ngx-infinite-scroll';

import { EnumKeysPipe } from './utils/enum-keys-pipe';
import { FileSizePipe } from './utils/file-size-pipe';
import { SafeUrlPipe } from './utils/safe-url-pipe';
import { ConsolePipe } from './utils/console.pipe';

import { CollectionListElementComponent } from './object-list/collection-list-element/collection-list-element.component';
import { CommunityListElementComponent } from './object-list/community-list-element/community-list-element.component';
import { ItemListElementComponent } from './object-list/item-list-element/item-list-element.component';
import { SearchResultListElementComponent } from './object-list/search-result-list-element/search-result-list-element.component';
import { WrapperListElementComponent } from './object-list/wrapper-list-element/wrapper-list-element.component';
import { ObjectListComponent } from './object-list/object-list.component';
import { CollectionGridElementComponent } from './object-grid/collection-grid-element/collection-grid-element.component';
import { CommunityGridElementComponent } from './object-grid/community-grid-element/community-grid-element.component';
import { ItemGridElementComponent } from './object-grid/item-grid-element/item-grid-element.component';
import { AbstractListableElementComponent } from './object-collection/shared/object-collection-element/abstract-listable-element.component';
import { WrapperGridElementComponent } from './object-grid/wrapper-grid-element/wrapper-grid-element.component';
import { ObjectGridComponent } from './object-grid/object-grid.component';
import { ObjectCollectionComponent } from './object-collection/object-collection.component';
import { ComcolPageContentComponent } from './comcol-page-content/comcol-page-content.component';
import { ComcolPageHeaderComponent } from './comcol-page-header/comcol-page-header.component';
import { ComcolPageLogoComponent } from './comcol-page-logo/comcol-page-logo.component';
import { ErrorComponent } from './error/error.component';
import { LoadingComponent } from './loading/loading.component';
import { PaginationComponent } from './pagination/pagination.component';
import { ThumbnailComponent } from '../thumbnail/thumbnail.component';
import { SearchFormComponent } from './search-form/search-form.component';
import { SearchResultGridElementComponent } from './object-grid/search-result-grid-element/search-result-grid-element.component';
import { ViewModeSwitchComponent } from './view-mode-switch/view-mode-switch.component';
import { GridThumbnailComponent } from './object-grid/grid-thumbnail/grid-thumbnail.component';
import { VarDirective } from './utils/var.directive';
import { LogInComponent } from './log-in/log-in.component';
import { AuthNavMenuComponent } from './auth-nav-menu/auth-nav-menu.component';
import { LogOutComponent } from './log-out/log-out.component';
import { FormComponent } from './form/form.component';
import { DsDynamicTypeaheadComponent } from './form/builder/ds-dynamic-form-ui/models/typeahead/dynamic-typeahead.component';
import { DsDynamicScrollableDropdownComponent } from './form/builder/ds-dynamic-form-ui/models/scrollable-dropdown/dynamic-scrollable-dropdown.component';
import {
  DsDynamicFormControlContainerComponent,
  dsDynamicFormControlMapFn
} from './form/builder/ds-dynamic-form-ui/ds-dynamic-form-control-container.component';
import { DsDynamicFormComponent } from './form/builder/ds-dynamic-form-ui/ds-dynamic-form.component';
import { DYNAMIC_FORM_CONTROL_MAP_FN, DynamicFormsCoreModule } from '@ng-dynamic-forms/core';
import { DynamicFormsNGBootstrapUIModule } from '@ng-dynamic-forms/ui-ng-bootstrap';
import { TextMaskModule } from 'angular2-text-mask';
import { DragClickDirective } from './utils/drag-click.directive';
import { TruncatePipe } from './utils/truncate.pipe';
import { TruncatableComponent } from './truncatable/truncatable.component';
import { TruncatableService } from './truncatable/truncatable.service';
import { TruncatablePartComponent } from './truncatable/truncatable-part/truncatable-part.component';
import { UploaderComponent } from './uploader/uploader.component';
import { ChipsComponent } from './chips/chips.component';
import { DsDynamicTagComponent } from './form/builder/ds-dynamic-form-ui/models/tag/dynamic-tag.component';
import { DsDynamicListComponent } from './form/builder/ds-dynamic-form-ui/models/list/dynamic-list.component';
import { DsDynamicFormGroupComponent } from './form/builder/ds-dynamic-form-ui/models/form-group/dynamic-form-group.component';
import { DsDynamicFormArrayComponent } from './form/builder/ds-dynamic-form-ui/models/array-group/dynamic-form-array.component';
import { DsDynamicRelationGroupComponent } from './form/builder/ds-dynamic-form-ui/models/relation-group/dynamic-relation-group.components';
import { DsDatePickerInlineComponent } from './form/builder/ds-dynamic-form-ui/models/date-picker-inline/dynamic-date-picker-inline.component';
import { SortablejsModule } from 'angular-sortablejs';
import { NumberPickerComponent } from './number-picker/number-picker.component';
import { DsDatePickerComponent } from './form/builder/ds-dynamic-form-ui/models/date-picker/date-picker.component';
import { DsDynamicLookupComponent } from './form/builder/ds-dynamic-form-ui/models/lookup/dynamic-lookup.component';
import { MockAdminGuard } from './mocks/mock-admin-guard.service';
import { AlertsComponent } from './alerts/alerts.component';
import { ObjNgFor } from './utils/object-ngfor.pipe';
import { BrowseByComponent } from './browse-by/browse-by.component';
import { BrowseEntryListElementComponent } from './object-list/browse-entry-list-element/browse-entry-list-element.component';
import { DebounceDirective } from './utils/debounce.directive';
import { ClickOutsideDirective } from './utils/click-outside.directive';
import { EmphasizePipe } from './utils/emphasize.pipe';
import { InputSuggestionsComponent } from './input-suggestions/input-suggestions.component';
import { CapitalizePipe } from './utils/capitalize.pipe';
import { ObjectKeysPipe } from './utils/object-keys-pipe';
import { MomentModule } from 'ngx-moment';
import { AuthorityConfidenceStateDirective } from './authority-confidence/authority-confidence-state.directive';
import { MenuModule } from './menu/menu.module';
import { ComColFormComponent } from './comcol-forms/comcol-form/comcol-form.component';
import { CreateComColPageComponent } from './comcol-forms/create-comcol-page/create-comcol-page.component';
import { EditComColPageComponent } from './comcol-forms/edit-comcol-page/edit-comcol-page.component';
import { DeleteComColPageComponent } from './comcol-forms/delete-comcol-page/delete-comcol-page.component';
import { LangSwitchComponent } from './lang-switch/lang-switch.component';
import { ObjectValuesPipe } from './utils/object-values-pipe';
import { InListValidator } from './utils/in-list-validator.directive';
import { AutoFocusDirective } from './utils/auto-focus.directive';
import { ComcolPageBrowseByComponent } from './comcol-page-browse-by/comcol-page-browse-by.component';
import { StartsWithDateComponent } from './starts-with/date/starts-with-date.component';
import { StartsWithTextComponent } from './starts-with/text/starts-with-text.component';

const MODULES = [
  // Do NOT include UniversalModule, HttpModule, or JsonpModule here
  CommonModule,
  SortablejsModule,
  DynamicFormsCoreModule,
  DynamicFormsNGBootstrapUIModule,
  FileUploadModule,
  FormsModule,
  InfiniteScrollModule,
  NgbModule,
  NgbDatepickerModule,
  NgbTimepickerModule,
  NgbTypeaheadModule,
  NgxPaginationModule,
  ReactiveFormsModule,
  RouterModule,
  TranslateModule,
  NouisliderModule,
  MomentModule,
  TextMaskModule,
  MenuModule
];

const PIPES = [
  // put shared pipes here
  EnumKeysPipe,
  FileSizePipe,
  SafeUrlPipe,
  TruncatePipe,
  EmphasizePipe,
  CapitalizePipe,
  ObjectKeysPipe,
  ConsolePipe,
  ObjNgFor,
  ObjectValuesPipe
];

const COMPONENTS = [
  // put shared components here
  AlertsComponent,
  AuthNavMenuComponent,
  ChipsComponent,
  ComcolPageContentComponent,
  ComcolPageHeaderComponent,
  ComcolPageLogoComponent,
  ComColFormComponent,
  CreateComColPageComponent,
  EditComColPageComponent,
  DeleteComColPageComponent,
  ComcolPageBrowseByComponent,
  DsDynamicFormComponent,
  DsDynamicFormControlContainerComponent,
  DsDynamicListComponent,
  DsDynamicLookupComponent,
  DsDynamicScrollableDropdownComponent,
  DsDynamicTagComponent,
  DsDynamicTypeaheadComponent,
  DsDynamicRelationGroupComponent,
  DsDatePickerComponent,
  DsDynamicFormGroupComponent,
  DsDynamicFormArrayComponent,
  DsDatePickerInlineComponent,
  ErrorComponent,
  FormComponent,
  LangSwitchComponent,
  LoadingComponent,
  LogInComponent,
  LogOutComponent,
  NumberPickerComponent,
  ObjectListComponent,
  AbstractListableElementComponent,
  WrapperListElementComponent,
  ObjectGridComponent,
  WrapperGridElementComponent,
  ObjectCollectionComponent,
  PaginationComponent,
  SearchFormComponent,
  ThumbnailComponent,
  GridThumbnailComponent,
  UploaderComponent,
  WrapperListElementComponent,
  ViewModeSwitchComponent,
  TruncatableComponent,
  TruncatablePartComponent,
  BrowseByComponent,
  InputSuggestionsComponent,
];

const ENTRY_COMPONENTS = [
  // put shared entry components (components that are created dynamically) here
  ItemListElementComponent,
  CollectionListElementComponent,
  CommunityListElementComponent,
  SearchResultListElementComponent,
  ItemGridElementComponent,
  CollectionGridElementComponent,
  CommunityGridElementComponent,
  SearchResultGridElementComponent,
  BrowseEntryListElementComponent,
<<<<<<< HEAD
  DsDynamicListComponent,
  DsDynamicLookupComponent,
  DsDynamicScrollableDropdownComponent,
  DsDynamicTagComponent,
  DsDynamicTypeaheadComponent,
  DsDynamicRelationGroupComponent,
  DsDatePickerComponent,
  DsDynamicFormGroupComponent,
  DsDynamicFormArrayComponent,
  DsDatePickerInlineComponent
=======
  StartsWithDateComponent,
  StartsWithTextComponent
>>>>>>> 1103f18d
];

const PROVIDERS = [
  TruncatableService,
  MockAdminGuard,
  {
    provide: DYNAMIC_FORM_CONTROL_MAP_FN,
    useValue: dsDynamicFormControlMapFn
  }
];

const DIRECTIVES = [
  VarDirective,
  DragClickDirective,
  DebounceDirective,
  ClickOutsideDirective,
  AuthorityConfidenceStateDirective,
  InListValidator,
  AutoFocusDirective
];

@NgModule({
  imports: [
    ...MODULES
  ],
  declarations: [
    ...PIPES,
    ...COMPONENTS,
    ...DIRECTIVES,
    ...ENTRY_COMPONENTS,
  ],
  providers: [
    ...PROVIDERS
  ],
  exports: [
    ...MODULES,
    ...PIPES,
    ...COMPONENTS,
    ...DIRECTIVES
  ],
  entryComponents: [
    ...ENTRY_COMPONENTS
  ]
})

/**
 * This module handles all components and pipes that need to be shared among multiple other modules
 */
export class SharedModule {

}<|MERGE_RESOLUTION|>--- conflicted
+++ resolved
@@ -133,9 +133,9 @@
   EmphasizePipe,
   CapitalizePipe,
   ObjectKeysPipe,
+  ObjectValuesPipe,
   ConsolePipe,
-  ObjNgFor,
-  ObjectValuesPipe
+  ObjNgFor
 ];
 
 const COMPONENTS = [
@@ -200,7 +200,6 @@
   CommunityGridElementComponent,
   SearchResultGridElementComponent,
   BrowseEntryListElementComponent,
-<<<<<<< HEAD
   DsDynamicListComponent,
   DsDynamicLookupComponent,
   DsDynamicScrollableDropdownComponent,
@@ -210,11 +209,9 @@
   DsDatePickerComponent,
   DsDynamicFormGroupComponent,
   DsDynamicFormArrayComponent,
-  DsDatePickerInlineComponent
-=======
+  DsDatePickerInlineComponent,
   StartsWithDateComponent,
   StartsWithTextComponent
->>>>>>> 1103f18d
 ];
 
 const PROVIDERS = [
