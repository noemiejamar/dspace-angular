--- conflicted
+++ resolved
@@ -406,18 +406,9 @@
   ExportMetadataSelectorComponent,
   ConfirmationModalComponent,
   VocabularyTreeviewComponent,
-<<<<<<< HEAD
+  AuthorizedCollectionSelectorComponent,
   CurationFormComponent,
   PublicationListElementComponent,
-=======
-  AuthorizedCollectionSelectorComponent,
-];
-
-const ENTRY_COMPONENTS = [
-  // put shared entry components (components that are created dynamically) here
-  CollectionListElementComponent,
-  CommunityListElementComponent,
->>>>>>> 32a29c4a
   SearchResultListElementComponent,
   SearchResultGridElementComponent,
   SearchResultDetailElementComponent,
@@ -432,10 +423,8 @@
   ItemMetadataRepresentationListElementComponent,
   DsDynamicLookupRelationExternalSourceTabComponent,
   BundleListElementComponent,
-<<<<<<< HEAD
   StartsWithDateComponent,
-  StartsWithTextComponent
-=======
+  StartsWithTextComponent,
   ItemVersionsNoticeComponent,
   ClaimedTaskActionsApproveComponent,
   ClaimedTaskActionsRejectComponent,
@@ -452,7 +441,6 @@
   CollectionSidebarSearchListElementComponent,
   CommunitySidebarSearchListElementComponent,
   AuthorizedCollectionSelectorComponent,
->>>>>>> 32a29c4a
 ];
 
 const SHARED_ITEM_PAGE_COMPONENTS = [
@@ -502,37 +490,19 @@
     ...PIPES,
     ...COMPONENTS,
     ...DIRECTIVES,
-<<<<<<< HEAD
     ...SHARED_ITEM_PAGE_COMPONENTS
-=======
-    ...ENTRY_COMPONENTS,
-    ...SHARED_ITEM_PAGE_COMPONENTS,
->>>>>>> 32a29c4a
   ],
   providers: [
     ...PROVIDERS
   ],
-<<<<<<< HEAD
-  exports: [
-    ...MODULES,
-    ...PIPES,
-    ...COMPONENTS,
-    ...SHARED_ITEM_PAGE_COMPONENTS,
-    ...DIRECTIVES,
-    TranslateModule,
-    CurationFormComponent
-=======
     exports: [
         ...MODULES,
         ...PIPES,
         ...COMPONENTS,
         ...SHARED_ITEM_PAGE_COMPONENTS,
         ...DIRECTIVES,
+    TranslateModule,
         CurationFormComponent
-    ],
-  entryComponents: [
-    ...ENTRY_COMPONENTS
->>>>>>> 32a29c4a
   ]
 })
 
