--- conflicted
+++ resolved
@@ -120,11 +120,8 @@
   PaginationComponent,
   SearchFormComponent,
   ThumbnailComponent,
-<<<<<<< HEAD
+  GridThumbnailComponent,
   UploadFilesComponent,
-=======
-  GridThumbnailComponent,
->>>>>>> a4bdc6d8
   WrapperListElementComponent,
   ViewModeSwitchComponent,
   DsDynamicGroupComponent,
