import { NgModule } from '@angular/core';
import { CommonModule } from '@angular/common';
import { RouterModule } from '@angular/router';
import { FormsModule, ReactiveFormsModule } from '@angular/forms';

import { NgbDatepickerModule, NgbModule, NgbTimepickerModule, NgbTypeaheadModule } from '@ng-bootstrap/ng-bootstrap';

import { TranslateModule } from '@ngx-translate/core';

import { InfiniteScrollModule } from 'ngx-infinite-scroll';

import { NgxPaginationModule } from 'ngx-pagination';

import { FileUploadModule } from 'ng2-file-upload';


import { EnumKeysPipe } from './utils/enum-keys-pipe';
import { FileSizePipe } from './utils/file-size-pipe';
import { SafeUrlPipe } from './utils/safe-url-pipe';
import { TruncatePipe } from './utils/truncate.pipe';

import { CollectionListElementComponent } from '../object-list/collection-list-element/collection-list-element.component';
import { ComcolPageContentComponent } from './comcol-page-content/comcol-page-content.component';
import { ComcolPageHeaderComponent } from './comcol-page-header/comcol-page-header.component';
import { ComcolPageLogoComponent } from './comcol-page-logo/comcol-page-logo.component';
import { CommunityListElementComponent } from '../object-list/community-list-element/community-list-element.component';
import { ErrorComponent } from './error/error.component';
import { LoadingComponent } from './loading/loading.component';
import { ItemListElementComponent } from '../object-list/item-list-element/item-list-element.component';
import { ObjectListComponent } from '../object-list/object-list.component';
import { ObjectListElementComponent } from '../object-list/object-list-element/object-list-element.component';
import { PaginationComponent } from './pagination/pagination.component';
import { ThumbnailComponent } from '../thumbnail/thumbnail.component';
import { SearchResultListElementComponent } from '../object-list/search-result-list-element/search-result-list-element.component';
import { SearchFormComponent } from './search-form/search-form.component';
import { WrapperListElementComponent } from '../object-list/wrapper-list-element/wrapper-list-element.component';
import { FormComponent } from './form/form.component';
import { DsDynamicTypeaheadComponent } from './form/builder/model/typeahead/dynamic-typeahead.component';
import { DsDynamicScrollableDropdownComponent } from './form/builder/model/scrollable-dropdown/dynamic-scrollable-dropdown.component';
import { DsDynamicFormControlComponent } from './form/builder/ds-dynamic-form-ui/ds-dynamic-form-control.component';
import { DsDynamicFormComponent } from './form/builder/ds-dynamic-form-ui/ds-dynamic-form.component';
import { DynamicFormsCoreModule } from '@ng-dynamic-forms/core';
import { DynamicFormsNGBootstrapUIModule } from '@ng-dynamic-forms/ui-ng-bootstrap';
<<<<<<< HEAD
import { FormModule } from './form/form.module';
import { UploadFilesComponent } from './upload-files/upload-files.component';
import { WrapperListElementComponent } from '../object-list/wrapper-list-element/wrapper-list-element.component';

=======
import { TextMaskModule } from 'angular2-text-mask';
>>>>>>> ea72607e

const MODULES = [
  // Do NOT include UniversalModule, HttpModule, or JsonpModule here
  CommonModule,
<<<<<<< HEAD
  FileUploadModule,
  FormModule,
=======
  DynamicFormsCoreModule,
  DynamicFormsNGBootstrapUIModule,
>>>>>>> ea72607e
  FormsModule,
  InfiniteScrollModule,
  NgbModule,
  NgbDatepickerModule,
  NgbTimepickerModule,
  NgbTypeaheadModule,
  NgxPaginationModule,
  ReactiveFormsModule,
  RouterModule,
  TranslateModule,
  TextMaskModule,
];

const PIPES = [
  // put shared pipes here
  EnumKeysPipe,
  FileSizePipe,
  SafeUrlPipe,
  TruncatePipe
];

const COMPONENTS = [
  // put shared components here
  ComcolPageContentComponent,
  ComcolPageHeaderComponent,
  ComcolPageLogoComponent,
  DsDynamicFormComponent,
  DsDynamicFormControlComponent,
  DsDynamicScrollableDropdownComponent,
  DsDynamicTypeaheadComponent,
  ErrorComponent,
  FormComponent,
  LoadingComponent,
  ObjectListComponent,
  ObjectListElementComponent,
  PaginationComponent,
  SearchFormComponent,
  ThumbnailComponent,
  UploadFilesComponent,
  WrapperListElementComponent
];

const ENTRY_COMPONENTS = [
  // put shared entry components (components that are created dynamically) here
  CollectionListElementComponent,
  CommunityListElementComponent,
  ItemListElementComponent,
  SearchResultListElementComponent
];

@NgModule({
  imports: [
    ...MODULES
  ],
  declarations: [
    ...PIPES,
    ...COMPONENTS,
    ...ENTRY_COMPONENTS
  ],
  exports: [
    ...MODULES,
    ...PIPES,
    ...COMPONENTS
  ],
  entryComponents: [
    ...ENTRY_COMPONENTS
  ]
})
export class SharedModule {

}<|MERGE_RESOLUTION|>--- conflicted
+++ resolved
@@ -7,12 +7,11 @@
 
 import { TranslateModule } from '@ngx-translate/core';
 
+import { FileUploadModule } from 'ng2-file-upload';
+
 import { InfiniteScrollModule } from 'ngx-infinite-scroll';
 
 import { NgxPaginationModule } from 'ngx-pagination';
-
-import { FileUploadModule } from 'ng2-file-upload';
-
 
 import { EnumKeysPipe } from './utils/enum-keys-pipe';
 import { FileSizePipe } from './utils/file-size-pipe';
@@ -41,25 +40,16 @@
 import { DsDynamicFormComponent } from './form/builder/ds-dynamic-form-ui/ds-dynamic-form.component';
 import { DynamicFormsCoreModule } from '@ng-dynamic-forms/core';
 import { DynamicFormsNGBootstrapUIModule } from '@ng-dynamic-forms/ui-ng-bootstrap';
-<<<<<<< HEAD
-import { FormModule } from './form/form.module';
+import { TextMaskModule } from 'angular2-text-mask';
+
 import { UploadFilesComponent } from './upload-files/upload-files.component';
-import { WrapperListElementComponent } from '../object-list/wrapper-list-element/wrapper-list-element.component';
-
-=======
-import { TextMaskModule } from 'angular2-text-mask';
->>>>>>> ea72607e
 
 const MODULES = [
   // Do NOT include UniversalModule, HttpModule, or JsonpModule here
   CommonModule,
-<<<<<<< HEAD
-  FileUploadModule,
-  FormModule,
-=======
   DynamicFormsCoreModule,
   DynamicFormsNGBootstrapUIModule,
->>>>>>> ea72607e
+  FileUploadModule,
   FormsModule,
   InfiniteScrollModule,
   NgbModule,
