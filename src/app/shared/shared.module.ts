import { NgModule, ModuleWithProviders } from '@angular/core';
import { CommonModule } from '@angular/common';
import { RouterModule } from '@angular/router';
import { FormsModule, ReactiveFormsModule } from '@angular/forms';

import { Ng2PaginationModule } from 'ng2-pagination';
import { NgbModule } from '@ng-bootstrap/ng-bootstrap';
import { TranslateModule } from '@ngx-translate/core';

import { ApiService } from './api.service';
<<<<<<< HEAD
import { PaginationComponent } from "./pagination/pagination.component";
=======
import { FileSizePipe } from "./utils/file-size-pipe";
import { ThumbnailComponent } from "../thumbnail/thumbnail.component";
import { SafeUrlPipe } from "./utils/safe-url-pipe";
>>>>>>> 71c1e3a5

const MODULES = [
  // Do NOT include UniversalModule, HttpModule, or JsonpModule here
  CommonModule,
  RouterModule,
  TranslateModule,
  FormsModule,
  ReactiveFormsModule,
  Ng2PaginationModule,
  NgbModule
];

const PIPES = [
    FileSizePipe,
    SafeUrlPipe
  // put pipes here
];

const COMPONENTS = [
  ThumbnailComponent
  // put shared components here
  PaginationComponent
];

const PROVIDERS = [
  ApiService
];

@NgModule({
  imports: [
    ...MODULES
  ],
  declarations: [
    ...PIPES,
    ...COMPONENTS
  ],
  exports: [
    ...MODULES,
    ...PIPES,
    ...COMPONENTS
  ]
})
export class SharedModule {
  static forRoot(): ModuleWithProviders {
    return {
      ngModule: SharedModule,
      providers: [
        ...PROVIDERS
      ]
    };
  }
}<|MERGE_RESOLUTION|>--- conflicted
+++ resolved
@@ -8,13 +8,10 @@
 import { TranslateModule } from '@ngx-translate/core';
 
 import { ApiService } from './api.service';
-<<<<<<< HEAD
 import { PaginationComponent } from "./pagination/pagination.component";
-=======
 import { FileSizePipe } from "./utils/file-size-pipe";
 import { ThumbnailComponent } from "../thumbnail/thumbnail.component";
 import { SafeUrlPipe } from "./utils/safe-url-pipe";
->>>>>>> 71c1e3a5
 
 const MODULES = [
   // Do NOT include UniversalModule, HttpModule, or JsonpModule here
