<<<<<<< HEAD

=======
>>>>>>> 3a8f7754
import {distinctUntilChanged, debounceTime, takeUntil} from 'rxjs/operators';
import { Directive, Input, Output, EventEmitter, OnDestroy, OnInit } from '@angular/core';
import { NgControl } from '@angular/forms';

<<<<<<< HEAD


=======
>>>>>>> 3a8f7754
import { Subject } from 'rxjs';

@Directive({
  selector: '[ngModel][dsDebounce]',
})
/**
 * Directive for setting a debounce time on an input field
 * It will emit the input field's value when no changes were made to this value in a given debounce time
 */
export class DebounceDirective implements OnInit, OnDestroy {

  /**
   * Emits a value when nothing has changed in dsDebounce milliseconds
   */
  @Output()
  public onDebounce = new EventEmitter<any>();

  /**
   * The debounce time in milliseconds
   */
  @Input()
  public dsDebounce = 500;

  /**
   * True if no changes have been made to the input field's value
   */
  private isFirstChange = true;

  /**
   * Subject to unsubscribe from
   */
  private subject: Subject<void> = new Subject<void>();

  constructor(public model: NgControl) {
  }

  /**
   * Start listening to changes of the input field's value changes
   * Emit it when the debounceTime is over without new changes
   */
  ngOnInit() {
    this.model.valueChanges.pipe(
      takeUntil(this.subject),
      debounceTime(this.dsDebounce),
      distinctUntilChanged(),)
      .subscribe((modelValue) => {
        if (this.isFirstChange) {
          this.isFirstChange = false;
        } else {
          this.onDebounce.emit(modelValue);
        }
      });
  }

  /**
   * Close subject
   */
  ngOnDestroy() {
    this.subject.next();
    this.subject.complete();
  }
}<|MERGE_RESOLUTION|>--- conflicted
+++ resolved
@@ -1,16 +1,7 @@
-<<<<<<< HEAD
-
-=======
->>>>>>> 3a8f7754
 import {distinctUntilChanged, debounceTime, takeUntil} from 'rxjs/operators';
 import { Directive, Input, Output, EventEmitter, OnDestroy, OnInit } from '@angular/core';
 import { NgControl } from '@angular/forms';
 
-<<<<<<< HEAD
-
-
-=======
->>>>>>> 3a8f7754
 import { Subject } from 'rxjs';
 
 @Directive({
