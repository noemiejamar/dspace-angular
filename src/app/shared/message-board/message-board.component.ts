--- conflicted
+++ resolved
@@ -7,12 +7,9 @@
 import { NotificationsService } from '../notifications/notifications.service';
 import { TranslateService } from '@ngx-translate/core';
 import { NotificationOptions } from '../notifications/models/notification-options.model';
-<<<<<<< HEAD
 import { Observable } from 'rxjs/Observable';
-=======
 import { Subscription } from 'rxjs/Subscription';
 import { hasValue } from '../empty.util';
->>>>>>> feb77684
 
 @Component({
   selector: 'ds-message-board',
@@ -112,13 +109,9 @@
       subject,
       description
     };
-<<<<<<< HEAD
-    this.msgService.createMessage(body).subscribe((res) => {
-=======
     this.sub = this.msgService.createMessage(body)
       .take(1)
       .subscribe((res) => {
->>>>>>> feb77684
       if (res.isSuccessful) {
         console.log('After message creation:');
         console.log(res);
@@ -164,7 +157,6 @@
     });
   }
 
-<<<<<<< HEAD
   isUnread(m: Bitstream): boolean {
     const accessioned = m.findMetadata('dc.date.accessioned');
     const type = m.findMetadata('dc.type');
@@ -180,11 +172,10 @@
     return false;
   }
 
-=======
   ngOnDestroy() {
     if (hasValue(this.sub)) {
       this.sub.unsubscribe();
     }
   }
->>>>>>> feb77684
+
 }