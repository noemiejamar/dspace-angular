--- conflicted
+++ resolved
@@ -83,15 +83,11 @@
       .filter((rd: RemoteData<Item[]>) => rd.hasSucceeded && isNotEmpty(rd.payload))
       .take(1)
       .map((rd: RemoteData<Item[]>) => {
-        console.log(rd);
         const item = rd.payload[0];
         return item.uuid;
       });
-<<<<<<< HEAD
 
 
-=======
->>>>>>> c66be86b
   }
 
   readMessages() {
@@ -101,15 +97,8 @@
         const lastMsg = msgs[msgs.length - 1];
         const type = lastMsg.findMetadata('dc.type');
         if (
-<<<<<<< HEAD
         (this.isSubmitter && type === 'outbound')
         || (!this.isSubmitter && type === 'inbound')
-=======
-          // (this.user.sequenceEqual(this.submitter) && type === 'outbound')
-        // || (!this.user.sequenceEqual(this.submitter) && type === 'inbound')
-        (this.user.uuid === this.submitter.uuid && type === 'outbound')
-        || (this.user.uuid !== this.submitter.uuid && type === 'inbound')
->>>>>>> c66be86b
         ) {
           const accessioned = lastMsg.findMetadata('dc.date.accessioned');
           if (!accessioned) {
@@ -163,7 +152,7 @@
         // Refresh event
         this.refresh.emit('read');
         this.showUnread = false;
-      });
+    });
   }
 
   read() {
@@ -177,7 +166,7 @@
           console.log(res);
           // Refresh event
           this.refresh.emit('read');
-        });
+      });
     });
   }
 
@@ -185,20 +174,9 @@
     const accessioned = m.findMetadata('dc.date.accessioned');
     const type = m.findMetadata('dc.type');
     // if (this.user.sequenceEqual(this.submitter)
-<<<<<<< HEAD
     if (!accessioned &&
       ( (this.isSubmitter && type === 'outbound') || (!this.isSubmitter && type === 'inbound') )
     ) {
-=======
-    if (this.user.uuid === this.submitter.uuid
-      && !accessioned
-      && type === 'outbound') {
-      return true;
-      // } else if (!this.user.sequenceEqual(this.submitter)
-    } else if (this.user.uuid !== this.submitter.uuid
-      && !accessioned
-      && type === 'inbound') {
->>>>>>> c66be86b
       return true;
     }
     return false;
