--- conflicted
+++ resolved
@@ -20,13 +20,8 @@
       authStatus.okay = true;
       authStatus.authenticated = true;
       authStatus.token = this.token;
-<<<<<<< HEAD
-      authStatus.eperson = EpersonMock;
-      return Observable.of(authStatus);
-=======
       authStatus.eperson = observableOf(new RemoteData<EPerson>(false, false, true, undefined, EPersonMock));
       return observableOf(authStatus);
->>>>>>> 6de7104b
     } else {
       console.log('error');
       throw(new Error('Message Error test'));
