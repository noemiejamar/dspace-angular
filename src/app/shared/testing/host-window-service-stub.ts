--- conflicted
+++ resolved
@@ -17,11 +17,7 @@
     return Observable.of(this.width < 576);
   }
 
-<<<<<<< HEAD
-  isMobileView(): Observable<boolean> {
-=======
   isXsOrSm(): Observable<boolean> {
->>>>>>> 30ae0f78
     return this.isXs();
   }
 }