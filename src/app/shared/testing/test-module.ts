import {CUSTOM_ELEMENTS_SCHEMA, NgModule} from '@angular/core';
import { QueryParamsDirectiveStub } from './query-params-directive-stub';
<<<<<<< HEAD
import { MySimpleItemActionComponent } from '../../+item-page/edit-item-page/simple-item-action/abstract-simple-item-action.component.spec';
import {CommonModule} from '@angular/common';
import {SharedModule} from '../shared.module';
=======
import { RouterLinkDirectiveStub } from './router-link-directive-stub';
import { NgComponentOutletDirectiveStub } from './ng-component-outlet-directive-stub';
>>>>>>> 76196602

/**
 * This module isn't used. It serves to prevent the AoT compiler
 * complaining about components/pipes/directives that were
 * created only for use in tests.
 * See https://github.com/angular/angular/issues/13590
 */
@NgModule({
  imports: [
    CommonModule,
    SharedModule
  ],
  declarations: [
    QueryParamsDirectiveStub,
<<<<<<< HEAD
    MySimpleItemActionComponent
  ], schemas: [
    CUSTOM_ELEMENTS_SCHEMA
=======
    RouterLinkDirectiveStub,
    NgComponentOutletDirectiveStub
>>>>>>> 76196602
  ]
})
export class TestModule {}<|MERGE_RESOLUTION|>--- conflicted
+++ resolved
@@ -1,13 +1,10 @@
 import {CUSTOM_ELEMENTS_SCHEMA, NgModule} from '@angular/core';
 import { QueryParamsDirectiveStub } from './query-params-directive-stub';
-<<<<<<< HEAD
 import { MySimpleItemActionComponent } from '../../+item-page/edit-item-page/simple-item-action/abstract-simple-item-action.component.spec';
 import {CommonModule} from '@angular/common';
 import {SharedModule} from '../shared.module';
-=======
 import { RouterLinkDirectiveStub } from './router-link-directive-stub';
 import { NgComponentOutletDirectiveStub } from './ng-component-outlet-directive-stub';
->>>>>>> 76196602
 
 /**
  * This module isn't used. It serves to prevent the AoT compiler
@@ -22,14 +19,11 @@
   ],
   declarations: [
     QueryParamsDirectiveStub,
-<<<<<<< HEAD
     MySimpleItemActionComponent
+    RouterLinkDirectiveStub,
+    NgComponentOutletDirectiveStub
   ], schemas: [
     CUSTOM_ELEMENTS_SCHEMA
-=======
-    RouterLinkDirectiveStub,
-    NgComponentOutletDirectiveStub
->>>>>>> 76196602
   ]
 })
 export class TestModule {}