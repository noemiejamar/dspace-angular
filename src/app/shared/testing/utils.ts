import { ComponentFixture, TestBed } from '@angular/core/testing';

/**
 * Returns true if a Native Element has a specified css class.
 *
 * @param element
 *    the Native Element
 * @param className
 *    the class name to find
 */
export const hasClass = (element: any, className: string): boolean => {
  const classes = element.getAttribute('class');
  return classes.split(' ').indexOf(className) !== -1;
};

/**
 * Creates an instance of a component and returns test fixture.
 *
 * @param html
 *    the component's template as html
 * @param type
 *    the type of the component to instantiate
 */
export const createTestComponent = <T>(html: string, type: { new(...args: any[]): T }): ComponentFixture<T> => {
  TestBed.overrideComponent(type, {
    set: {template: html}
  });
  const fixture = TestBed.createComponent(type);

  fixture.detectChanges();
  return fixture as ComponentFixture<T>;
};

<<<<<<< HEAD
=======
/**
 * Allows you to spy on a read only property
 *
 * @param obj
 *    The object to spy on
 * @param prop
 *    The property to spy on
 */
>>>>>>> b8252a1a
export function spyOnOperator(obj: any, prop: string): any {
  const oldProp = obj[prop];
  Object.defineProperty(obj, prop, {
    configurable: true,
    enumerable: true,
    value: oldProp,
    writable: true
  });

  return spyOn(obj, prop);
}<|MERGE_RESOLUTION|>--- conflicted
+++ resolved
@@ -31,8 +31,6 @@
   return fixture as ComponentFixture<T>;
 };
 
-<<<<<<< HEAD
-=======
 /**
  * Allows you to spy on a read only property
  *
@@ -41,7 +39,6 @@
  * @param prop
  *    The property to spy on
  */
->>>>>>> b8252a1a
 export function spyOnOperator(obj: any, prop: string): any {
   const oldProp = obj[prop];
   Object.defineProperty(obj, prop, {
