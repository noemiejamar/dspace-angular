import { ComponentFixture, TestBed } from '@angular/core/testing';
import { RemoteData } from '../../core/data/remote-data';
import { Observable, of as observableOf } from 'rxjs';
import { RemoteDataError } from '../../core/data/remote-data-error';
import { PaginatedList } from '../../core/data/paginated-list';
import { PageInfo } from '../../core/shared/page-info.model';

/**
 * Returns true if a Native Element has a specified css class.
 *
 * @param element
 *    the Native Element
 * @param className
 *    the class name to find
 */
export const hasClass = (element: any, className: string): boolean => {
  const classes = element.getAttribute('class');
  return classes.split(' ').indexOf(className) !== -1;
};

/**
 * Creates an instance of a component and returns test fixture.
 *
 * @param html
 *    the component's template as html
 * @param type
 *    the type of the component to instantiate
 */
export const createTestComponent = <T>(html: string, type: { new(...args: any[]): T }): ComponentFixture<T> => {
  TestBed.overrideComponent(type, {
    set: { template: html }
  });
  const fixture = TestBed.createComponent(type);

  fixture.detectChanges();
  return fixture as ComponentFixture<T>;
};

/**
 * Allows you to spy on a read only property
 *
 * @param obj
 *    The object to spy on
 * @param prop
 *    The property to spy on
 */
export function spyOnOperator(obj: any, prop: string): any {
  const oldProp = obj[prop];
  Object.defineProperty(obj, prop, {
    configurable: true,
    enumerable: true,
    value: oldProp,
    writable: true
  });

  return spyOn(obj, prop);
}

/**
 * Method to create a remote data object that has succeeded
 * @param object The object to wrap
 */
export function createSuccessfulRemoteDataObject<T>(object: T): RemoteData<T> {
  return new RemoteData(
    false,
    false,
    true,
    undefined,
    object
  );
}

/**
 * Method to create a remote data object that has succeeded, wrapped in an observable
 * @param object The object to wrap
 */
export function createSuccessfulRemoteDataObject$<T>(object: T): Observable<RemoteData<T>> {
  return observableOf(createSuccessfulRemoteDataObject(object));
}

/**
 * Method to create a remote data object that has failed
 * @param object The object to wrap
 * @param error The RemoteDataError that caused the failure
 */
export function createFailedRemoteDataObject<T>(object?: T, error?: RemoteDataError): RemoteData<T> {
  return new RemoteData(
    false,
    false,
    false,
    error,
    object
  );
}

/**
 * Method to create a remote data object that has failed, wrapped in an observable
 * @param object The object to wrap
 * @param error The RemoteDataError that caused the failure
 */
export function createFailedRemoteDataObject$<T>(object?: T, error?: RemoteDataError): Observable<RemoteData<T>> {
  return observableOf(createFailedRemoteDataObject(object, error));
}

/**
 * Method to create a remote data object that is still pending
 * @param object The object to wrap
 */
export function createPendingRemoteDataObject<T>(object?: T): RemoteData<T> {
  return new RemoteData(
    true,
    true,
    true,
    null,
    object
  );
}

/**
 * Method to create a remote data object that is still pending, wrapped in an observable
 * @param object The object to wrap
 */
export function createPendingRemoteDataObject$<T>(object?: T): Observable<RemoteData<T>> {
  return observableOf(createPendingRemoteDataObject(object));
}

/**
 * Method to create a paginated list for an array of objects
 * @param objects An array representing the paginated list's page
 */
export function createPaginatedList<T>(objects?: T[]): PaginatedList<T> {
  return new PaginatedList(new PageInfo(), objects);
<<<<<<< HEAD
=======
}

/**
 * Creates a jasmine spy for an exported function
 * @param target The object to spy on
 * @param prop The property/function to spy on
 */
export function spyOnExported<T>(target: T, prop: keyof T): jasmine.Spy {
  const spy = jasmine.createSpy(`${prop}Spy`);
  spyOnProperty(target, prop).and.returnValue(spy);
  return spy;
>>>>>>> 1472bd7d
}<|MERGE_RESOLUTION|>--- conflicted
+++ resolved
@@ -130,8 +130,6 @@
  */
 export function createPaginatedList<T>(objects?: T[]): PaginatedList<T> {
   return new PaginatedList(new PageInfo(), objects);
-<<<<<<< HEAD
-=======
 }
 
 /**
@@ -143,5 +141,4 @@
   const spy = jasmine.createSpy(`${prop}Spy`);
   spyOnProperty(target, prop).and.returnValue(spy);
   return spy;
->>>>>>> 1472bd7d
 }