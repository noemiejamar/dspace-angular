--- conflicted
+++ resolved
@@ -10,16 +10,12 @@
 import { By } from '@angular/platform-browser';
 import { FormFieldMetadataValueObject } from '../form/builder/models/form-field-metadata-value.model';
 import { createTestComponent, hasClass } from '../testing/utils';
-<<<<<<< HEAD
 import { AuthorityConfidenceStateDirective } from '../authority-confidence/authority-confidence-state.directive';
 import { TranslateModule } from '@ngx-translate/core';
 import { GlobalConfig } from '../../../config/global-config.interface';
 import { GLOBAL_CONFIG } from '../../../config';
 import { MOCK_SUBMISSION_CONFIG } from '../testing/mock-submission-config';
 import { ConfidenceType } from '../../core/integration/models/confidence-type';
-=======
-import { TranslateModule } from '@ngx-translate/core';
->>>>>>> 2055f321
 
 describe('ChipsComponent test suite', () => {
 
@@ -38,7 +34,6 @@
       imports: [
         NgbModule.forRoot(),
         SortablejsModule.forRoot({animation: 150}),
-        TranslateModule.forRoot()
       ],
       declarations: [
         ChipsComponent,
@@ -157,49 +152,8 @@
         relatedField: new FormFieldMetadataValueObject('related test', null, 'test002', 'related test', 0, ConfidenceType.CF_ACCEPTED),
         otherRelatedField: new FormFieldMetadataValueObject('other related test')
       };
-<<<<<<< HEAD
 
       chips = new Chips([item], 'display', 'mainField', envConfig.submission.icons.metadata);
-=======
-      const iconsConfig = [
-        {
-          name: 'mainField',
-          config: {
-            withAuthority:{
-              style: 'fas-user'
-            }
-          }
-        },
-        {
-          name: 'relatedField',
-          config: {
-            withAuthority:{
-              style: 'fas-user-alt'
-            },
-            withoutAuthority:{
-              style: 'fas-user-alt text-muted'
-            }
-          }
-        },
-        {
-          name: 'otherRelatedField',
-          config: {
-            withAuthority:{
-              style: 'fas-user-alt'
-            },
-            withoutAuthority:{
-              style: 'fas-user-alt text-muted'
-            }
-          }
-        },
-        {
-          name: 'default',
-          config: {}
-        }
-      ];
-
-      chips = new Chips([item], 'display', 'mainField', iconsConfig);
->>>>>>> 2055f321
       chipsFixture = TestBed.createComponent(ChipsComponent);
       chipsComp = chipsFixture.componentInstance; // TruncatableComponent test instance
       chipsComp.editable = true;
@@ -216,16 +170,6 @@
 
     });
 
-<<<<<<< HEAD
-=======
-    it('should has text-muted on icon style when field value had not authority', () => {
-      const de = chipsFixture.debugElement.query(By.css('li.nav-item'));
-      const icons = de.queryAll(By.css('i.fas'));
-
-      expect(hasClass(icons[2].nativeElement, 'text-muted')).toBeTruthy();
-    });
-
->>>>>>> 2055f321
     it('should show tooltip on mouse over an icon', () => {
       const de = chipsFixture.debugElement.query(By.css('li.nav-item'));
       const icons = de.queryAll(By.css('i.fas'));
