<<<<<<< HEAD
import { of as observableOf, Observable } from 'rxjs';
=======
import { of as observableOf, Observable ,  Subscription } from 'rxjs';
>>>>>>> 3a8f7754

import { map, filter } from 'rxjs/operators';
import { Component, OnInit } from '@angular/core';
import { RouterReducerState } from '@ngrx/router-store';
import { select, Store } from '@ngrx/store';

import { fadeInOut, fadeOut } from '../animations/fade';
import { HostWindowService } from '../host-window.service';
import { AppState, routerStateSelector } from '../../app.reducer';
import { isNotUndefined } from '../empty.util';
import {
  getAuthenticatedUser,
  isAuthenticated,
  isAuthenticationLoading
} from '../../core/auth/selectors';
import { EPerson } from '../../core/eperson/models/eperson.model';
import { AuthService, LOGIN_ROUTE, LOGOUT_ROUTE } from '../../core/auth/auth.service';
<<<<<<< HEAD
import { Subscription } from 'rxjs';
=======
>>>>>>> 3a8f7754

@Component({
  selector: 'ds-auth-nav-menu',
  templateUrl: './auth-nav-menu.component.html',
  styleUrls: ['./auth-nav-menu.component.scss'],
  animations: [fadeInOut, fadeOut]
})
export class AuthNavMenuComponent implements OnInit {
  /**
   * Whether user is authenticated.
   * @type {Observable<string>}
   */
  public isAuthenticated: Observable<boolean>;

  /**
   * True if the authentication is loading.
   * @type {boolean}
   */
  public loading: Observable<boolean>;

  public isXsOrSm$: Observable<boolean>;

  public showAuth = observableOf(false);

  public user: Observable<EPerson>;

  public sub: Subscription;

  constructor(private store: Store<AppState>,
              private windowService: HostWindowService,
              private authService: AuthService
  ) {
    this.isXsOrSm$ = this.windowService.isXsOrSm();
  }

  ngOnInit(): void {
    // set isAuthenticated
    this.isAuthenticated = this.store.pipe(select(isAuthenticated));

    // set loading
    this.loading = this.store.pipe(select(isAuthenticationLoading));

    this.user = this.store.pipe(select(getAuthenticatedUser));

    this.showAuth = this.store.pipe(
      select(routerStateSelector),
      filter((router: RouterReducerState) => isNotUndefined(router) && isNotUndefined(router.state)),
      map((router: RouterReducerState) => {
        const url = router.state.url;
        const show = !router.state.url.startsWith(LOGIN_ROUTE) && !router.state.url.startsWith(LOGOUT_ROUTE);
        if (show) {
          this.authService.setRedirectUrl(url);
        }
        return show;
      })
    );
  }
}<|MERGE_RESOLUTION|>--- conflicted
+++ resolved
@@ -1,8 +1,4 @@
-<<<<<<< HEAD
-import { of as observableOf, Observable } from 'rxjs';
-=======
 import { of as observableOf, Observable ,  Subscription } from 'rxjs';
->>>>>>> 3a8f7754
 
 import { map, filter } from 'rxjs/operators';
 import { Component, OnInit } from '@angular/core';
@@ -20,10 +16,7 @@
 } from '../../core/auth/selectors';
 import { EPerson } from '../../core/eperson/models/eperson.model';
 import { AuthService, LOGIN_ROUTE, LOGOUT_ROUTE } from '../../core/auth/auth.service';
-<<<<<<< HEAD
 import { Subscription } from 'rxjs';
-=======
->>>>>>> 3a8f7754
 
 @Component({
   selector: 'ds-auth-nav-menu',
