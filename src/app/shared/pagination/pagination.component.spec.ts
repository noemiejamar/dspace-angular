// Load the implementations that should be tested
import { CommonModule } from '@angular/common';

import {
  ChangeDetectorRef,
  Component,
  CUSTOM_ELEMENTS_SCHEMA,
  DebugElement
} from '@angular/core';

import {
  async,
  ComponentFixture,
  inject,
  TestBed, fakeAsync, tick
} from '@angular/core/testing';

import { RouterTestingModule } from '@angular/router/testing';

import { ActivatedRoute, Router } from '@angular/router';
import { By } from '@angular/platform-browser';

import { Observable } from 'rxjs/Observable';

import { TranslateModule, TranslateLoader } from '@ngx-translate/core';
import { StoreModule } from '@ngrx/store';

import { NgxPaginationModule } from 'ngx-pagination';

import { NgbModule } from '@ng-bootstrap/ng-bootstrap';

import Spy = jasmine.Spy;

import { PaginationComponent } from './pagination.component';
import { PaginationComponentOptions } from './pagination-component-options.model';

import { MockTranslateLoader } from '../mocks/mock-translate-loader';
import { MockHostWindowService } from '../mocks/mock-host-window-service';
import { MockActivatedRoute } from '../mocks/mock-active-router';
import { MockRouter } from '../mocks/mock-router';

import { HostWindowService } from '../host-window.service';
import { EnumKeysPipe } from '../utils/enum-keys-pipe';
import { SortDirection, SortOptions } from '../../core/cache/models/sort-options.model';

import { GLOBAL_CONFIG, ENV_CONFIG } from '../../../config';

function createTestComponent<T>(html: string, type: { new(...args: any[]): T }): ComponentFixture<T> {
  TestBed.overrideComponent(type, {
    set: { template: html }
  });
  const fixture = TestBed.createComponent(type);

  fixture.detectChanges();
  return fixture as ComponentFixture<T>;
}

function expectPages(fixture: ComponentFixture<any>, pagesDef: string[]): void {
  const de = fixture.debugElement.query(By.css('.pagination'));
  const pages = de.nativeElement.querySelectorAll('li');

  expect(pages.length).toEqual(pagesDef.length);

  for (let i = 0; i < pagesDef.length; i++) {
    const pageDef = pagesDef[i];
    const classIndicator = pageDef.charAt(0);

    if (classIndicator === '+') {
      expect(pages[i].classList.contains('active')).toBeTruthy();
      expect(pages[i].classList.contains('disabled')).toBeFalsy();
      expect(normalizeText(pages[i].textContent)).toEqual(normalizeText(pageDef));
    } else if (classIndicator === '-') {
      expect(pages[i].classList.contains('active')).toBeFalsy();
      expect(pages[i].classList.contains('disabled')).toBeTruthy();
      expect(normalizeText(pages[i].textContent)).toEqual(normalizeText(pageDef));
      if (normalizeText(pages[i].textContent) !== '...') {
        expect(pages[i].querySelector('a').getAttribute('tabindex')).toEqual('-1');
      }
    } else {
      expect(pages[i].classList.contains('active')).toBeFalsy();
      expect(pages[i].classList.contains('disabled')).toBeFalsy();
      expect(normalizeText(pages[i].textContent)).toEqual(normalizeText(pageDef));
      if (normalizeText(pages[i].textContent) !== '...') {
        expect(pages[i].querySelector('a').hasAttribute('tabindex')).toBeFalsy();
      }
    }
  }
}

function changePageSize(fixture: ComponentFixture<any>, pageSize: string): void {
  const buttonEl = fixture.nativeElement.querySelector('#paginationControls');

  buttonEl.click();

  const dropdownMenu = fixture.debugElement.query(By.css('#paginationControlsDropdownMenu'));
  const buttons = dropdownMenu.nativeElement.querySelectorAll('button');

  for (const button of buttons) {
    if (button.textContent.trim() === pageSize) {
      button.click();
      fixture.detectChanges();
      break;
    }
  }
}

function changePage(fixture: ComponentFixture<any>, idx: number): void {
  const de = fixture.debugElement.query(By.css('.pagination'));
  const buttons = de.nativeElement.querySelectorAll('li');

  buttons[idx].querySelector('a').click();
  fixture.detectChanges();
}

function normalizeText(txt: string): string {
  const matches = txt.match(/([0-9«»]|\.{3})/);
  return matches ? matches[0] : '';
}

describe('Pagination component', () => {

  let testComp: TestComponent;
  let testFixture: ComponentFixture<TestComponent>;
  let de: DebugElement;
  let html;
  let hostWindowServiceStub: MockHostWindowService;

  let activatedRouteStub: MockActivatedRoute;
  let routerStub: MockRouter;

  // Define initial state and test state
  const _initialState = { width: 1600, height: 770 };

  // async beforeEach
  beforeEach(async(() => {
    activatedRouteStub = new MockActivatedRoute();
    routerStub = new MockRouter();
    hostWindowServiceStub = new MockHostWindowService(_initialState.width);

    TestBed.configureTestingModule({
      imports: [
        CommonModule,
        StoreModule.forRoot({}),
        TranslateModule.forRoot({
          loader: {
            provide: TranslateLoader,
            useClass: MockTranslateLoader
          }
        }),
        NgxPaginationModule,
        NgbModule.forRoot(),
        RouterTestingModule.withRoutes([
          { path: 'home', component: TestComponent }
        ])],
      declarations: [
        PaginationComponent,
        TestComponent,
        EnumKeysPipe
      ], // declare the test component
      providers: [
        { provide: ActivatedRoute, useValue: activatedRouteStub },
        { provide: GLOBAL_CONFIG, useValue: ENV_CONFIG },
        { provide: Router, useValue: routerStub },
        { provide: HostWindowService, useValue: hostWindowServiceStub },
        ChangeDetectorRef,
        PaginationComponent
      ],
      schemas: [CUSTOM_ELEMENTS_SCHEMA]
    });

  }));

  // synchronous beforeEach
  beforeEach(() => {
    html = `
    <ds-pagination #p='paginationComponent'
                   [paginationOptions]='paginationOptions'
                   [sortOptions]='sortOptions'
                   [collectionSize]='collectionSize'
                   (pageChange)='pageChanged($event)'
                   (pageSizeChange)='pageSizeChanged($event)'>
      <ul>
        <li *ngFor='let item of collection | paginate: { itemsPerPage: paginationOptions.pageSize,
                    currentPage: paginationOptions.currentPage, totalItems: collectionSize }'> {{item}} </li>
      </ul>
    </ds-pagination>`;

    testFixture = createTestComponent(html, TestComponent) as ComponentFixture<TestComponent>;
    testComp = testFixture.componentInstance;

  });

  it('should create Pagination Component', inject([PaginationComponent], (app: PaginationComponent) => {
    expect(app).toBeDefined();
  }));

  it('should render', () => {
    expect(testComp.paginationOptions.id).toEqual('test');
    expect(testComp.paginationOptions.currentPage).toEqual(1);
    expect(testComp.paginationOptions.pageSize).toEqual(10);
    expectPages(testFixture, ['-« Previous', '+1', '2', '3', '4', '5', '6', '7', '8', '9', '10', '» Next']);
  });

  it('should render and respond to page change', () => {
    testComp.collectionSize = 30;

    changePage(testFixture, 3);
    expectPages(testFixture, ['« Previous', '1', '2', '+3', '-» Next']);

    changePage(testFixture, 0);
    expectPages(testFixture, ['« Previous', '1', '+2', '3', '» Next']);
  });

  it('should render and respond to collectionSize change', () => {

    testComp.collectionSize = 30;
    testFixture.detectChanges();
    expectPages(testFixture, ['-« Previous', '+1', '2', '3', '» Next']);

    testComp.collectionSize = 40;
    testFixture.detectChanges();
    expectPages(testFixture, ['-« Previous', '+1', '2', '3', '4', '» Next']);
  });

  it('should render and respond to pageSize change', () => {
    const paginationComponent: PaginationComponent = testFixture.debugElement.query(By.css('ds-pagination')).references.p;

    testComp.collectionSize = 30;
    testFixture.detectChanges();
    expectPages(testFixture, ['-« Previous', '+1', '2', '3', '» Next']);

    paginationComponent.setPageSize(5);
    testFixture.detectChanges();
    expectPages(testFixture, ['-« Previous', '+1', '2', '3', '4', '5', '6', '» Next']);

    paginationComponent.setPageSize(10);
    testFixture.detectChanges();
    expectPages(testFixture, ['-« Previous', '+1', '2', '3', '» Next']);

    paginationComponent.setPageSize(20);
    testFixture.detectChanges();
    expectPages(testFixture, ['-« Previous', '+1', '2', '» Next']);
  });

  it('should emit pageChange event with correct value', fakeAsync(() => {
    const paginationComponent: PaginationComponent = testFixture.debugElement.query(By.css('ds-pagination')).references.p;

    spyOn(testComp, 'pageChanged');

    paginationComponent.setPage(3);
    tick();

    expect(testComp.pageChanged).toHaveBeenCalledWith(3);
  }));

  it('should emit pageSizeChange event with correct value', fakeAsync(() => {
    const paginationComponent: PaginationComponent = testFixture.debugElement.query(By.css('ds-pagination')).references.p;

    spyOn(testComp, 'pageSizeChanged');

    paginationComponent.setPageSize(5);
    tick();

    expect(testComp.pageSizeChanged).toHaveBeenCalledWith(5);
  }));

  it('should set correct page route parameters', fakeAsync(() => {
    routerStub = testFixture.debugElement.injector.get(Router) as any;

    testComp.collectionSize = 60;

    changePage(testFixture, 3);
    tick();
<<<<<<< HEAD
    expect(routerStub.navigate).toHaveBeenCalledWith([], { queryParams: { pageId: 'test', page: 3, pageSize: 10, sortDirection: 'ASC', sortField: 'dc.title' } });
=======
    expect(routerStub.navigate).toHaveBeenCalledWith([], { queryParams: { pageId: 'test', page: 3, pageSize: 10, sortDirection: 'ASC', sortField: 'dc.title' }, queryParamsHandling: 'merge' });
>>>>>>> d8937f27

  }));

  it('should set correct pageSize route parameters', fakeAsync(() => {
    routerStub = testFixture.debugElement.injector.get(Router) as any;

    testComp.collectionSize = 60;

    changePageSize(testFixture, '20');
    tick();
<<<<<<< HEAD
    expect(routerStub.navigate).toHaveBeenCalledWith([], { queryParams: { pageId: 'test', page: 1, pageSize: 20, sortDirection: 'ASC', sortField: 'dc.title' } });
=======
    expect(routerStub.navigate).toHaveBeenCalledWith([], { queryParams: { pageId: 'test', page: 1, pageSize: 20, sortDirection: 'ASC', sortField: 'dc.title' } , queryParamsHandling: 'merge' });
>>>>>>> d8937f27
  }));

  it('should set correct values', fakeAsync(() => {
    const paginationComponent: PaginationComponent = testFixture.debugElement.query(By.css('ds-pagination')).references.p;
    routerStub = testFixture.debugElement.injector.get(Router) as any;

    testComp.collectionSize = 60;

    paginationComponent.setPage(3);
    expect(paginationComponent.currentPage).toEqual(3);

    paginationComponent.setPageSize(20);
    expect(paginationComponent.pageSize).toEqual(20);
  }));

  it('should get parameters from route', () => {

    activatedRouteStub = testFixture.debugElement.injector.get(ActivatedRoute) as any;;
    activatedRouteStub.testParams = {
      pageId: 'test',
      page: 2,
      pageSize: 20
    };

    testFixture.detectChanges();

    expectPages(testFixture, ['« Previous', '1', '+2', '3', '4', '5', '» Next']);
    expect(testComp.paginationOptions.currentPage).toEqual(2);
    expect(testComp.paginationOptions.pageSize).toEqual(20);

    activatedRouteStub.testParams = {
      pageId: 'test',
      page: 3,
      pageSize: 40
    };

    testFixture.detectChanges();

    expectPages(testFixture, ['« Previous', '1', '2', '+3', '-» Next']);
    expect(testComp.paginationOptions.currentPage).toEqual(3);
    expect(testComp.paginationOptions.pageSize).toEqual(40);
  });

  it('should respond to windows resize', () => {
    const paginationComponent: PaginationComponent = testFixture.debugElement.query(By.css('ds-pagination')).references.p;
    hostWindowServiceStub = testFixture.debugElement.injector.get(HostWindowService) as any;

    hostWindowServiceStub.setWidth(400);

    hostWindowServiceStub.isXs().subscribe((status) => {
      paginationComponent.isXs = status;
      testFixture.detectChanges();
      expectPages(testFixture, ['-« Previous', '+1', '2', '3', '4', '5', '-...', '10', '» Next']);
      de = testFixture.debugElement.query(By.css('ul.pagination'));
      expect(de.nativeElement.classList.contains('pagination-sm')).toBeTruthy();
    });
  });
});

// declare a test component
@Component({ selector: 'ds-test-cmp', template: '' })
class TestComponent {

  collection: string[] = [];
  collectionSize: number;
  paginationOptions = new PaginationComponentOptions();
  sortOptions = new SortOptions('dc.title', SortDirection.ASC);

  constructor() {
    this.collection = Array.from(new Array(100), (x, i) => `item ${i + 1}`);
    this.collectionSize = 100;
    this.paginationOptions.id = 'test';
  }

  pageChanged(page) {
    this.paginationOptions.currentPage = page;
  }

  pageSizeChanged(pageSize) {
    this.paginationOptions.pageSize = pageSize;
  }
}<|MERGE_RESOLUTION|>--- conflicted
+++ resolved
@@ -271,11 +271,7 @@
 
     changePage(testFixture, 3);
     tick();
-<<<<<<< HEAD
-    expect(routerStub.navigate).toHaveBeenCalledWith([], { queryParams: { pageId: 'test', page: 3, pageSize: 10, sortDirection: 'ASC', sortField: 'dc.title' } });
-=======
     expect(routerStub.navigate).toHaveBeenCalledWith([], { queryParams: { pageId: 'test', page: 3, pageSize: 10, sortDirection: 'ASC', sortField: 'dc.title' }, queryParamsHandling: 'merge' });
->>>>>>> d8937f27
 
   }));
 
@@ -286,11 +282,7 @@
 
     changePageSize(testFixture, '20');
     tick();
-<<<<<<< HEAD
-    expect(routerStub.navigate).toHaveBeenCalledWith([], { queryParams: { pageId: 'test', page: 1, pageSize: 20, sortDirection: 'ASC', sortField: 'dc.title' } });
-=======
     expect(routerStub.navigate).toHaveBeenCalledWith([], { queryParams: { pageId: 'test', page: 1, pageSize: 20, sortDirection: 'ASC', sortField: 'dc.title' } , queryParamsHandling: 'merge' });
->>>>>>> d8937f27
   }));
 
   it('should set correct values', fakeAsync(() => {
