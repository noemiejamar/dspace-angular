<div *ngIf="currentPageState == undefined || currentPageState == currentPage">
  <div  class="pagination-masked clearfix top">
    <div class="row">
      <div class="col pagination-info">
        <span class="align-middle hidden-xs-down">{{ 'pagination.showing.label' | translate }}</span>
        <span class="align-middle" *ngIf="collectionSize">{{ 'pagination.showing.detail' | translate:getShowingDetails(collectionSize)}}</span>
      </div>
      <div class="col">
        <div *ngIf="!hideGear" ngbDropdown #paginationControls="ngbDropdown" placement="bottom-right" class="d-inline-block float-right">
          <button class="btn btn-outline-primary" id="paginationControls" ngbDropdownToggle><i class="fa fa-cog" aria-hidden="true"></i></button>
          <div id="paginationControlsDropdownMenu" aria-labelledby="paginationControls" ngbDropdownMenu>
            <h6 class="dropdown-header">{{ 'pagination.results-per-page' | translate}}</h6>
            <button class="dropdown-item" *ngFor="let item of pageSizeOptions" (click)="doPageSizeChange(item)"><i [ngClass]="{'invisible': item != pageSize}" class="fa fa-check" aria-hidden="true"></i> {{item}} </button>
            <h6 class="dropdown-header">{{ 'pagination.sort-direction' | translate}}</h6>
<<<<<<< HEAD
            <button class="dropdown-item" *ngFor="let direction of (sortDirections | dsKeys)" (click)="doSortDirectionChange(direction.value)"><i [ngClass]="{'invisible': direction.value !== sortDirection}" class="fa fa-check" aria-hidden="true"></i> {{direction.key}} </button>
=======
            <button class="dropdown-item" *ngFor="let direction of (sortDirections | dsKeys)" (click)="doSortDirectionChange(direction.value)"><i [ngClass]="{'invisible': direction.value !== sortDirection}" class="fa fa-check" aria-hidden="true"></i> {{'sorting.' + direction.key | translate}} </button>
>>>>>>> 99f8d4f2
          </div>
        </div>
      </div>
  </div>
  </div>
  <ng-content></ng-content>

  <div *ngIf="shouldShowBottomPager" class="pagination justify-content-center clearfix bottom">
    <ngb-pagination [boundaryLinks]="paginationOptions.boundaryLinks"
                    [collectionSize]="collectionSize"
                    [disabled]="paginationOptions.disabled"
                    [ellipses]="paginationOptions.ellipses"
                    [maxSize]="(isXs)?5:paginationOptions.maxSize"
                    [page]="currentPage"
                    (pageChange)="doPageChange($event)"
                    [pageSize]="pageSize"
                    [rotate]="paginationOptions.rotate"
                    [size]="(isXs)?'sm':paginationOptions.size"></ngb-pagination>
  </div>
</div><|MERGE_RESOLUTION|>--- conflicted
+++ resolved
@@ -12,11 +12,7 @@
             <h6 class="dropdown-header">{{ 'pagination.results-per-page' | translate}}</h6>
             <button class="dropdown-item" *ngFor="let item of pageSizeOptions" (click)="doPageSizeChange(item)"><i [ngClass]="{'invisible': item != pageSize}" class="fa fa-check" aria-hidden="true"></i> {{item}} </button>
             <h6 class="dropdown-header">{{ 'pagination.sort-direction' | translate}}</h6>
-<<<<<<< HEAD
-            <button class="dropdown-item" *ngFor="let direction of (sortDirections | dsKeys)" (click)="doSortDirectionChange(direction.value)"><i [ngClass]="{'invisible': direction.value !== sortDirection}" class="fa fa-check" aria-hidden="true"></i> {{direction.key}} </button>
-=======
             <button class="dropdown-item" *ngFor="let direction of (sortDirections | dsKeys)" (click)="doSortDirectionChange(direction.value)"><i [ngClass]="{'invisible': direction.value !== sortDirection}" class="fa fa-check" aria-hidden="true"></i> {{'sorting.' + direction.key | translate}} </button>
->>>>>>> 99f8d4f2
           </div>
         </div>
       </div>
