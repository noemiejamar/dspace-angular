--- conflicted
+++ resolved
@@ -2,20 +2,16 @@
 import { RouterModule } from '@angular/router';
 
 import { CommunityPageComponent } from './community-page.component';
-<<<<<<< HEAD
+import { CommunityPageResolver } from './community-page.resolver';
 import { CreateCommunityPageComponent } from './create-community-page/create-community-page.component';
 import { AuthenticatedGuard } from '../core/auth/authenticated.guard';
-=======
-import { CommunityPageResolver } from './community-page.resolver';
->>>>>>> 0455a16d
 
 @NgModule({
   imports: [
     RouterModule.forChild([
-<<<<<<< HEAD
-      { path: 'create', component: CreateCommunityPageComponent, canActivate: [AuthenticatedGuard] },
-      { path: ':id', component: CommunityPageComponent, pathMatch: 'full' }
-=======
+      { path: 'create',
+        component: CreateCommunityPageComponent,
+        canActivate: [AuthenticatedGuard] },
       {
         path: ':id',
         component: CommunityPageComponent,
@@ -24,7 +20,6 @@
           community: CommunityPageResolver
         }
       }
->>>>>>> 0455a16d
     ])
   ],
   providers: [
