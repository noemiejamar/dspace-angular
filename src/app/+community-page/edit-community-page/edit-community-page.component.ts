import { Component } from '@angular/core';
import { Community } from '../../core/shared/community.model';
import { ActivatedRoute, Router } from '@angular/router';
import { EditComColPageComponent } from '../../shared/comcol-forms/edit-comcol-page/edit-comcol-page.component';
<<<<<<< HEAD
import { NotificationsService } from '../../shared/notifications/notifications.service';
import { TranslateService } from '@ngx-translate/core';
=======
import { getCommunityPageRoute } from '../community-page-routing.module';
>>>>>>> ac68893f

/**
 * Component that represents the page where a user can edit an existing Community
 */
@Component({
  selector: 'ds-edit-community',
  templateUrl: '../../shared/comcol-forms/edit-comcol-page/edit-comcol-page.component.html'
})
export class EditCommunityPageComponent extends EditComColPageComponent<Community> {
<<<<<<< HEAD
  protected frontendURL = '/communities/';
  protected type = Community.type;
=======
  protected type = 'community';
>>>>>>> ac68893f

  public constructor(
    protected router: Router,
    protected route: ActivatedRoute,
    protected notificationsService: NotificationsService,
    protected translate: TranslateService
  ) {
<<<<<<< HEAD
    super(communityDataService, router, route, notificationsService, translate);
=======
    super(router, route);
  }

  /**
   * Get the community page url
   * @param community The community for which the url is requested
   */
  getPageUrl(community: Community): string {
    return getCommunityPageRoute(community.id)
>>>>>>> ac68893f
  }
}<|MERGE_RESOLUTION|>--- conflicted
+++ resolved
@@ -2,12 +2,7 @@
 import { Community } from '../../core/shared/community.model';
 import { ActivatedRoute, Router } from '@angular/router';
 import { EditComColPageComponent } from '../../shared/comcol-forms/edit-comcol-page/edit-comcol-page.component';
-<<<<<<< HEAD
-import { NotificationsService } from '../../shared/notifications/notifications.service';
-import { TranslateService } from '@ngx-translate/core';
-=======
 import { getCommunityPageRoute } from '../community-page-routing.module';
->>>>>>> ac68893f
 
 /**
  * Component that represents the page where a user can edit an existing Community
@@ -17,22 +12,12 @@
   templateUrl: '../../shared/comcol-forms/edit-comcol-page/edit-comcol-page.component.html'
 })
 export class EditCommunityPageComponent extends EditComColPageComponent<Community> {
-<<<<<<< HEAD
-  protected frontendURL = '/communities/';
-  protected type = Community.type;
-=======
   protected type = 'community';
->>>>>>> ac68893f
 
   public constructor(
     protected router: Router,
-    protected route: ActivatedRoute,
-    protected notificationsService: NotificationsService,
-    protected translate: TranslateService
+    protected route: ActivatedRoute
   ) {
-<<<<<<< HEAD
-    super(communityDataService, router, route, notificationsService, translate);
-=======
     super(router, route);
   }
 
@@ -42,6 +27,5 @@
    */
   getPageUrl(community: Community): string {
     return getCommunityPageRoute(community.id)
->>>>>>> ac68893f
   }
 }