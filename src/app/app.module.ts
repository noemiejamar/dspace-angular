import { APP_BASE_HREF, CommonModule } from '@angular/common';
import { HttpClientModule } from '@angular/common/http';
import { NgModule } from '@angular/core';

import { NgbModule } from '@ng-bootstrap/ng-bootstrap';

import { EffectsModule } from '@ngrx/effects';
import { RouterStateSerializer, StoreRouterConnectingModule } from '@ngrx/router-store';
import { META_REDUCERS, MetaReducer, StoreModule } from '@ngrx/store';
import { StoreDevtoolsModule } from '@ngrx/store-devtools';

import { TranslateModule } from '@ngx-translate/core';

import { storeFreeze } from 'ngrx-store-freeze';

import { ENV_CONFIG, GLOBAL_CONFIG, GlobalConfig } from '../config';
import { AppRoutingModule } from './app-routing.module';

import { AppComponent } from './app.component';

import { appEffects } from './app.effects';
import { appMetaReducers, debugMetaReducers } from './app.metareducers';
import { appReducers, AppState } from './app.reducer';

import { CoreModule } from './core/core.module';
import { FooterComponent } from './footer/footer.component';
import { HeaderComponent } from './header/header.component';
import { PageNotFoundComponent } from './pagenotfound/pagenotfound.component';

import { DSpaceRouterStateSerializer } from './shared/ngrx/dspace-router-state-serializer';
import { NotificationsBoardComponent } from './shared/notifications/notifications-board/notifications-board.component';
import { NotificationComponent } from './shared/notifications/notification/notification.component';
import { SharedModule } from './shared/shared.module';
import { NavbarComponent } from './navbar/navbar.component';
import { HeaderNavbarWrapperComponent } from './header-nav-wrapper/header-navbar-wrapper.component';
import { AdminSidebarComponent } from './+admin/admin-sidebar/admin-sidebar.component';

export function getConfig() {
  return ENV_CONFIG;
}

export function getBase() {
  return ENV_CONFIG.ui.nameSpace;
}

export function getMetaReducers(config: GlobalConfig): Array<MetaReducer<AppState>> {
  const metaReducers: Array<MetaReducer<AppState>> = config.production ? appMetaReducers : [...appMetaReducers, storeFreeze];
  return config.debug ? [...metaReducers, ...debugMetaReducers] : metaReducers;
}

const IMPORTS = [
  CommonModule,
  SharedModule,
  HttpClientModule,
  AppRoutingModule,
  CoreModule.forRoot(),
  NgbModule.forRoot(),
  TranslateModule.forRoot(),
  EffectsModule.forRoot(appEffects),
  StoreModule.forRoot(appReducers),
  StoreRouterConnectingModule,
];

IMPORTS.push(
  StoreDevtoolsModule.instrument({
    maxAge: 100,
    logOnly: ENV_CONFIG.production,
  })
);

const PROVIDERS = [
  {
    provide: GLOBAL_CONFIG,
    useFactory: (getConfig)
  },
  {
    provide: APP_BASE_HREF,
    useFactory: (getBase)
  },
  {
    provide: META_REDUCERS,
    useFactory: getMetaReducers,
    deps: [GLOBAL_CONFIG]
  },
  {
    provide: RouterStateSerializer,
    useClass: DSpaceRouterStateSerializer
  }
];

const DECLARATIONS = [
  AppComponent,
  HeaderComponent,
  FooterComponent,
  PageNotFoundComponent,
  NotificationComponent,
  NotificationsBoardComponent
];

const EXPORTS = [
  AppComponent
];

@NgModule({
  imports: [
    ...IMPORTS
  ],
  providers: [
    ...PROVIDERS
  ],
  declarations: [
<<<<<<< HEAD
    AppComponent,
    HeaderComponent,
    NavbarComponent,
    HeaderNavbarWrapperComponent,
    AdminSidebarComponent,
    FooterComponent,
    PageNotFoundComponent,
    NotificationComponent,
    NotificationsBoardComponent
=======
    ...DECLARATIONS
>>>>>>> 54dad64a
  ],
  exports: [
    ...EXPORTS
  ]
})
export class AppModule {

}<|MERGE_RESOLUTION|>--- conflicted
+++ resolved
@@ -91,6 +91,9 @@
 const DECLARATIONS = [
   AppComponent,
   HeaderComponent,
+  NavbarComponent,
+  HeaderNavbarWrapperComponent,
+  AdminSidebarComponent,
   FooterComponent,
   PageNotFoundComponent,
   NotificationComponent,
@@ -109,19 +112,7 @@
     ...PROVIDERS
   ],
   declarations: [
-<<<<<<< HEAD
-    AppComponent,
-    HeaderComponent,
-    NavbarComponent,
-    HeaderNavbarWrapperComponent,
-    AdminSidebarComponent,
-    FooterComponent,
-    PageNotFoundComponent,
-    NotificationComponent,
-    NotificationsBoardComponent
-=======
     ...DECLARATIONS
->>>>>>> 54dad64a
   ],
   exports: [
     ...EXPORTS
