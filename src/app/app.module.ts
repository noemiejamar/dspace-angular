import { NgModule } from '@angular/core';
import { CommonModule, APP_BASE_HREF } from '@angular/common';
import { HttpModule } from '@angular/http';
import { FormsModule } from '@angular/forms';
import { RouterModule } from '@angular/router';

import { EffectsModule } from '@ngrx/effects';
import { StoreModule, MetaReducer, META_REDUCERS } from '@ngrx/store';
import { StoreDevtoolsModule } from '@ngrx/store-devtools';
import { RouterStateSerializer, StoreRouterConnectingModule } from '@ngrx/router-store';

import { storeFreeze } from 'ngrx-store-freeze';

import { TranslateModule } from '@ngx-translate/core';

import { NgbModule } from '@ng-bootstrap/ng-bootstrap';

import { appEffects } from './app.effects';
import { appReducers, AppState } from './app.reducer';
import { appMetaReducers, debugMetaReducers } from './app.metareducers';

import { CoreModule } from './core/core.module';
import { AppRoutingModule } from './app-routing.module';
import { TransferHttpModule } from '../modules/transfer-http/transfer-http.module';

<<<<<<< HEAD
import { HomeModule } from './home/home.module';
import { ItemPageModule } from './item-page/item-page.module';
import { CollectionPageModule } from './collection-page/collection-page.module';
import { CommunityPageModule } from './community-page/community-page.module';
import { SubmissionModule } from './submission/submission.module';

=======
>>>>>>> ef13e0a0
import { AppComponent } from './app.component';
import { HeaderComponent } from './header/header.component';
import { FooterComponent } from './footer/footer.component';
import { PageNotFoundComponent } from './pagenotfound/pagenotfound.component';

import { GLOBAL_CONFIG, ENV_CONFIG, GlobalConfig } from '../config';

import { DSpaceRouterStateSerializer } from './shared/ngrx/dspace-router-state-serializer';

export function getConfig() {
  return ENV_CONFIG;
}

export function getBase() {
  return ENV_CONFIG.ui.nameSpace;
}

export function getMetaReducers(config: GlobalConfig): Array<MetaReducer<AppState>> {
  const metaReducers: Array<MetaReducer<AppState>> = config.production ? appMetaReducers : [...appMetaReducers, storeFreeze];
  if (config.debug) {
    metaReducers.concat(debugMetaReducers)
  }
  return metaReducers;
}

const DEV_MODULES: any[] = [];

if (!ENV_CONFIG.production) {
  DEV_MODULES.push(StoreDevtoolsModule.instrument({ maxAge: 50 }));
}

@NgModule({
  imports: [
    CommonModule,
    HttpModule,
<<<<<<< HEAD
    TransferHttpModule,
    HomeModule,
    ItemPageModule,
    CollectionPageModule,
    CommunityPageModule,
    SubmissionModule,
=======
    RouterModule,
>>>>>>> ef13e0a0
    AppRoutingModule,
    CoreModule.forRoot(),
    NgbModule.forRoot(),
    TranslateModule.forRoot(),
    EffectsModule.forRoot(appEffects),
    StoreModule.forRoot(appReducers),
    StoreRouterConnectingModule,
    TransferHttpModule,
    ...DEV_MODULES
  ],
  providers: [
    {
      provide: GLOBAL_CONFIG,
      useFactory: (getConfig)
    },
    {
      provide: APP_BASE_HREF,
      useFactory: (getBase)
    },
    {
      provide: META_REDUCERS,
      useFactory: getMetaReducers,
      deps: [GLOBAL_CONFIG]
    },
    {
      provide: RouterStateSerializer,
      useClass: DSpaceRouterStateSerializer
    }
  ],
  declarations: [
    AppComponent,
    HeaderComponent,
    FooterComponent,
    PageNotFoundComponent
  ],
  exports: [AppComponent]
})
export class AppModule {

}<|MERGE_RESOLUTION|>--- conflicted
+++ resolved
@@ -23,15 +23,8 @@
 import { AppRoutingModule } from './app-routing.module';
 import { TransferHttpModule } from '../modules/transfer-http/transfer-http.module';
 
-<<<<<<< HEAD
-import { HomeModule } from './home/home.module';
-import { ItemPageModule } from './item-page/item-page.module';
-import { CollectionPageModule } from './collection-page/collection-page.module';
-import { CommunityPageModule } from './community-page/community-page.module';
 import { SubmissionModule } from './submission/submission.module';
 
-=======
->>>>>>> ef13e0a0
 import { AppComponent } from './app.component';
 import { HeaderComponent } from './header/header.component';
 import { FooterComponent } from './footer/footer.component';
@@ -67,16 +60,8 @@
   imports: [
     CommonModule,
     HttpModule,
-<<<<<<< HEAD
-    TransferHttpModule,
-    HomeModule,
-    ItemPageModule,
-    CollectionPageModule,
-    CommunityPageModule,
+    RouterModule,
     SubmissionModule,
-=======
-    RouterModule,
->>>>>>> ef13e0a0
     AppRoutingModule,
     CoreModule.forRoot(),
     NgbModule.forRoot(),
