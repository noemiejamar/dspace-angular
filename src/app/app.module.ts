import { APP_BASE_HREF, CommonModule } from '@angular/common';
import { HttpClientModule } from '@angular/common/http';
import { NgModule } from '@angular/core';

import { NgbModule } from '@ng-bootstrap/ng-bootstrap';

import { EffectsModule } from '@ngrx/effects';
import { RouterStateSerializer, StoreRouterConnectingModule } from '@ngrx/router-store';
import { META_REDUCERS, MetaReducer, StoreModule } from '@ngrx/store';
import { StoreDevtoolsModule } from '@ngrx/store-devtools';

import { TranslateModule } from '@ngx-translate/core';
import { ScrollToModule } from '@nicky-lenaers/ngx-scroll-to';

import { storeFreeze } from 'ngrx-store-freeze';

import { ENV_CONFIG, GLOBAL_CONFIG, GlobalConfig } from '../config';
import { AdminSidebarSectionComponent } from './+admin/admin-sidebar/admin-sidebar-section/admin-sidebar-section.component';
import { AdminSidebarComponent } from './+admin/admin-sidebar/admin-sidebar.component';
import { ExpandableAdminSidebarSectionComponent } from './+admin/admin-sidebar/expandable-admin-sidebar-section/expandable-admin-sidebar-section.component';
import { AppRoutingModule } from './app-routing.module';

import { AppComponent } from './app.component';

import { appEffects } from './app.effects';
import { appMetaReducers, debugMetaReducers } from './app.metareducers';
import { appReducers, AppState } from './app.reducer';

import { CoreModule } from './core/core.module';
import { ClientCookieService } from './core/services/client-cookie.service';
import { JournalEntitiesModule } from './entity-groups/journal-entities/journal-entities.module';
import { ResearchEntitiesModule } from './entity-groups/research-entities/research-entities.module';
import { FooterComponent } from './footer/footer.component';
import { HeaderNavbarWrapperComponent } from './header-nav-wrapper/header-navbar-wrapper.component';
import { HeaderComponent } from './header/header.component';
import { NavbarModule } from './navbar/navbar.module';
import { PageNotFoundComponent } from './pagenotfound/pagenotfound.component';
import { SearchNavbarComponent } from './search-navbar/search-navbar.component';

import { DSpaceRouterStateSerializer } from './shared/ngrx/dspace-router-state-serializer';
import { NotificationComponent } from './shared/notifications/notification/notification.component';
import { NotificationsBoardComponent } from './shared/notifications/notifications-board/notifications-board.component';
import { SharedModule } from './shared/shared.module';

export function getConfig() {
  return ENV_CONFIG;
}

export function getBase() {
  return ENV_CONFIG.ui.nameSpace;
}

export function getMetaReducers(config: GlobalConfig): Array<MetaReducer<AppState>> {
  const metaReducers: Array<MetaReducer<AppState>> = config.production ? appMetaReducers : [...appMetaReducers, storeFreeze];
  return config.debug ? [...metaReducers, ...debugMetaReducers] : metaReducers;
}

const IMPORTS = [
  CommonModule,
  SharedModule,
  NavbarModule,
  HttpClientModule,
  AppRoutingModule,
  CoreModule.forRoot(),
  ScrollToModule.forRoot(),
  NgbModule.forRoot(),
  TranslateModule.forRoot(),
  EffectsModule.forRoot(appEffects),
  StoreModule.forRoot(appReducers),
  StoreRouterConnectingModule,
];

const ENTITY_IMPORTS = [
  JournalEntitiesModule,
  ResearchEntitiesModule
];

IMPORTS.push(
  StoreDevtoolsModule.instrument({
    maxAge: 1000,
    logOnly: ENV_CONFIG.production,
  })
);

const PROVIDERS = [
  {
    provide: GLOBAL_CONFIG,
    useFactory: (getConfig)
  },
  {
    provide: APP_BASE_HREF,
    useFactory: (getBase)
  },
  {
    provide: META_REDUCERS,
    useFactory: getMetaReducers,
    deps: [GLOBAL_CONFIG]
  },
  {
    provide: RouterStateSerializer,
    useClass: DSpaceRouterStateSerializer
  },
  ClientCookieService
];

const DECLARATIONS = [
  AppComponent,
  HeaderComponent,
  HeaderNavbarWrapperComponent,
  AdminSidebarComponent,
  AdminSidebarSectionComponent,
  ExpandableAdminSidebarSectionComponent,
  FooterComponent,
  PageNotFoundComponent,
  NotificationComponent,
  NotificationsBoardComponent,
<<<<<<< HEAD
=======
  SearchNavbarComponent,
>>>>>>> fe3eea60
];

const EXPORTS = [
  AppComponent
];

@NgModule({
  imports: [
    ...IMPORTS,
    ...ENTITY_IMPORTS
  ],
  providers: [
    ...PROVIDERS
  ],
  declarations: [
    ...DECLARATIONS,
  ],
  exports: [
    ...EXPORTS
  ],
  entryComponents: [
    AdminSidebarSectionComponent,
    ExpandableAdminSidebarSectionComponent
  ]
})
export class AppModule {

}<|MERGE_RESOLUTION|>--- conflicted
+++ resolved
@@ -114,10 +114,7 @@
   PageNotFoundComponent,
   NotificationComponent,
   NotificationsBoardComponent,
-<<<<<<< HEAD
-=======
   SearchNavbarComponent,
->>>>>>> fe3eea60
 ];
 
 const EXPORTS = [
