import { APP_BASE_HREF, CommonModule } from '@angular/common';
import { HttpClientModule } from '@angular/common/http';
import { NgModule } from '@angular/core';
import { BrowserTransferStateModule } from '@angular/platform-browser';

import { NgbModule } from '@ng-bootstrap/ng-bootstrap';

import { EffectsModule } from '@ngrx/effects';
import { RouterStateSerializer, StoreRouterConnectingModule } from '@ngrx/router-store';
import { META_REDUCERS, MetaReducer, StoreModule } from '@ngrx/store';
import { StoreDevtoolsModule } from '@ngrx/store-devtools';

import { TranslateModule } from '@ngx-translate/core';

import { storeFreeze } from 'ngrx-store-freeze';

import { ENV_CONFIG, GLOBAL_CONFIG, GlobalConfig } from '../config';
import { AppRoutingModule } from './app-routing.module';

import { AppComponent } from './app.component';

import { appEffects } from './app.effects';
import { appMetaReducers, debugMetaReducers } from './app.metareducers';
import { appReducers, AppState } from './app.reducer';

import { CoreModule } from './core/core.module';
import { FooterComponent } from './footer/footer.component';
import { HeaderComponent } from './header/header.component';
import { PageNotFoundComponent } from './pagenotfound/pagenotfound.component';

import { DSpaceRouterStateSerializer } from './shared/ngrx/dspace-router-state-serializer';
<<<<<<< HEAD
import { SubmissionModule } from './submission/submission.module';
import { SortablejsModule } from 'angular-sortablejs';
=======
import { SharedModule } from './shared/shared.module';
>>>>>>> 4488a450

export function getConfig() {
  return ENV_CONFIG;
}

export function getBase() {
  return ENV_CONFIG.ui.nameSpace;
}

export function getMetaReducers(config: GlobalConfig): Array<MetaReducer<AppState>> {
  const metaReducers: Array<MetaReducer<AppState>> = config.production ? appMetaReducers : [...appMetaReducers, storeFreeze];
  return config.debug ? [...metaReducers, ...debugMetaReducers] : metaReducers;
}

const DEV_MODULES: any[] = [];

if (!ENV_CONFIG.production) {
  DEV_MODULES.push(StoreDevtoolsModule.instrument({ maxAge: 500 }));
}

@NgModule({
  imports: [
    CommonModule,
    SharedModule,
    HttpClientModule,
    SubmissionModule,
    AppRoutingModule,
    CoreModule.forRoot(),
    SortablejsModule.forRoot({ animation: 150 }),
    NgbModule.forRoot(),
    TranslateModule.forRoot(),
    EffectsModule.forRoot(appEffects),
    StoreModule.forRoot(appReducers),
    StoreRouterConnectingModule,
    ...DEV_MODULES
  ],
  providers: [
    {
      provide: GLOBAL_CONFIG,
      useFactory: (getConfig)
    },
    {
      provide: APP_BASE_HREF,
      useFactory: (getBase)
    },
    {
      provide: META_REDUCERS,
      useFactory: getMetaReducers,
      deps: [GLOBAL_CONFIG]
    },
    {
      provide: RouterStateSerializer,
      useClass: DSpaceRouterStateSerializer
    }
  ],
  declarations: [
    AppComponent,
    HeaderComponent,
    FooterComponent,
    PageNotFoundComponent
  ],
  exports: [AppComponent]
})
export class AppModule {

}<|MERGE_RESOLUTION|>--- conflicted
+++ resolved
@@ -29,12 +29,9 @@
 import { PageNotFoundComponent } from './pagenotfound/pagenotfound.component';
 
 import { DSpaceRouterStateSerializer } from './shared/ngrx/dspace-router-state-serializer';
-<<<<<<< HEAD
+import { SharedModule } from './shared/shared.module';
 import { SubmissionModule } from './submission/submission.module';
 import { SortablejsModule } from 'angular-sortablejs';
-=======
-import { SharedModule } from './shared/shared.module';
->>>>>>> 4488a450
 
 export function getConfig() {
   return ENV_CONFIG;
