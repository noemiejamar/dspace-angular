--- conflicted
+++ resolved
@@ -28,10 +28,7 @@
 import { GLOBAL_CONFIG, ENV_CONFIG, GlobalConfig } from '../config';
 
 import { DSpaceRouterStateSerializer } from './shared/ngrx/dspace-router-state-serializer';
-<<<<<<< HEAD
-=======
 import { SubmissionModule } from './submission/submission.module';
->>>>>>> 8ac2e935
 import { SortablejsModule } from 'angular-sortablejs';
 
 export function getConfig() {
