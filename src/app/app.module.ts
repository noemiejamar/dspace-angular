--- conflicted
+++ resolved
@@ -60,11 +60,8 @@
     CommonModule,
     HttpModule,
     RouterModule,
-<<<<<<< HEAD
+    FormPageModule,
     SubmissionModule,
-=======
-    FormPageModule,
->>>>>>> d4ca6806
     AppRoutingModule,
     CoreModule.forRoot(),
     NgbModule.forRoot(),
