<<<<<<< HEAD
import { of as observableOf } from 'rxjs';
=======
>>>>>>> 85303576
import { first } from 'rxjs/operators';
import { ItemTemplatePageResolver } from './item-template-page.resolver';
import { createSuccessfulRemoteDataObject$ } from '../../shared/remote-data.utils';

describe('ItemTemplatePageResolver', () => {
  describe('resolve', () => {
    let resolver: ItemTemplatePageResolver;
    let itemTemplateService: any;
    const uuid = '1234-65487-12354-1235';

    beforeEach(() => {
      itemTemplateService = {
        findByCollectionID: (id: string) => createSuccessfulRemoteDataObject$({ id })
      };
      resolver = new ItemTemplatePageResolver(itemTemplateService);
    });

    it('should resolve an item template with the correct id', (done) => {
      resolver.resolve({ params: { id: uuid } } as any, undefined)
        .pipe(first())
        .subscribe(
          (resolved) => {
            expect(resolved.payload.id).toEqual(uuid);
            done();
          }
        );
    });
  });
});<|MERGE_RESOLUTION|>--- conflicted
+++ resolved
@@ -1,8 +1,5 @@
-<<<<<<< HEAD
-import { of as observableOf } from 'rxjs';
-=======
->>>>>>> 85303576
 import { first } from 'rxjs/operators';
+
 import { ItemTemplatePageResolver } from './item-template-page.resolver';
 import { createSuccessfulRemoteDataObject$ } from '../../shared/remote-data.utils';
 
