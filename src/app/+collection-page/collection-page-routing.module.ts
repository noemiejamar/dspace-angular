import { NgModule } from '@angular/core';
import { RouterModule } from '@angular/router';

import { CollectionPageComponent } from './collection-page.component';
<<<<<<< HEAD
import { CreateCollectionPageComponent } from './create-collection-page/create-collection-page.component';
import { AuthenticatedGuard } from '../core/auth/authenticated.guard';
=======
import { CollectionPageResolver } from './collection-page.resolver';
>>>>>>> 0455a16d

@NgModule({
  imports: [
    RouterModule.forChild([
<<<<<<< HEAD
      { path: 'create', component: CreateCollectionPageComponent, canActivate: [AuthenticatedGuard] },
      { path: ':id', component: CollectionPageComponent, pathMatch: 'full' }
=======
      {
        path: ':id',
        component: CollectionPageComponent,
        pathMatch: 'full',
        resolve: {
          collection: CollectionPageResolver
        }
      }
>>>>>>> 0455a16d
    ])
  ],
  providers: [
    CollectionPageResolver,
  ]
})
export class CollectionPageRoutingModule {

}<|MERGE_RESOLUTION|>--- conflicted
+++ resolved
@@ -2,20 +2,16 @@
 import { RouterModule } from '@angular/router';
 
 import { CollectionPageComponent } from './collection-page.component';
-<<<<<<< HEAD
+import { CollectionPageResolver } from './collection-page.resolver';
 import { CreateCollectionPageComponent } from './create-collection-page/create-collection-page.component';
 import { AuthenticatedGuard } from '../core/auth/authenticated.guard';
-=======
-import { CollectionPageResolver } from './collection-page.resolver';
->>>>>>> 0455a16d
 
 @NgModule({
   imports: [
     RouterModule.forChild([
-<<<<<<< HEAD
-      { path: 'create', component: CreateCollectionPageComponent, canActivate: [AuthenticatedGuard] },
-      { path: ':id', component: CollectionPageComponent, pathMatch: 'full' }
-=======
+      { path: 'create',
+        component: CreateCollectionPageComponent,
+        canActivate: [AuthenticatedGuard] },
       {
         path: ':id',
         component: CollectionPageComponent,
@@ -24,7 +20,6 @@
           collection: CollectionPageResolver
         }
       }
->>>>>>> 0455a16d
     ])
   ],
   providers: [
