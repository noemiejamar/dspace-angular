import { ChangeDetectionStrategy, Component, OnDestroy, OnInit } from '@angular/core';
import { ActivatedRoute } from '@angular/router';
import { Observable } from 'rxjs/Observable';

import { PageInfo } from '../core/shared/page-info.model';
import { Observable } from 'rxjs/Observable';
import { Subscription } from 'rxjs/Subscription';
import { SortOptions } from '../core/cache/models/sort-options.model';
import { CollectionDataService } from '../core/data/collection-data.service';
import { ItemDataService } from '../core/data/item-data.service';
import { RemoteData } from '../core/data/remote-data';
import { Bitstream } from '../core/shared/bitstream.model';

import { Collection } from '../core/shared/collection.model';
import { Item } from '../core/shared/item.model';
<<<<<<< HEAD
=======
import { SortOptions, SortDirection } from '../core/cache/models/sort-options.model';
import { PaginationComponentOptions } from '../shared/pagination/pagination-component-options.model';
import { hasValue, isNotEmpty, isUndefined } from '../shared/empty.util';

import { MetadataService } from '../core/metadata/metadata.service';
>>>>>>> 311fef21

import { fadeIn, fadeInOut } from '../shared/animations/fade';
import { hasValue, isNotEmpty } from '../shared/empty.util';
import { PaginationComponentOptions } from '../shared/pagination/pagination-component-options.model';

@Component({
  selector: 'ds-collection-page',
  styleUrls: ['./collection-page.component.scss'],
  templateUrl: './collection-page.component.html',
  changeDetection: ChangeDetectionStrategy.OnPush,
  animations: [
    fadeIn,
    fadeInOut
  ]
})
export class CollectionPageComponent implements OnInit, OnDestroy {
  collectionData: RemoteData<Collection>;
  itemData: RemoteData<Item[]>;
  logoData: RemoteData<Bitstream>;
  paginationConfig: PaginationComponentOptions;
  sortConfig: SortOptions;
  private subs: Subscription[] = [];
  private collectionId: string;

  constructor(
    private collectionDataService: CollectionDataService,
    private itemDataService: ItemDataService,
    private metadata: MetadataService,
    private route: ActivatedRoute
  ) {
    this.paginationConfig = new PaginationComponentOptions();
    this.paginationConfig.id = 'collection-page-pagination';
    this.paginationConfig.pageSize = 5;
    this.paginationConfig.currentPage = 1;
    this.sortConfig = new SortOptions();
  }

  ngOnInit(): void {
    this.subs.push(
      Observable.combineLatest(
        this.route.params,
        this.route.queryParams,
        (params, queryParams, ) => {
          return Object.assign({}, params, queryParams);
        })
        .subscribe((params) => {
          this.collectionId = params.id;
          this.collectionData = this.collectionDataService.findById(this.collectionId);
          this.metadata.processRemoteData(this.collectionData);
          this.subs.push(this.collectionData.payload.subscribe((collection) => this.logoData = collection.logo));

          const page = +params.page || this.paginationConfig.currentPage;
          const pageSize = +params.pageSize || this.paginationConfig.pageSize;
          const sortDirection = +params.page || this.sortConfig.direction;
          const pagination = Object.assign({},
            this.paginationConfig,
            { currentPage: page, pageSize: pageSize }
          );
          const sort = Object.assign({},
            this.sortConfig,
            { direction: sortDirection, field: params.sortField }
          );
          this.updatePage({
            pagination: pagination,
            sort: sort
          });
        }));

  }

  updatePage(searchOptions) {
    this.itemData = this.itemDataService.findAll({
      scopeID: this.collectionId,
      currentPage: searchOptions.pagination.currentPage,
      elementsPerPage: searchOptions.pagination.pageSize,
      sort: searchOptions.sort
    });
  }

  ngOnDestroy(): void {
    this.subs.filter((sub) => hasValue(sub)).forEach((sub) => sub.unsubscribe());
  }

  isNotEmpty(object: any) {
    return isNotEmpty(object);
  }
}<|MERGE_RESOLUTION|>--- conflicted
+++ resolved
@@ -2,8 +2,6 @@
 import { ActivatedRoute } from '@angular/router';
 import { Observable } from 'rxjs/Observable';
 
-import { PageInfo } from '../core/shared/page-info.model';
-import { Observable } from 'rxjs/Observable';
 import { Subscription } from 'rxjs/Subscription';
 import { SortOptions } from '../core/cache/models/sort-options.model';
 import { CollectionDataService } from '../core/data/collection-data.service';
@@ -13,14 +11,8 @@
 
 import { Collection } from '../core/shared/collection.model';
 import { Item } from '../core/shared/item.model';
-<<<<<<< HEAD
-=======
-import { SortOptions, SortDirection } from '../core/cache/models/sort-options.model';
-import { PaginationComponentOptions } from '../shared/pagination/pagination-component-options.model';
-import { hasValue, isNotEmpty, isUndefined } from '../shared/empty.util';
 
 import { MetadataService } from '../core/metadata/metadata.service';
->>>>>>> 311fef21
 
 import { fadeIn, fadeInOut } from '../shared/animations/fade';
 import { hasValue, isNotEmpty } from '../shared/empty.util';
