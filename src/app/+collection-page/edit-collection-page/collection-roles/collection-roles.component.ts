import { Component, OnInit } from '@angular/core';
import { ActivatedRoute } from '@angular/router';
import { Observable } from 'rxjs';
import { first, map } from 'rxjs/operators';
import { RemoteData } from '../../../core/data/remote-data';
import { Collection } from '../../../core/shared/collection.model';
import { getRemoteDataPayload, getFirstSucceededRemoteData } from '../../../core/shared/operators';
import { HALLink } from '../../../core/shared/hal-link.model';

/**
 * Component for managing a collection's roles
 */
@Component({
  selector: 'ds-collection-roles',
  templateUrl: './collection-roles.component.html',
})
export class CollectionRolesComponent implements OnInit {

  dsoRD$: Observable<RemoteData<Collection>>;

  /**
   * The different roles for the collection, as an observable.
   */
<<<<<<< HEAD
  get collection$(): Observable<Collection> {
    return this.dsoRD$.pipe(
      getSucceededRemoteData(),
      getRemoteDataPayload(),
    );
  }
=======
  comcolRoles$: Observable<HALLink[]>
>>>>>>> 85303576

  /**
   * The collection to manage, as an observable.
   */
  collection$: Observable<Collection>

  constructor(
    protected route: ActivatedRoute,
  ) {
  }

  ngOnInit(): void {
    this.dsoRD$ = this.route.parent.data.pipe(
      first(),
      map((data) => data.dso),
    );

    this.collection$ = this.dsoRD$.pipe(
      getFirstSucceededRemoteData(),
      getRemoteDataPayload(),
    );

    this.comcolRoles$ = this.collection$.pipe(
      map((collection) => [
        {
          name: 'collection-admin',
          href: collection._links.adminGroup.href,
        },
        {
          name: 'submitters',
          href: collection._links.submittersGroup.href,
        },
        {
          name: 'item_read',
          href: collection._links.itemReadGroup.href,
        },
        {
          name: 'bitstream_read',
          href: collection._links.bitstreamReadGroup.href,
        },
        ...collection._links.workflowGroups,
      ]),
    );
  }
}<|MERGE_RESOLUTION|>--- conflicted
+++ resolved
@@ -21,21 +21,12 @@
   /**
    * The different roles for the collection, as an observable.
    */
-<<<<<<< HEAD
-  get collection$(): Observable<Collection> {
-    return this.dsoRD$.pipe(
-      getSucceededRemoteData(),
-      getRemoteDataPayload(),
-    );
-  }
-=======
-  comcolRoles$: Observable<HALLink[]>
->>>>>>> 85303576
+  comcolRoles$: Observable<HALLink[]>;
 
   /**
    * The collection to manage, as an observable.
    */
-  collection$: Observable<Collection>
+  collection$: Observable<Collection>;
 
   constructor(
     protected route: ActivatedRoute,
