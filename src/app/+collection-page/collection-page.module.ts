import { NgModule } from '@angular/core';
import { CommonModule } from '@angular/common';

import { SharedModule } from '../shared/shared.module';

import { CollectionPageComponent } from './collection-page.component';
import { CollectionPageRoutingModule } from './collection-page-routing.module';
<<<<<<< HEAD
import { CreateCollectionPageComponent } from './create-collection-page/create-collection-page.component';
import { CollectionFormComponent } from './collection-form/collection-form.component';
import { SearchPageModule } from '../+search-page/search-page.module';
import { EditCollectionPageComponent } from './edit-collection-page/edit-collection-page.component';
import { DeleteCollectionPageComponent } from './delete-collection-page/delete-collection-page.component';
=======
import { SearchService } from '../+search-page/search-service/search.service';
>>>>>>> 2e7c9f21

@NgModule({
  imports: [
    CommonModule,
    SharedModule,
    CollectionPageRoutingModule
  ],
  declarations: [
    CollectionPageComponent,
<<<<<<< HEAD
    CreateCollectionPageComponent,
    EditCollectionPageComponent,
    DeleteCollectionPageComponent,
    CollectionFormComponent
=======
  ],
  providers: [
    SearchService
>>>>>>> 2e7c9f21
  ]
})
export class CollectionPageModule {

}<|MERGE_RESOLUTION|>--- conflicted
+++ resolved
@@ -5,15 +5,11 @@
 
 import { CollectionPageComponent } from './collection-page.component';
 import { CollectionPageRoutingModule } from './collection-page-routing.module';
-<<<<<<< HEAD
 import { CreateCollectionPageComponent } from './create-collection-page/create-collection-page.component';
 import { CollectionFormComponent } from './collection-form/collection-form.component';
-import { SearchPageModule } from '../+search-page/search-page.module';
 import { EditCollectionPageComponent } from './edit-collection-page/edit-collection-page.component';
 import { DeleteCollectionPageComponent } from './delete-collection-page/delete-collection-page.component';
-=======
 import { SearchService } from '../+search-page/search-service/search.service';
->>>>>>> 2e7c9f21
 
 @NgModule({
   imports: [
@@ -23,16 +19,13 @@
   ],
   declarations: [
     CollectionPageComponent,
-<<<<<<< HEAD
     CreateCollectionPageComponent,
     EditCollectionPageComponent,
     DeleteCollectionPageComponent,
     CollectionFormComponent
-=======
   ],
   providers: [
     SearchService
->>>>>>> 2e7c9f21
   ]
 })
 export class CollectionPageModule {
