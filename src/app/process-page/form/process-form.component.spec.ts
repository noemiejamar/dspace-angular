--- conflicted
+++ resolved
@@ -63,13 +63,8 @@
       providers: [
         { provide: ScriptDataService, useValue: scriptService },
         { provide: NotificationsService, useClass: NotificationsServiceStub },
-<<<<<<< HEAD
-        { provide: RequestService, useValue: jasmine.createSpyObj('requestService', ['removeByHrefSubstring']) },
-        { provide: Router, useValue: router },
-=======
         { provide: RequestService, useValue: jasmine.createSpyObj('requestService', ['removeBySubstring', 'removeByHrefSubstring']) },
         { provide: Router, useValue: jasmine.createSpyObj('router', ['navigateByUrl']) },
->>>>>>> a38df381
       ],
       schemas: [NO_ERRORS_SCHEMA]
     })
