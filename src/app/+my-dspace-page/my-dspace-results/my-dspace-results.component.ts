--- conflicted
+++ resolved
@@ -2,21 +2,12 @@
 import { RemoteData } from '../../core/data/remote-data';
 import { DSpaceObject } from '../../core/shared/dspace-object.model';
 import { fadeIn, fadeInOut } from '../../shared/animations/fade';
-<<<<<<< HEAD
 import { SearchOptions } from '../../shared/search/search-options.model';
 import { PaginatedList } from '../../core/data/paginated-list';
 import { ViewMode } from '../../core/shared/view-mode.model';
 import { isEmpty } from '../../shared/empty.util';
 import { Context } from '../../core/shared/context.model';
 import { SearchResult } from '../../shared/search/search-result.model';
-=======
-import { SearchOptions } from '../../+search-page/search-options.model';
-import { PaginatedList } from '../../core/data/paginated-list';
-import { ViewMode } from '../../core/shared/view-mode.model';
-import { isEmpty } from '../../shared/empty.util';
-import { SearchResult } from '../../+search-page/search-result.model';
-import { Context } from '../../core/shared/context.model';
->>>>>>> 1e94a02d
 
 /**
  * Component that represents all results for mydspace page
@@ -46,7 +37,6 @@
    */
   @Input() viewMode: ViewMode;
 
-  context = Context.Submission;
   /**
    * The current context for the search results
    */
