<div class="d-flex">
<<<<<<< HEAD
<!--    <div class="person-thumbnail pr-2">-->
<!--        <ds-thumbnail [thumbnail]="dso.getThumbnail() | async" [defaultImage]="'assets/images/person-placeholder.svg'"></ds-thumbnail>-->
<!--    </div>-->
=======
    <div class="person-thumbnail pr-2">
        <ds-thumbnail [thumbnail]="getThumbnail() | async" [defaultImage]="'assets/images/person-placeholder.svg'"></ds-thumbnail>
    </div>
>>>>>>> f52c1d0b
    <div class="flex-grow-1">
        <ds-person-input-suggestions [suggestions]="allSuggestions" [(ngModel)]="selectedName" (clickSuggestion)="select($event)" (submitSuggestion)="selectCustom($event)"></ds-person-input-suggestions>
        <span class="text-muted">
        <span *ngIf="dso.allMetadata(['person.jobTitle']).length > 0"
              class="item-list-job-title">
                <span *ngFor="let value of allMetadataValues(['person.jobTitle']); let last=last;">
                    <span [innerHTML]="value"><span [innerHTML]="value"></span></span>
                </span>
        </span>
    </span>
    </div>
</div><|MERGE_RESOLUTION|>--- conflicted
+++ resolved
@@ -1,13 +1,7 @@
 <div class="d-flex">
-<<<<<<< HEAD
-<!--    <div class="person-thumbnail pr-2">-->
-<!--        <ds-thumbnail [thumbnail]="dso.getThumbnail() | async" [defaultImage]="'assets/images/person-placeholder.svg'"></ds-thumbnail>-->
-<!--    </div>-->
-=======
     <div class="person-thumbnail pr-2">
         <ds-thumbnail [thumbnail]="getThumbnail() | async" [defaultImage]="'assets/images/person-placeholder.svg'"></ds-thumbnail>
     </div>
->>>>>>> f52c1d0b
     <div class="flex-grow-1">
         <ds-person-input-suggestions [suggestions]="allSuggestions" [(ngModel)]="selectedName" (clickSuggestion)="select($event)" (submitSuggestion)="selectCustom($event)"></ds-person-input-suggestions>
         <span class="text-muted">
