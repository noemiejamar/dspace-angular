--- conflicted
+++ resolved
@@ -1,22 +1,9 @@
-<<<<<<< HEAD
 import { Component } from '@angular/core';
-import { ItemViewMode, rendersItemType } from '../../../../shared/items/item-type-decorator';
 import { ItemComponent } from '../../../../+item-page/simple/item-types/shared/item.component';
-
-@rendersItemType('Project', ItemViewMode.Detail)
-=======
-import { Component, OnInit } from '@angular/core';
-import { Observable } from 'rxjs';
-import { Item } from '../../../../core/shared/item.model';
-import { MetadataRepresentation } from '../../../../core/shared/metadata-representation/metadata-representation.model';
-import { isNotEmpty } from '../../../../shared/empty.util';
-import { ItemComponent } from '../../../../+item-page/simple/item-types/shared/item.component';
-import { getRelatedItemsByTypeLabel } from '../../../../+item-page/simple/item-types/shared/item-relationships-utils';
 import { ViewMode } from '../../../../core/shared/view-mode.model';
 import { listableObjectComponent } from '../../../../shared/object-collection/shared/listable-object/listable-object.decorator';
 
 @listableObjectComponent('Project', ViewMode.StandalonePage)
->>>>>>> ddbe0c82
 @Component({
   selector: 'ds-project',
   styleUrls: ['./project.component.scss'],
@@ -25,48 +12,5 @@
 /**
  * The component for displaying metadata and relations of an item of the type Project
  */
-<<<<<<< HEAD
 export class ProjectComponent extends ItemComponent {
-=======
-export class ProjectComponent extends ItemComponent implements OnInit {
-  /**
-   * The contributors related to this project
-   */
-  contributors$: Observable<MetadataRepresentation[]>;
-
-  /**
-   * The people related to this project
-   */
-  people$: Observable<Item[]>;
-
-  /**
-   * The publications related to this project
-   */
-  publications$: Observable<Item[]>;
-
-  /**
-   * The organisation units related to this project
-   */
-  orgUnits$: Observable<Item[]>;
-
-  ngOnInit(): void {
-    super.ngOnInit();
-
-    if (isNotEmpty(this.resolvedRelsAndTypes$)) {
-      this.contributors$ = this.buildRepresentations('OrgUnit', 'project.contributor.other');
-
-      this.people$ = this.resolvedRelsAndTypes$.pipe(
-        getRelatedItemsByTypeLabel(this.object.id, 'isPersonOfProject')
-      );
-
-      this.publications$ = this.resolvedRelsAndTypes$.pipe(
-        getRelatedItemsByTypeLabel(this.object.id, 'isPublicationOfProject')
-      );
-
-      this.orgUnits$ = this.resolvedRelsAndTypes$.pipe(
-        getRelatedItemsByTypeLabel(this.object.id, 'isOrgUnitOfProject')
-      );
-    }
-  }
->>>>>>> ddbe0c82
 }