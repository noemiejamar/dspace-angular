--- conflicted
+++ resolved
@@ -11,15 +11,8 @@
 import { ChangeDetectionStrategy, NO_ERRORS_SCHEMA } from '@angular/core';
 import { By } from '@angular/platform-browser';
 
-<<<<<<< HEAD
-const mockItemWithMetadata: ItemSearchResult = new ItemSearchResult();
-mockItemWithMetadata.hitHighlights = {};
-mockItemWithMetadata.indexableObject = Object.assign(new Item(), {
+const mockItem = Object.assign(new Item(), {
   bundles: createSuccessfulRemoteDataObject$(new PaginatedList(new PageInfo(), [])),
-=======
-const mockItem = Object.assign(new Item(), {
-  bitstreams: createSuccessfulRemoteDataObject$(new PaginatedList(new PageInfo(), [])),
->>>>>>> 981c9159
   metadata: {
     'dc.title': [
       {
@@ -42,21 +35,6 @@
   }
 });
 
-<<<<<<< HEAD
-const mockItemWithoutMetadata: ItemSearchResult = new ItemSearchResult();
-mockItemWithoutMetadata.hitHighlights = {};
-mockItemWithoutMetadata.indexableObject = Object.assign(new Item(), {
-  bundles: createSuccessfulRemoteDataObject$(new PaginatedList(new PageInfo(), [])),
-  metadata: {
-    'dc.title': [
-      {
-        language: 'en_US',
-        value: 'This is just another title'
-      }
-    ]
-  }
-});
-=======
 describe('PersonGridElementComponent', () => {
   let comp;
   let fixture;
@@ -88,7 +66,6 @@
       comp.object = mockItem;
       fixture.detectChanges();
     });
->>>>>>> 981c9159
 
     it(`should contain a PersonGridElementComponent`, () => {
       const personGridElement = fixture.debugElement.query(By.css(`ds-person-search-result-grid-element`));
