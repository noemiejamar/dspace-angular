--- conflicted
+++ resolved
@@ -7,16 +7,8 @@
 import { TruncatePipe } from '../../../../shared/utils/truncate.pipe';
 import { TruncatableService } from '../../../../shared/truncatable/truncatable.service';
 
-<<<<<<< HEAD
-let journalListElementComponent: JournalListElementComponent;
-let fixture: ComponentFixture<JournalListElementComponent>;
-
-const mockItemWithMetadata: Item = Object.assign(new Item(), {
+const mockItem: Item = Object.assign(new Item(), {
   bundles: observableOf({}),
-=======
-const mockItem: Item = Object.assign(new Item(), {
-  bitstreams: observableOf({}),
->>>>>>> 981c9159
   metadata: {
     'dc.title': [
       {
@@ -32,20 +24,6 @@
     ]
   }
 });
-<<<<<<< HEAD
-const mockItemWithoutMetadata: Item = Object.assign(new Item(), {
-  bundles: observableOf({}),
-  metadata: {
-    'dc.title': [
-      {
-        language: 'en_US',
-        value: 'This is just another title'
-      }
-    ]
-  }
-});
-=======
->>>>>>> 981c9159
 
 describe('JournalListElementComponent', () => {
   let comp;
