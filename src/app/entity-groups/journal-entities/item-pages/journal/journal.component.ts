import { Component } from '@angular/core';
<<<<<<< HEAD
import { Observable } from 'rxjs';
import { Item } from '../../../../core/shared/item.model';
import { isNotEmpty } from '../../../../shared/empty.util';
import { ItemComponent } from '../../../../+item-page/simple/item-types/shared/item.component';
import { getRelatedItemsByTypeLabel } from '../../../../+item-page/simple/item-types/shared/item-relationships-utils';
import { ViewMode } from '../../../../core/shared/view-mode.model';
import { listableObjectComponent } from '../../../../shared/object-collection/shared/listable-object/listable-object.decorator';
=======
import { ItemViewMode, rendersItemType } from '../../../../shared/items/item-type-decorator';
import { ItemComponent } from '../../../../+item-page/simple/item-types/shared/item.component';
>>>>>>> 576b5328

@listableObjectComponent('Journal', ViewMode.StandalonePage)
@Component({
  selector: 'ds-journal',
  styleUrls: ['./journal.component.scss'],
  templateUrl: './journal.component.html'
})
/**
 * The component for displaying metadata and relations of an item of the type Journal
 */
export class JournalComponent extends ItemComponent {
<<<<<<< HEAD
  /**
   * The volumes related to this journal
   */
  volumes$: Observable<Item[]>;

  /**
   * Initialize the instance variables
   */
  ngOnInit(): void {
    super.ngOnInit();

    if (isNotEmpty(this.resolvedRelsAndTypes$)) {
      this.volumes$ = this.resolvedRelsAndTypes$.pipe(
        getRelatedItemsByTypeLabel(this.object.id, 'isVolumeOfJournal')
      );
    }
  }
=======
>>>>>>> 576b5328
}<|MERGE_RESOLUTION|>--- conflicted
+++ resolved
@@ -1,16 +1,7 @@
 import { Component } from '@angular/core';
-<<<<<<< HEAD
-import { Observable } from 'rxjs';
-import { Item } from '../../../../core/shared/item.model';
-import { isNotEmpty } from '../../../../shared/empty.util';
-import { ItemComponent } from '../../../../+item-page/simple/item-types/shared/item.component';
-import { getRelatedItemsByTypeLabel } from '../../../../+item-page/simple/item-types/shared/item-relationships-utils';
-import { ViewMode } from '../../../../core/shared/view-mode.model';
-import { listableObjectComponent } from '../../../../shared/object-collection/shared/listable-object/listable-object.decorator';
-=======
 import { ItemViewMode, rendersItemType } from '../../../../shared/items/item-type-decorator';
 import { ItemComponent } from '../../../../+item-page/simple/item-types/shared/item.component';
->>>>>>> 576b5328
+import { listableObjectComponent } from '../../../../shared/object-collection/shared/listable-object/listable-object.decorator';
 
 @listableObjectComponent('Journal', ViewMode.StandalonePage)
 @Component({
@@ -22,24 +13,4 @@
  * The component for displaying metadata and relations of an item of the type Journal
  */
 export class JournalComponent extends ItemComponent {
-<<<<<<< HEAD
-  /**
-   * The volumes related to this journal
-   */
-  volumes$: Observable<Item[]>;
-
-  /**
-   * Initialize the instance variables
-   */
-  ngOnInit(): void {
-    super.ngOnInit();
-
-    if (isNotEmpty(this.resolvedRelsAndTypes$)) {
-      this.volumes$ = this.resolvedRelsAndTypes$.pipe(
-        getRelatedItemsByTypeLabel(this.object.id, 'isVolumeOfJournal')
-      );
-    }
-  }
-=======
->>>>>>> 576b5328
 }