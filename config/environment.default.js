module.exports = {
  // Angular Universal server settings.
  ui: {
    ssl: false,
    host: 'localhost',
    port: 3000,
    // NOTE: Space is capitalized because 'namespace' is a reserved string in TypeScript
    nameSpace: '/'
  },
  // The REST API server settings.
  rest: {
    ssl: true,
    host: 'dspace7.4science.it',
    port: 443,
    // NOTE: Space is capitalized because 'namespace' is a reserved string in TypeScript
    nameSpace: '/dspace-spring-rest/api'
  },
  // Caching settings
  cache: {
    // NOTE: how long should objects be cached for by default
    msToLive: 15 * 60 * 1000, // 15 minutes
    // msToLive: 1000, // 15 minutes
    control: 'max-age=60' // revalidate browser
  },
<<<<<<< HEAD
  // Authentications
  auth: {
    target: {
      host: 'https://dspace7.4science.it',
      page: '/dspace-spring-rest/shib.html'
    }
=======
  // Notifications
  notifications: {
    rtl: false,
    position: ['top', 'right'],
    maxStack: 8,
    // NOTE: after how many seconds notification is closed automatically. If set to zero notifications are not closed automatically
    timeOut: 5000, // 5 second
    clickToClose: true,
    // NOTE: 'fade' | 'fromTop' | 'fromRight' | 'fromBottom' | 'fromLeft' | 'rotate' | 'scale'
    animate: 'scale'
>>>>>>> d43d3651
  },
  // Angular Universal settings
  universal: {
    preboot: true,
    async: true,
    time: false
  },
  // Google Analytics tracking id
  gaTrackingId: '',
  // Log directory
  logDirectory: '.',
  // NOTE: will log all redux actions and transfers in console
  debug: false
};<|MERGE_RESOLUTION|>--- conflicted
+++ resolved
@@ -22,14 +22,13 @@
     // msToLive: 1000, // 15 minutes
     control: 'max-age=60' // revalidate browser
   },
-<<<<<<< HEAD
   // Authentications
   auth: {
     target: {
       host: 'https://dspace7.4science.it',
       page: '/dspace-spring-rest/shib.html'
     }
-=======
+  },
   // Notifications
   notifications: {
     rtl: false,
@@ -40,7 +39,6 @@
     clickToClose: true,
     // NOTE: 'fade' | 'fromTop' | 'fromRight' | 'fromBottom' | 'fromLeft' | 'rotate' | 'scale'
     animate: 'scale'
->>>>>>> d43d3651
   },
   // Angular Universal settings
   universal: {
