<div class="top-item-page">
    <div class="container">
        <div class="row">

            <div class="col-12 col-md-2 d-flex flex-md-column justify-content-between">
                <ds-metadata-field-wrapper>
<<<<<<< HEAD
                    <ds-thumbnail [thumbnail]="object.getThumbnail() | async"></ds-thumbnail>
=======
                    <ds-thumbnail [thumbnail]="item.getThumbnail() | async"></ds-thumbnail>
>>>>>>> 576b5328
                </ds-metadata-field-wrapper>
                <div>
                    <a class="btn btn-secondary"
                       [routerLink]="['/items/' + object.id + '/full']">
                        {{"item.page.link.full" | translate}}
                    </a>
                </div>
            </div>
            <div class="col-12 col-md-10">
                <h2 class="item-page-title-field">
                  {{'journalvolume.page.titleprefix' | translate}}
                  <ds-metadata-values
                            [mdValues]="object?.allMetadata(['dc.title'])"></ds-metadata-values>
                </h2>
                <div class="row">
                    <div class="col-12 col-md-6">

<<<<<<< HEAD
                        <ds-generic-item-page-field [item]="object"
                                                    [fields]="['journalvolume.identifier.volume']"
                                                    [label]="'journalvolume.page.volume'">
                        </ds-generic-item-page-field>
                        <ds-generic-item-page-field [item]="object"
                                                    [fields]="['journalvolume.issuedate']"
=======
                        <ds-generic-item-page-field [item]="item"
                                                    [fields]="['publicationvolume.volumeNumber']"
                                                    [label]="'journalvolume.page.volume'">
                        </ds-generic-item-page-field>
                        <ds-generic-item-page-field [item]="item"
                                                    [fields]="['creativework.datePublished']"
>>>>>>> 576b5328
                                                    [label]="'journalvolume.page.issuedate'">
                        </ds-generic-item-page-field>
                    </div>
                    <div class="col-12 col-md-6">
<<<<<<< HEAD
                        <ds-generic-item-page-field [item]="object"
                                                    [fields]="['journalvolume.identifier.description']"
=======
                        <ds-generic-item-page-field [item]="item"
                                                    [fields]="['dc.description']"
>>>>>>> 576b5328
                                                    [label]="'journalvolume.page.description'">
                        </ds-generic-item-page-field>
                    </div>
                </div>
            </div>
        </div>
    </div>
</div>
<div class="relationships-item-page">
    <div class="container">
        <div class="row">
            <ds-related-items
              class="col-12 col-md-4"
              [parentItem]="item"
              [relationType]="'isJournalOfVolume'"
              [label]="'relationships.isSingleJournalOf' | translate">
            </ds-related-items>
            <ds-related-items
              class="col-12 col-md-4"
              [parentItem]="item"
              [relationType]="'isIssueOfJournalVolume'"
              [label]="'relationships.isIssueOf' | translate">
            </ds-related-items>
        </div>
    </div>
</div><|MERGE_RESOLUTION|>--- conflicted
+++ resolved
@@ -4,11 +4,7 @@
 
             <div class="col-12 col-md-2 d-flex flex-md-column justify-content-between">
                 <ds-metadata-field-wrapper>
-<<<<<<< HEAD
-                    <ds-thumbnail [thumbnail]="object.getThumbnail() | async"></ds-thumbnail>
-=======
                     <ds-thumbnail [thumbnail]="item.getThumbnail() | async"></ds-thumbnail>
->>>>>>> 576b5328
                 </ds-metadata-field-wrapper>
                 <div>
                     <a class="btn btn-secondary"
@@ -26,32 +22,18 @@
                 <div class="row">
                     <div class="col-12 col-md-6">
 
-<<<<<<< HEAD
                         <ds-generic-item-page-field [item]="object"
-                                                    [fields]="['journalvolume.identifier.volume']"
+                                                    [fields]="['publicationvolume.volumeNumber']"
                                                     [label]="'journalvolume.page.volume'">
                         </ds-generic-item-page-field>
                         <ds-generic-item-page-field [item]="object"
-                                                    [fields]="['journalvolume.issuedate']"
-=======
-                        <ds-generic-item-page-field [item]="item"
-                                                    [fields]="['publicationvolume.volumeNumber']"
-                                                    [label]="'journalvolume.page.volume'">
-                        </ds-generic-item-page-field>
-                        <ds-generic-item-page-field [item]="item"
                                                     [fields]="['creativework.datePublished']"
->>>>>>> 576b5328
                                                     [label]="'journalvolume.page.issuedate'">
                         </ds-generic-item-page-field>
                     </div>
                     <div class="col-12 col-md-6">
-<<<<<<< HEAD
                         <ds-generic-item-page-field [item]="object"
-                                                    [fields]="['journalvolume.identifier.description']"
-=======
-                        <ds-generic-item-page-field [item]="item"
                                                     [fields]="['dc.description']"
->>>>>>> 576b5328
                                                     [label]="'journalvolume.page.description'">
                         </ds-generic-item-page-field>
                     </div>
