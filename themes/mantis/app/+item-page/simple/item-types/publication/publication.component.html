--- conflicted
+++ resolved
@@ -61,29 +61,6 @@
 <div class="relationships-item-page">
     <div class="container">
         <div class="row">
-<<<<<<< HEAD
-            <div class="col-12 col-md-4">
-              <ds-related-items
-                [parentItem]="object"
-                [relationType]="'isProjectOfPublication'"
-                [label]="'relationships.isProjectOf' | translate">
-              </ds-related-items>
-            </div>
-            <div class="col-12 col-md-4">
-              <ds-related-items
-                [parentItem]="object"
-                [relationType]="'isOrgUnitOfPublication'"
-                [label]="'relationships.isOrgUnitOf' | translate">
-              </ds-related-items>
-            </div>
-            <div class="col-12 col-md-4">
-              <ds-related-items
-                [parentItem]="object"
-                [relationType]="'isJournalIssueOfPublication'"
-                [label]="'relationships.isJournalIssueOf' | translate">
-              </ds-related-items>
-            </div>
-=======
             <ds-related-items
               class="col-12 col-md-4"
               [parentItem]="object"
@@ -102,7 +79,6 @@
               [relationType]="'isJournalIssueOfPublication'"
               [label]="'relationships.isJournalIssueOf' | translate">
             </ds-related-items>
->>>>>>> 3c0adf9b
         </div>
     </div>
 </div>